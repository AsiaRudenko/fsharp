// Copyright (c) Microsoft Corporation.  All Rights Reserved.  See License.txt in the project root for license information.


/// Name environment and name resolution
module internal FSharp.Compiler.NameResolution

open Internal.Utilities
<<<<<<< HEAD
open Microsoft.FSharp.Compiler
open Microsoft.FSharp.Compiler.Text
open Microsoft.FSharp.Compiler.Range
open Microsoft.FSharp.Compiler.Ast
open Microsoft.FSharp.Compiler.ErrorLogger
open Microsoft.FSharp.Compiler.Tast
open Microsoft.FSharp.Compiler.Tastops
open Microsoft.FSharp.Compiler.TcGlobals
open Microsoft.FSharp.Compiler.Lib
open Microsoft.FSharp.Compiler.AbstractIL.Internal 
open Microsoft.FSharp.Compiler.AbstractIL.Internal.Library
open Microsoft.FSharp.Compiler.AbstractIL.Internal.Library.ResultOrException
open Microsoft.FSharp.Compiler.AbstractIL.Diagnostics
open Microsoft.FSharp.Compiler.AbstractIL.IL
open Microsoft.FSharp.Compiler.Infos
open Microsoft.FSharp.Compiler.AccessibilityLogic
open Microsoft.FSharp.Compiler.AttributeChecking
open Microsoft.FSharp.Compiler.InfoReader
open Microsoft.FSharp.Compiler.PrettyNaming
=======
open FSharp.Compiler
open FSharp.Compiler.Range
open FSharp.Compiler.Ast
open FSharp.Compiler.ErrorLogger
open FSharp.Compiler.Tast
open FSharp.Compiler.Tastops
open FSharp.Compiler.TcGlobals
open FSharp.Compiler.Lib
open FSharp.Compiler.AbstractIL.Internal
open FSharp.Compiler.AbstractIL.Internal.Library
open FSharp.Compiler.AbstractIL.Internal.Library.ResultOrException
open FSharp.Compiler.AbstractIL.Diagnostics
open FSharp.Compiler.AbstractIL.IL
open FSharp.Compiler.Infos
open FSharp.Compiler.AccessibilityLogic
open FSharp.Compiler.AttributeChecking
open FSharp.Compiler.InfoReader
open FSharp.Compiler.PrettyNaming
>>>>>>> d5f5bd00
open System.Collections.Generic

#if !NO_EXTENSIONTYPING
open FSharp.Compiler.ExtensionTyping
#endif

/// An object that captures the logical context for name resolution.
type NameResolver(g: TcGlobals,
                  amap: Import.ImportMap,
                  infoReader: InfoReader,
                  instantiationGenerator: (range -> Typars -> TypeInst)) =
    /// Used to transform typars into new inference typars
    // instantiationGenerator is a function to help us create the
    // type parameters by copying them from type parameter specifications read
    // from IL code.
    //
    // When looking up items in generic types we create a fresh instantiation
    // of the type, i.e. instantiate the type with inference variables.
    // This means the item is returned ready for use by the type inference engine
    // without further freshening. However it does mean we end up plumbing 'instantiationGenerator'
    // around a bit more than we would like to, which is a bit annoying.
    member nr.InstantiationGenerator = instantiationGenerator
    member nr.g = g
    member nr.amap = amap
    member nr.InfoReader = infoReader

//-------------------------------------------------------------------------
// Helpers for unionconstrs and recdfields
//-------------------------------------------------------------------------

/// Get references to all the union cases in the type definition
let UnionCaseRefsInTycon (modref: ModuleOrNamespaceRef) (tycon: Tycon) =
    tycon.UnionCasesAsList |> List.map (mkModuleUnionCaseRef modref tycon)

/// Get references to all the union cases defined in the module
let UnionCaseRefsInModuleOrNamespace (modref: ModuleOrNamespaceRef) =
    [ for x in modref.ModuleOrNamespaceType.AllEntities do yield! UnionCaseRefsInTycon modref x ]

/// Try to find a type with a union case of the given name
let TryFindTypeWithUnionCase (modref: ModuleOrNamespaceRef) (id: Ident) =
    modref.ModuleOrNamespaceType.AllEntities
    |> QueueList.tryFind (fun tycon -> tycon.GetUnionCaseByName id.idText |> Option.isSome)

/// Try to find a type with a record field of the given name
let TryFindTypeWithRecdField (modref: ModuleOrNamespaceRef) (id: Ident) =
    modref.ModuleOrNamespaceType.AllEntities
    |> QueueList.tryFind (fun tycon -> tycon.GetFieldByName id.idText |> Option.isSome)

/// Get the active pattern elements defined by a given value, if any
let ActivePatternElemsOfValRef vref =
    match TryGetActivePatternInfo vref with
    | Some apinfo -> apinfo.ActiveTags |> List.mapi (fun i _ -> APElemRef(apinfo, vref, i))
    | None -> []


/// Try to make a reference to a value in a module.
//
// mkNestedValRef may fail if the assembly load set is
// incomplete and the value is an extension member of a type that is not
// available. In some cases we can reasonably recover from this, e.g. by simply not adding
// an entry to a table. Callsites have to cope with the error (None) condition
// sensibly, e.g. in a way that won't change the way things are compiled as the
// assembly set is completed.
let TryMkValRefInModRef modref vspec =
    protectAssemblyExploration
        None
        (fun () -> Some (mkNestedValRef modref vspec))

/// Get the active pattern elements defined by a given value, if any
let ActivePatternElemsOfVal modref vspec =
    // If the assembly load set is incomplete then don't add anything to the table
    match TryMkValRefInModRef modref vspec with
    | None -> []
    | Some vref -> ActivePatternElemsOfValRef vref


/// Get the active pattern elements defined in a module, if any. Cache in the slot in the module type.
let ActivePatternElemsOfModuleOrNamespace (modref: ModuleOrNamespaceRef) : NameMap<ActivePatternElemRef> =
    let mtyp = modref.ModuleOrNamespaceType
    cacheOptRef mtyp.ActivePatternElemRefLookupTable (fun () ->
        mtyp.AllValsAndMembers
        |> Seq.collect (ActivePatternElemsOfVal modref)
        |> Seq.fold (fun acc apref -> NameMap.add apref.Name apref acc) Map.empty)

//---------------------------------------------------------------------------
// Name Resolution Items
//-------------------------------------------------------------------------

/// Detect a use of a nominal type, including type abbreviations.
///
/// When reporting symbols, we care about abbreviations, e.g. 'int' and 'int32' count as two separate symbols
let (|AbbrevOrAppTy|_|) (ty: TType) =
    match stripTyparEqns ty with
    | TType_app (tcref, _) -> Some tcref
    | _ -> None

[<NoEquality; NoComparison; RequireQualifiedAccess>]
/// Represents the item with which a named argument is associated.
type ArgumentContainer =
    /// The named argument is an argument of a method
    | Method of MethInfo
    /// The named argument is a static parameter to a provided type or a parameter to an F# exception constructor
    | Type of TyconRef
    /// The named argument is a static parameter to a union case constructor
    | UnionCase of UnionCaseInfo

// Note: Active patterns are encoded like this:
//   let (|A|B|) x = if x < 0 then A else B    // A and B are reported as results using 'Item.ActivePatternResult'
//   match () with | A | B -> ()               // A and B are reported using 'Item.ActivePatternCase'

[<NoEquality; NoComparison; RequireQualifiedAccess>]
/// Represents an item that results from name resolution
type Item =

    /// Represents the resolution of a name to an F# value or function.
    | Value of  ValRef

    /// Represents the resolution of a name to an F# union case.
    | UnionCase of UnionCaseInfo * bool

    /// Represents the resolution of a name to an F# active pattern result.
    | ActivePatternResult of ActivePatternInfo * TType * int  * range

    /// Represents the resolution of a name to an F# active pattern case within the body of an active pattern.
    | ActivePatternCase of ActivePatternElemRef

    /// Represents the resolution of a name to an F# exception definition.
    | ExnCase of TyconRef

    /// Represents the resolution of a name to an F# record field.
    | RecdField of RecdFieldInfo

    /// Represents the resolution of a name to a field of an anonymous record type.
    | AnonRecdField of AnonRecdTypeInfo * TTypes * int * range

    // The following are never in the items table but are valid results of binding
    // an identifier in different circumstances.

    /// Represents the resolution of a name at the point of its own definition.
    | NewDef of Ident

    /// Represents the resolution of a name to a .NET field
    | ILField of ILFieldInfo

    /// Represents the resolution of a name to an event
    | Event of EventInfo

    /// Represents the resolution of a name to a property
    | Property of string * PropInfo list

    /// Represents the resolution of a name to a group of methods.
    | MethodGroup of displayName: string * methods: MethInfo list * uninstantiatedMethodOpt: MethInfo option

    /// Represents the resolution of a name to a constructor
    | CtorGroup of string * MethInfo list

    /// Represents the resolution of a name to the fake constructor simulated for an interface type.
    | FakeInterfaceCtor of TType

    /// Represents the resolution of a name to a delegate
    | DelegateCtor of TType

    /// Represents the resolution of a name to a group of types
    | Types of string * TType list

    /// CustomOperation(nm, helpText, methInfo)
    ///
    /// Used to indicate the availability or resolution of a custom query operation such as 'sortBy' or 'where' in computation expression syntax
    | CustomOperation of string * (unit -> string option) * MethInfo option

    /// Represents the resolution of a name to a custom builder in the F# computation expression syntax
    | CustomBuilder of string * ValRef

    /// Represents the resolution of a name to a type variable
    | TypeVar of string * Typar

    /// Represents the resolution of a name to a module or namespace
    | ModuleOrNamespaces of Tast.ModuleOrNamespaceRef list

    /// Represents the resolution of a name to an operator
    | ImplicitOp of Ident * TraitConstraintSln option ref

    /// Represents the resolution of a name to a named argument
    | ArgName of Ident * TType * ArgumentContainer option

    /// Represents the resolution of a name to a named property setter
    | SetterArg of Ident * Item

    /// Represents the potential resolution of an unqualified name to a type.
    | UnqualifiedType of TyconRef list

    static member MakeMethGroup (nm, minfos: MethInfo list) =
        let minfos = minfos |> List.sortBy (fun minfo -> minfo.NumArgs |> List.sum)
        Item.MethodGroup (nm, minfos, None)

    static member MakeCtorGroup (nm, minfos: MethInfo list) =
        let minfos = minfos |> List.sortBy (fun minfo -> minfo.NumArgs |> List.sum)
        Item.CtorGroup (nm, minfos)

    member d.DisplayName =
        match d with
        | Item.Value v -> v.DisplayName
        | Item.ActivePatternCase apref -> apref.Name
        | Item.UnionCase(uinfo, _) -> DecompileOpName uinfo.UnionCase.DisplayName
        | Item.ExnCase tcref -> tcref.LogicalName
        | Item.RecdField rfinfo -> DecompileOpName rfinfo.RecdField.Name
        | Item.AnonRecdField (anonInfo, _tys, i, _m) -> anonInfo.SortedNames.[i]
        | Item.NewDef id -> id.idText
        | Item.ILField finfo -> finfo.FieldName
        | Item.Event einfo -> einfo.EventName
        | Item.Property(_, FSProp(_, _, Some v, _) :: _)
        | Item.Property(_, FSProp(_, _, _, Some v) :: _) -> v.DisplayName
        | Item.Property(nm, _) -> PrettyNaming.DemangleOperatorName nm
        | Item.MethodGroup(_, (FSMeth(_, _, v, _) :: _), _) -> v.DisplayName
        | Item.MethodGroup(nm, _, _) -> PrettyNaming.DemangleOperatorName nm
        | Item.CtorGroup(nm, _) -> DemangleGenericTypeName nm
        | Item.FakeInterfaceCtor (AbbrevOrAppTy tcref)
        | Item.DelegateCtor (AbbrevOrAppTy tcref) -> DemangleGenericTypeName tcref.DisplayName
        | Item.Types(nm, _) -> DemangleGenericTypeName nm
        | Item.UnqualifiedType(tcref :: _) -> tcref.DisplayName
        | Item.TypeVar (nm, _) -> nm
        | Item.ModuleOrNamespaces(modref :: _) -> modref.DemangledModuleOrNamespaceName
        | Item.ArgName (id, _, _)  -> id.idText
        | Item.SetterArg (id, _) -> id.idText
        | Item.CustomOperation (customOpName, _, _) -> customOpName
        | Item.CustomBuilder (nm, _) -> nm
        | _ ->  ""

let valRefHash (vref: ValRef) =
    match vref.TryDeref with
    | ValueNone -> 0
    | ValueSome v -> LanguagePrimitives.PhysicalHash v

[<RequireQualifiedAccess>]
/// Pairs an Item with a TyparInst showing how generic type variables of the item are instantiated at
/// a particular usage point.
type ItemWithInst =
    { Item: Item
      TyparInst: TyparInst }

let ItemWithNoInst item = ({ Item = item; TyparInst = emptyTyparInst } : ItemWithInst)

let (|ItemWithInst|) (x: ItemWithInst) = (x.Item, x.TyparInst)

/// Represents a record field resolution and the information if the usage is deprecated.
type FieldResolution = FieldResolution of RecdFieldRef * bool

/// Information about an extension member held in the name resolution environment
type ExtensionMember =

   /// F#-style Extrinsic extension member, defined in F# code
   | FSExtMem of ValRef * ExtensionMethodPriority

   /// ILExtMem(declaringTyconRef, ilMetadata, pri)
   ///
   /// IL-style extension member, backed by some kind of method with an [<Extension>] attribute
   | ILExtMem of TyconRef * MethInfo * ExtensionMethodPriority

   /// Check if two extension members refer to the same definition
   static member Equality g e1 e2 =
       match e1, e2 with
       | FSExtMem (vref1, _), FSExtMem (vref2, _) -> valRefEq g vref1 vref2
       | ILExtMem (_, md1, _), ILExtMem (_, md2, _) -> MethInfo.MethInfosUseIdenticalDefinitions md1 md2
       | _ -> false

   static member Hash e1 =
       match e1 with
       | FSExtMem(vref, _) -> valRefHash vref
       | ILExtMem(_, m, _) ->
           match m with
           | ILMeth(_, ilmeth, _) -> LanguagePrimitives.PhysicalHash ilmeth.RawMetadata
           | FSMeth(_, _, vref, _) -> valRefHash vref
           | _ -> 0

   static member Comparer g = HashIdentity.FromFunctions ExtensionMember.Hash (ExtensionMember.Equality g)

   /// Describes the sequence order of the introduction of an extension method. Extension methods that are introduced
   /// later through 'open' get priority in overload resolution.
   member x.Priority =
       match x with
       | FSExtMem (_, pri) -> pri
       | ILExtMem (_, _, pri) -> pri

type FullyQualifiedFlag =
    /// Only resolve full paths
    | FullyQualified
    /// Resolve any paths accessible via 'open'
    | OpenQualified



[<NoEquality; NoComparison>]
/// The environment of information used to resolve names
type NameResolutionEnv =
    { /// Display environment information for output
      eDisplayEnv: DisplayEnv

      /// Values and Data Tags available by unqualified name
      eUnqualifiedItems: LayeredMap<string, Item>

      /// Data Tags and Active Pattern Tags available by unqualified name
      ePatItems: NameMap<Item>

      /// Modules accessible via "." notation. Note this is a multi-map.
      /// Adding a module abbreviation adds it a local entry to this List.map.
      /// Likewise adding a ccu or opening a path adds entries to this List.map.


      /// REVIEW (old comment)
      /// "The boolean flag is means the namespace or module entry shouldn't 'really' be in the
      ///  map, and if it is ever used to resolve a name then we give a warning.
      ///  This is used to give warnings on unqualified namespace accesses, e.g.
      ///    open System
      ///    open Collections                            <--- give a warning
      ///    let v = new Collections.Generic.List<int>() <--- give a warning"

      eModulesAndNamespaces:  NameMultiMap<Tast.ModuleOrNamespaceRef>

      /// Fully qualified modules and namespaces. 'open' does not change this.
      eFullyQualifiedModulesAndNamespaces:  NameMultiMap<Tast.ModuleOrNamespaceRef>

      /// RecdField labels in scope.  RecdField labels are those where type are inferred
      /// by label rather than by known type annotation.
      /// Bools indicate if from a record, where no warning is given on indeterminate lookup
      eFieldLabels: NameMultiMap<Tast.RecdFieldRef>

      /// Tycons indexed by the various names that may be used to access them, e.g.
      ///     "List" --> multiple TyconRef's for the various tycons accessible by this name.
      ///     "List`1" --> TyconRef
      eTyconsByAccessNames: LayeredMultiMap<string, TyconRef>

      eFullyQualifiedTyconsByAccessNames: LayeredMultiMap<string, TyconRef>

      /// Tycons available by unqualified, demangled names (i.e. (List, 1) --> TyconRef)
      eTyconsByDemangledNameAndArity: LayeredMap<NameArityPair, TyconRef>

      /// Tycons available by unqualified, demangled names (i.e. (List, 1) --> TyconRef)
      eFullyQualifiedTyconsByDemangledNameAndArity: LayeredMap<NameArityPair, TyconRef>

      /// Extension members by type and name
      eIndexedExtensionMembers: TyconRefMultiMap<ExtensionMember>

      /// Other extension members unindexed by type
      eUnindexedExtensionMembers: ExtensionMember list

      /// Typars (always available by unqualified names). Further typars can be
      /// in the tpenv, a structure folded through each top-level definition.
      eTypars: NameMap<Typar>

    }

    /// The initial, empty name resolution environment. The mother of all things.
    static member Empty g =
        { eDisplayEnv = DisplayEnv.Empty g
          eModulesAndNamespaces = Map.empty
          eFullyQualifiedModulesAndNamespaces = Map.empty
          eFieldLabels = Map.empty
          eUnqualifiedItems = LayeredMap.Empty
          ePatItems = Map.empty
          eTyconsByAccessNames = LayeredMultiMap.Empty
          eTyconsByDemangledNameAndArity = LayeredMap.Empty
          eFullyQualifiedTyconsByAccessNames = LayeredMultiMap.Empty
          eFullyQualifiedTyconsByDemangledNameAndArity = LayeredMap.Empty
          eIndexedExtensionMembers = TyconRefMultiMap<_>.Empty
          eUnindexedExtensionMembers = []
          eTypars = Map.empty }

    member nenv.DisplayEnv = nenv.eDisplayEnv

    member nenv.FindUnqualifiedItem nm = nenv.eUnqualifiedItems.[nm]

    /// Get the table of types, indexed by name and arity
    member nenv.TyconsByDemangledNameAndArity fq =
        match fq with
        | FullyQualified -> nenv.eFullyQualifiedTyconsByDemangledNameAndArity
        | OpenQualified  -> nenv.eTyconsByDemangledNameAndArity

    /// Get the table of types, indexed by name
    member nenv.TyconsByAccessNames fq =
        match fq with
        | FullyQualified -> nenv.eFullyQualifiedTyconsByAccessNames
        | OpenQualified  -> nenv.eTyconsByAccessNames

    /// Get the table of modules and namespaces
    member nenv.ModulesAndNamespaces fq =
        match fq with
        | FullyQualified -> nenv.eFullyQualifiedModulesAndNamespaces
        | OpenQualified -> nenv.eModulesAndNamespaces

//-------------------------------------------------------------------------
// Helpers to do with extension members
//-------------------------------------------------------------------------

/// Allocate the next extension method priority. This is an incrementing sequence of integers
/// during type checking.
let NextExtensionMethodPriority() = uint64 (newStamp())

/// Get the info for all the .NET-style extension members listed as static members in the type.
let private GetCSharpStyleIndexedExtensionMembersForTyconRef (amap: Import.ImportMap) m  (tcrefOfStaticClass: TyconRef) =
    let g = amap.g
    // Type must be non-generic and have 'Extension' attribute
    if isNil(tcrefOfStaticClass.Typars(m)) && TyconRefHasAttribute g m g.attrib_ExtensionAttribute tcrefOfStaticClass then
        let pri = NextExtensionMethodPriority()
        let ty = generalizedTyconRef tcrefOfStaticClass

        // Get the 'plain' methods, not interpreted as extension methods
        let minfos = GetImmediateIntrinsicMethInfosOfType (None, AccessorDomain.AccessibleFromSomeFSharpCode) g amap m ty
        [ for minfo in minfos do
            // Method must be static, have 'Extension' attribute, must not be curried, must have at least one argument
            if not minfo.IsInstance &&
               not minfo.IsExtensionMember &&
               (match minfo.NumArgs with [x] when x >= 1 -> true | _ -> false) &&
               MethInfoHasAttribute g m g.attrib_ExtensionAttribute minfo
            then
                let ilExtMem = ILExtMem (tcrefOfStaticClass, minfo, pri)

                // The results are indexed by the TyconRef of the first 'this' argument, if any.
                // So we need to go and crack the type of the 'this' argument.
                //
                // This is convoluted because we only need the ILTypeRef of the first argument, and we don't
                // want to read any other metadata as it can trigger missing-assembly errors. It turns out ImportILTypeRef
                // is less eager in reading metadata than GetParamTypes.
                //
                // We don't use the index for the IL extension method for tuple of F# function types (e.g. if extension
                // methods for tuple occur in C# code)
                let thisTyconRef =
                 try
                    let rs =
                        match metadataOfTycon tcrefOfStaticClass.Deref, minfo with
                        | ILTypeMetadata (TILObjectReprData(scoref, _, _)), ILMeth(_, ILMethInfo(_, _, _, ilMethod, _), _) ->
                            match ilMethod.ParameterTypes with
                            | firstTy :: _ ->
                                match firstTy with
                                | ILType.Boxed  tspec | ILType.Value tspec ->
                                    let tref = (tspec |> rescopeILTypeSpec scoref).TypeRef
                                    if Import.CanImportILTypeRef amap m tref then
                                        let tcref = tref |> Import.ImportILTypeRef amap m
                                        if isCompiledTupleTyconRef g tcref || tyconRefEq g tcref g.fastFunc_tcr then None
                                        else Some tcref
                                    else None
                                | _ -> None
                            | _ -> None
                        | _ ->
                            // The results are indexed by the TyconRef of the first 'this' argument, if any.
                            // So we need to go and crack the type of the 'this' argument.
                            let thisTy = minfo.GetParamTypes(amap, m, generalizeTypars minfo.FormalMethodTypars).Head.Head
                            match thisTy with
                            | AppTy g (tcrefOfTypeExtended, _) when not (isByrefTy g thisTy) -> Some tcrefOfTypeExtended
                            | _ -> None

                    Some rs

                  with e -> // Import of the ILType may fail, if so report the error and skip on
                    errorRecovery e m
                    None

                match thisTyconRef with
                | None -> ()
                | Some (Some tcref) -> yield Choice1Of2(tcref, ilExtMem)
                | Some None -> yield Choice2Of2 ilExtMem ]
    else
        []


//-------------------------------------------------------------------------
// Helpers to do with building environments
//-------------------------------------------------------------------------

/// For the operations that build the overall name resolution
/// tables, BulkAdd.Yes is set to true when "opening" a
/// namespace. If BulkAdd is true then add-and-collapse
/// is used for the backing maps.Multiple "open" operations are
/// thus coalesced, and the first subsequent lookup after a sequence
/// of opens will collapse the maps and build the backing dictionary.
[<RequireQualifiedAccess>]
type BulkAdd = Yes | No


/// bulkAddMode: true when adding the values from the 'open' of a namespace
/// or module, when we collapse the value table down to a dictionary.
let AddValRefsToItems (bulkAddMode: BulkAdd) (eUnqualifiedItems: LayeredMap<_, _>) (vrefs: ValRef[]) =
    // Object model members are not added to the unqualified name resolution environment
    let vrefs = vrefs |> Array.filter (fun vref -> not vref.IsMember)

    if vrefs.Length = 0 then eUnqualifiedItems else

    match bulkAddMode with
    | BulkAdd.Yes ->
        eUnqualifiedItems.AddAndMarkAsCollapsible(vrefs |> Array.map (fun vref -> KeyValuePair(vref.LogicalName, Item.Value vref)))
    | BulkAdd.No ->
        assert (vrefs.Length = 1)
        let vref = vrefs.[0]
        eUnqualifiedItems.Add (vref.LogicalName, Item.Value vref)

/// Add an F# value to the table of available extension members, if necessary, as an FSharp-style extension member
let AddValRefToExtensionMembers pri (eIndexedExtensionMembers: TyconRefMultiMap<_>) (vref: ValRef) =
    if vref.IsMember && vref.IsExtensionMember then
        eIndexedExtensionMembers.Add (vref.MemberApparentEntity, FSExtMem (vref, pri))
    else
        eIndexedExtensionMembers


/// This entrypoint is used to add some extra items to the environment for Visual Studio, e.g. static members
let AddFakeNamedValRefToNameEnv nm nenv vref =
    {nenv with eUnqualifiedItems = nenv.eUnqualifiedItems.Add (nm, Item.Value vref) }

/// This entrypoint is used to add some extra items to the environment for Visual Studio, e.g. record members
let AddFakeNameToNameEnv nm nenv item =
    {nenv with eUnqualifiedItems = nenv.eUnqualifiedItems.Add (nm, item) }

/// Add an F# value to the table of available active patterns
let AddValRefsToActivePatternsNameEnv ePatItems (vref: ValRef) =
    let ePatItems =
        (ActivePatternElemsOfValRef vref, ePatItems)
        ||> List.foldBack (fun apref tab ->
            NameMap.add apref.Name (Item.ActivePatternCase apref) tab)

    // Add literal constants to the environment available for resolving items in patterns
    let ePatItems =
        match vref.LiteralValue with
        | None -> ePatItems
        | Some _ -> NameMap.add vref.LogicalName (Item.Value vref) ePatItems

    ePatItems

/// Add a set of F# values to the environment.
let AddValRefsToNameEnvWithPriority bulkAddMode pri nenv (vrefs: ValRef []) =
    if vrefs.Length = 0 then nenv else
    { nenv with
        eUnqualifiedItems = AddValRefsToItems bulkAddMode nenv.eUnqualifiedItems vrefs
        eIndexedExtensionMembers = (nenv.eIndexedExtensionMembers, vrefs) ||> Array.fold (AddValRefToExtensionMembers pri)
        ePatItems = (nenv.ePatItems, vrefs) ||> Array.fold AddValRefsToActivePatternsNameEnv }

/// Add a single F# value to the environment.
let AddValRefToNameEnv nenv (vref: ValRef) =
    let pri = NextExtensionMethodPriority()
    { nenv with
        eUnqualifiedItems =
            if not vref.IsMember then
                nenv.eUnqualifiedItems.Add (vref.LogicalName, Item.Value vref)
            else
                nenv.eUnqualifiedItems
        eIndexedExtensionMembers = AddValRefToExtensionMembers pri nenv.eIndexedExtensionMembers vref
        ePatItems = AddValRefsToActivePatternsNameEnv nenv.ePatItems vref }


/// Add a set of active pattern result tags to the environment.
let AddActivePatternResultTagsToNameEnv (apinfo: PrettyNaming.ActivePatternInfo) nenv ty m =
    if List.isEmpty apinfo.Names then nenv else
    let apresl = List.indexed apinfo.Names
    { nenv with
        eUnqualifiedItems =
            (apresl, nenv.eUnqualifiedItems)
            ||> List.foldBack (fun (j, nm) acc -> acc.Add(nm, Item.ActivePatternResult(apinfo, ty, j, m))) }

/// Generalize a union case, from Cons --> List<T>.Cons
let GeneralizeUnionCaseRef (ucref: UnionCaseRef) =
    UnionCaseInfo (fst (generalizeTyconRef ucref.TyconRef), ucref)


/// Add type definitions to the sub-table of the environment indexed by name and arity
let AddTyconsByDemangledNameAndArity (bulkAddMode: BulkAdd) (tcrefs: TyconRef[]) (tab: LayeredMap<NameArityPair, TyconRef>) =
    if tcrefs.Length = 0 then tab else
    let entries =
        tcrefs
        |> Array.map (fun tcref -> KeyTyconByDemangledNameAndArity tcref.LogicalName tcref.TyparsNoRange tcref)

    match bulkAddMode with
    | BulkAdd.Yes -> tab.AddAndMarkAsCollapsible entries
    | BulkAdd.No -> (tab, entries) ||> Array.fold (fun tab (KeyValue(k, v)) -> tab.Add(k, v))

/// Add type definitions to the sub-table of the environment indexed by access name
let AddTyconByAccessNames bulkAddMode (tcrefs: TyconRef[]) (tab: LayeredMultiMap<string, _>) =
    if tcrefs.Length = 0 then tab else
    let entries =
        tcrefs
        |> Array.collect (fun tcref -> KeyTyconByAccessNames tcref.LogicalName tcref)

    match bulkAddMode with
    | BulkAdd.Yes -> tab.AddAndMarkAsCollapsible entries
    | BulkAdd.No -> (tab, entries) ||> Array.fold (fun tab (KeyValue(k, v)) -> tab.Add (k, v))

/// Add a record field to the corresponding sub-table of the name resolution environment
let AddRecdField (rfref: RecdFieldRef) tab = NameMultiMap.add rfref.FieldName rfref tab

/// Add a set of union cases to the corresponding sub-table of the environment
let AddUnionCases1 (tab: Map<_, _>) (ucrefs: UnionCaseRef list) =
    (tab, ucrefs) ||> List.fold (fun acc ucref ->
        let item = Item.UnionCase(GeneralizeUnionCaseRef ucref, false)
        acc.Add (ucref.CaseName, item))

/// Add a set of union cases to the corresponding sub-table of the environment
let AddUnionCases2 bulkAddMode (eUnqualifiedItems: LayeredMap<_, _>) (ucrefs: UnionCaseRef list) =
    match bulkAddMode with
    | BulkAdd.Yes ->
        let items =
            ucrefs |> Array.ofList |> Array.map (fun ucref ->
                let item = Item.UnionCase(GeneralizeUnionCaseRef ucref, false)
                KeyValuePair(ucref.CaseName, item))
        eUnqualifiedItems.AddAndMarkAsCollapsible items

    | BulkAdd.No ->
        (eUnqualifiedItems, ucrefs) ||> List.fold (fun acc ucref ->
            let item = Item.UnionCase(GeneralizeUnionCaseRef ucref, false)
            acc.Add (ucref.CaseName, item))

/// Add any implied contents of a type definition to the environment.
let private AddPartsOfTyconRefToNameEnv bulkAddMode ownDefinition (g: TcGlobals) amap m  nenv (tcref: TyconRef) =

    let isIL = tcref.IsILTycon
    let ucrefs = if isIL then [] else tcref.UnionCasesAsList |> List.map tcref.MakeNestedUnionCaseRef
    let flds =  if isIL then [| |] else tcref.AllFieldsArray

    let eIndexedExtensionMembers, eUnindexedExtensionMembers =
        let ilStyleExtensionMeths = GetCSharpStyleIndexedExtensionMembersForTyconRef amap m  tcref
        ((nenv.eIndexedExtensionMembers, nenv.eUnindexedExtensionMembers), ilStyleExtensionMeths) ||> List.fold (fun (tab1, tab2) extMemInfo ->
            match extMemInfo with
            | Choice1Of2 (tcref, extMemInfo) -> tab1.Add (tcref, extMemInfo), tab2
            | Choice2Of2 extMemInfo -> tab1, extMemInfo :: tab2)

    let isILOrRequiredQualifiedAccess = isIL || (not ownDefinition && HasFSharpAttribute g g.attrib_RequireQualifiedAccessAttribute tcref.Attribs)
    let eFieldLabels =
        if isILOrRequiredQualifiedAccess || not tcref.IsRecordTycon || flds.Length = 0 then
            nenv.eFieldLabels
        else
            (nenv.eFieldLabels, flds) ||> Array.fold (fun acc f ->
                   if f.IsStatic || f.IsCompilerGenerated then acc
                   else AddRecdField (tcref.MakeNestedRecdFieldRef f) acc)

    let eUnqualifiedItems =
        let tab = nenv.eUnqualifiedItems
        // add the type name for potential use as a constructor
        // The rules are
        // - The unqualified lookup table in the environment can contain map names to a set of type names (the set of type names is a new kind of "item").
        // - When the contents of a type definition is added to the environment, an entry is added in this table for all class and struct types.
        // - When opening a module, types are added first to the environment, then values, then auto-opened sub-modules.
        // - When a value is added by an "open" previously available type names will become inaccessible by this table.
        let tab =
            // This may explore into an unreferenced assembly if the name
            // is a type abbreviation. If it does, assume the name does not
            // have a constructor.
            let mayHaveConstruction =
                protectAssemblyExploration
                    false
                    (fun () ->
                        let ty = generalizedTyconRef tcref
                        isClassTy g ty || isStructTy g ty)

            if mayHaveConstruction then
                tab.LinearTryModifyThenLaterFlatten (tcref.DisplayName, (fun prev ->
                    match prev with
                    | Some (Item.UnqualifiedType tcrefs) -> Item.UnqualifiedType (tcref::tcrefs)
                    | _ -> Item.UnqualifiedType [tcref]))
            else
                tab
        if isILOrRequiredQualifiedAccess || List.isEmpty ucrefs then
            tab
        else
            AddUnionCases2 bulkAddMode tab ucrefs

    let ePatItems =
        if isILOrRequiredQualifiedAccess || List.isEmpty ucrefs then
            nenv.ePatItems
        else
            AddUnionCases1 nenv.ePatItems ucrefs

    { nenv with
        eFieldLabels = eFieldLabels
        eUnqualifiedItems = eUnqualifiedItems
        ePatItems = ePatItems
        eIndexedExtensionMembers = eIndexedExtensionMembers
        eUnindexedExtensionMembers = eUnindexedExtensionMembers }

/// Add a set of type definitions to the name resolution environment
let AddTyconRefsToNameEnv bulkAddMode ownDefinition g amap m root nenv tcrefs =
    if isNil tcrefs then nenv else
    let env = List.fold (AddPartsOfTyconRefToNameEnv bulkAddMode ownDefinition g amap m) nenv tcrefs
    // Add most of the contents of the tycons en-masse, then flatten the tables if we're opening a module or namespace
    let tcrefs = Array.ofList tcrefs
    { env with
        eFullyQualifiedTyconsByDemangledNameAndArity =
            if root then
                AddTyconsByDemangledNameAndArity bulkAddMode tcrefs nenv.eFullyQualifiedTyconsByDemangledNameAndArity
            else
                nenv.eFullyQualifiedTyconsByDemangledNameAndArity
        eFullyQualifiedTyconsByAccessNames =
            if root then
                AddTyconByAccessNames bulkAddMode tcrefs nenv.eFullyQualifiedTyconsByAccessNames
            else
                nenv.eFullyQualifiedTyconsByAccessNames
        eTyconsByDemangledNameAndArity =
            AddTyconsByDemangledNameAndArity bulkAddMode tcrefs nenv.eTyconsByDemangledNameAndArity
        eTyconsByAccessNames =
            AddTyconByAccessNames bulkAddMode tcrefs nenv.eTyconsByAccessNames }

/// Add an F# exception definition to the name resolution environment
let AddExceptionDeclsToNameEnv bulkAddMode nenv (ecref: TyconRef) =
    assert ecref.IsExceptionDecl
    let item = Item.ExnCase ecref
    {nenv with
       eUnqualifiedItems =
            match bulkAddMode with
            | BulkAdd.Yes ->
                nenv.eUnqualifiedItems.AddAndMarkAsCollapsible [| KeyValuePair(ecref.LogicalName, item) |]
            | BulkAdd.No ->
                nenv.eUnqualifiedItems.Add (ecref.LogicalName, item)

       ePatItems = nenv.ePatItems.Add (ecref.LogicalName, item) }

/// Add a module abbreviation to the name resolution environment
let AddModuleAbbrevToNameEnv (id: Ident) nenv modrefs =
    {nenv with
       eModulesAndNamespaces =
         let add old nw = nw @ old
         NameMap.layerAdditive add (Map.add id.idText modrefs Map.empty) nenv.eModulesAndNamespaces }


//-------------------------------------------------------------------------
// Open a structure or an IL namespace
//-------------------------------------------------------------------------

let MakeNestedModuleRefs (modref: ModuleOrNamespaceRef) =
  modref.ModuleOrNamespaceType.ModuleAndNamespaceDefinitions
     |> List.map modref.NestedTyconRef

/// Add a set of module or namespace to the name resolution environment, including any sub-modules marked 'AutoOpen'
//
// Recursive because of "AutoOpen", i.e. adding a module reference may automatically open further modules
let rec AddModuleOrNamespaceRefsToNameEnv g amap m root ad nenv (modrefs: ModuleOrNamespaceRef list) =
    if isNil modrefs then nenv else
    let modrefsMap = modrefs |> NameMap.ofKeyedList (fun modref -> modref.DemangledModuleOrNamespaceName)
    let addModrefs tab =
         let add old nw =
             if IsEntityAccessible amap m ad nw then
                 nw :: old
             else
                 old
         NameMap.layerAdditive add modrefsMap tab
    let nenv =
        {nenv with
           eModulesAndNamespaces = addModrefs nenv.eModulesAndNamespaces
           eFullyQualifiedModulesAndNamespaces =
              if root then
                  addModrefs nenv.eFullyQualifiedModulesAndNamespaces
              else
                  nenv.eFullyQualifiedModulesAndNamespaces }
    let nenv =
        (nenv, modrefs) ||> List.fold (fun nenv modref ->
            if modref.IsModule && TryFindFSharpBoolAttribute g g.attrib_AutoOpenAttribute modref.Attribs = Some true then
                AddModuleOrNamespaceContentsToNameEnv g amap ad m false nenv modref
            else
                nenv)
    nenv

/// Add the contents of a module or namespace to the name resolution environment
and AddModuleOrNamespaceContentsToNameEnv (g: TcGlobals) amap (ad: AccessorDomain) m root nenv (modref: ModuleOrNamespaceRef) =
    let pri = NextExtensionMethodPriority()
    let mty = modref.ModuleOrNamespaceType

    let nenv =
        let mutable state = { nenv with eDisplayEnv = nenv.eDisplayEnv.AddOpenModuleOrNamespace modref }

        for exnc in mty.ExceptionDefinitions do
           let tcref = modref.NestedTyconRef exnc
           if IsEntityAccessible amap m ad tcref then
               state <- AddExceptionDeclsToNameEnv BulkAdd.Yes state tcref

        state

    let tcrefs =
       mty.TypeAndExceptionDefinitions
       |> List.choose (fun tycon ->
           let tcref = modref.NestedTyconRef tycon
           if IsEntityAccessible amap m ad tcref then Some(tcref) else None)

    let nenv = (nenv, tcrefs) ||> AddTyconRefsToNameEnv BulkAdd.Yes false g amap m false
    let vrefs =
        mty.AllValsAndMembers.ToList()
        |> List.choose (fun x -> if IsAccessible ad x.Accessibility then TryMkValRefInModRef modref x else None)
        |> List.toArray
    let nenv = AddValRefsToNameEnvWithPriority BulkAdd.Yes pri nenv vrefs
    let nestedModules = MakeNestedModuleRefs modref
    let nenv = (nenv, nestedModules) ||> AddModuleOrNamespaceRefsToNameEnv g amap m root ad
    nenv

/// Add a set of modules or namespaces to the name resolution environment
//
// Note this is a 'foldBack' - the most recently added modules come first in the list, e.g.
//    module M1 = ... // M1a
//    module M1 = ... // M1b
//    open M1
//
// The list contains [M1b; M1a]
and AddModulesAndNamespacesContentsToNameEnv g amap ad m root nenv modrefs =
   (modrefs, nenv) ||> List.foldBack (fun modref acc -> AddModuleOrNamespaceContentsToNameEnv g amap ad m root acc modref)

/// Add a single modules or namespace to the name resolution environment
let AddModuleOrNamespaceRefToNameEnv g amap m root ad nenv (modref: EntityRef) =
    AddModuleOrNamespaceRefsToNameEnv g amap m root ad nenv [modref]


/// A flag which indicates if it is an error to have two declared type parameters with identical names
/// in the name resolution environment.
type CheckForDuplicateTyparFlag =
    | CheckForDuplicateTypars
    | NoCheckForDuplicateTypars

/// Add some declared type parameters to the name resolution environment
let AddDeclaredTyparsToNameEnv check nenv typars =
    let typarmap =
      List.foldBack
        (fun (tp: Typar) sofar ->
          match check with
          | CheckForDuplicateTypars ->
              if Map.containsKey tp.Name sofar then
                errorR (Duplicate("type parameter", tp.DisplayName, tp.Range))
          | NoCheckForDuplicateTypars -> ()

          Map.add tp.Name tp sofar) typars Map.empty
    {nenv with eTypars = NameMap.layer typarmap nenv.eTypars }


//-------------------------------------------------------------------------
// Generating fresh instantiations for type inference.
//-------------------------------------------------------------------------

/// Convert a reference to a named type into a type that includes
/// a fresh set of inference type variables for the type parameters of the union type.
let FreshenTycon (ncenv: NameResolver) m (tcref: TyconRef) =
    let tinst = ncenv.InstantiationGenerator m (tcref.Typars m)
    let improvedTy = ncenv.g.decompileType tcref tinst
    improvedTy

/// Convert a reference to a union case into a UnionCaseInfo that includes
/// a fresh set of inference type variables for the type parameters of the union type.
let FreshenUnionCaseRef (ncenv: NameResolver) m (ucref: UnionCaseRef) =
    let tinst = ncenv.InstantiationGenerator m (ucref.TyconRef.Typars m)
    UnionCaseInfo(tinst, ucref)

/// This must be called after fetching unqualified items that may need to be freshened
let FreshenUnqualifiedItem (ncenv: NameResolver) m res =
    match res with
    | Item.UnionCase(UnionCaseInfo(_, ucref), _) -> Item.UnionCase(FreshenUnionCaseRef ncenv m ucref, false)
    | _ -> res


//-------------------------------------------------------------------------
// Resolve module paths, value, field etc. lookups.  Doing this involves
// searching through many possibilities and disambiguating.  Hence first
// define some ways of combining multiple results and for carrying
// error information.  Errors are generally undefined names and are
// reported by returning the error that occurs at greatest depth in the
// sequence of Identifiers.
//-------------------------------------------------------------------------

// Accumulate a set of possible results.
// If neither operations succeed, return an approximate error.
// If one succeeds, return that one.
// Prefer the error associated with the first argument.
let OneResult res =
    match res with
    | Result x -> Result [x]
    | Exception e -> Exception e

let OneSuccess x = Result [x]

let AddResults res1 res2 =
    match res1, res2 with
    | Result [], _ -> res2
    | _, Result [] -> res1
    | Result x, Result l -> Result (x @ l)
    | Exception _, Result l -> Result l
    | Result x, Exception _ -> Result x
    // If we have error messages for the same symbol, then we can merge suggestions.
<<<<<<< HEAD
    | Exception (UndefinedName(n1,f,id1,suggestions1)),Exception (UndefinedName(n2,_,id2,suggestions2)) when n1 = n2 && id1.idText = id2.idText && Range.equals id1.idRange id2.idRange ->
=======
    | Exception (UndefinedName(n1, f, id1, suggestions1)), Exception (UndefinedName(n2, _, id2, suggestions2)) when n1 = n2 && id1.idText = id2.idText && id1.idRange = id2.idRange ->
>>>>>>> d5f5bd00
        let suggestions = HashSet(suggestions1())
        suggestions.UnionWith(suggestions2())
        Exception(UndefinedName(n1, f, id1, fun () -> suggestions))
    // This prefers error messages coming from deeper failing long identifier paths
    | Exception (UndefinedName(n1, _, _, _) as e1), Exception (UndefinedName(n2, _, _, _) as e2) ->
        if n1 < n2 then Exception e2 else Exception e1
    // Prefer more concrete errors about things being undefined
    | Exception (UndefinedName _ as e1), Exception (Error _) -> Exception e1
    | Exception (Error _), Exception (UndefinedName _ as e2) -> Exception e2
    | Exception e1, Exception _ -> Exception e1

let NoResultsOrUsefulErrors = Result []

/// Indicates if we only need one result or all possible results from a resolution.
[<RequireQualifiedAccess>]
type ResultCollectionSettings =
| AllResults
| AtMostOneResult

let rec CollectResults f = function
    | [] -> NoResultsOrUsefulErrors
    | [h] -> OneResult (f h)
    | h :: t -> AddResults (OneResult (f h)) (CollectResults f t)

let rec CollectAtMostOneResult f = function
    | [] -> NoResultsOrUsefulErrors
    | [h] -> OneResult (f h)
    | h :: t ->
        match f h with
        | Result r -> Result [r]
        | Exception e -> AddResults (Exception e) (CollectAtMostOneResult f t)

let CollectResults2 resultCollectionSettings f =
    match resultCollectionSettings with
    | ResultCollectionSettings.AtMostOneResult -> CollectAtMostOneResult f
    | _ -> CollectResults f

let MapResults f = function
    | Result xs -> Result (List.map f xs)
    | Exception err -> Exception err

let AtMostOneResult m res =
    match res with
    | Exception err -> raze err
    | Result [] -> raze (Error(FSComp.SR.nrInvalidModuleExprType(), m))
    | Result (res :: _) -> success res

let AtMostOneResultQuery query2 res1 =
    match res1 with
    | Exception _ -> AddResults res1 (query2())
    | Result [] -> query2()
    | _ -> res1

let inline (+++) res1 query2 = AtMostOneResultQuery query2 res1

//-------------------------------------------------------------------------
// TypeNameResolutionInfo
//-------------------------------------------------------------------------

/// Indicates whether we are resolving type names to type definitions or to constructor methods.
type TypeNameResolutionFlag =
    | ResolveTypeNamesToCtors
    | ResolveTypeNamesToTypeRefs

[<RequireQualifiedAccess>]
[<NoEquality; NoComparison>]
/// Represents information about the generic argument count of a type name when resolving it.
///
/// In some situations we resolve "List" to any type definition with that name regardless of the number
/// of generic arguments. In others, we know precisely how many generic arguments are needed.
type TypeNameResolutionStaticArgsInfo =
    /// Indicates indefinite knowledge of type arguments
    | Indefinite
    /// Indicates definite knowledge of type arguments
    | Definite of int

    /// Indicates definite knowledge of empty type arguments
    static member DefiniteEmpty = TypeNameResolutionStaticArgsInfo.Definite 0

    static member FromTyArgs (numTyArgs: int) = TypeNameResolutionStaticArgsInfo.Definite numTyArgs

    member x.HasNoStaticArgsInfo = match x with TypeNameResolutionStaticArgsInfo.Indefinite -> true | _-> false

    member x.NumStaticArgs = match x with TypeNameResolutionStaticArgsInfo.Indefinite -> 0 | TypeNameResolutionStaticArgsInfo.Definite n -> n

    // Get the first possible mangled name of the type, assuming the args are generic args
    member x.MangledNameForType nm =
        if x.NumStaticArgs = 0 || TryDemangleGenericNameAndPos nm <> ValueNone then nm
        else nm + "`" + string x.NumStaticArgs

[<NoEquality; NoComparison>]
/// Represents information which guides name resolution of types.
type TypeNameResolutionInfo =
    | TypeNameResolutionInfo of TypeNameResolutionFlag * TypeNameResolutionStaticArgsInfo

    static member Default = TypeNameResolutionInfo (ResolveTypeNamesToCtors, TypeNameResolutionStaticArgsInfo.Indefinite)
    static member ResolveToTypeRefs statResInfo = TypeNameResolutionInfo (ResolveTypeNamesToTypeRefs, statResInfo)
    member x.StaticArgsInfo = match x with TypeNameResolutionInfo(_, staticResInfo) -> staticResInfo
    member x.ResolutionFlag = match x with TypeNameResolutionInfo(flag, _) -> flag
    member x.DropStaticArgsInfo = match x with TypeNameResolutionInfo(flag2, _) -> TypeNameResolutionInfo(flag2, TypeNameResolutionStaticArgsInfo.Indefinite)


//-------------------------------------------------------------------------
// Resolve (possibly mangled) type names
//-------------------------------------------------------------------------

/// Qualified lookups of type names where the number of generic arguments is known
/// from context, e.g. Module.Type<args>.  The full names suh as ``List`1`` can
/// be used to qualify access if needed
let LookupTypeNameInEntityHaveArity nm (staticResInfo: TypeNameResolutionStaticArgsInfo) (mty: ModuleOrNamespaceType) =
    let attempt1 = mty.TypesByMangledName.TryFind (staticResInfo.MangledNameForType nm)
    match attempt1 with
    | None -> mty.TypesByMangledName.TryFind nm
    | _ -> attempt1

/// Unqualified lookups of type names where the number of generic arguments is known
/// from context, e.g. List<arg>.  Rebindings due to 'open' may have rebound identifiers.
let LookupTypeNameInEnvHaveArity fq nm numTyArgs (nenv: NameResolutionEnv) =
    let key =
        match TryDemangleGenericNameAndPos nm with
        | ValueSome pos -> DecodeGenericTypeName pos nm
        | _ -> NameArityPair(nm, numTyArgs)

    match nenv.TyconsByDemangledNameAndArity(fq).TryFind key with
    | None -> nenv.TyconsByAccessNames(fq).TryFind nm |> Option.map List.head
    | res -> res

/// Implements unqualified lookups of type names where the number of generic arguments is NOT known
/// from context.
//
// This is used in five places:
//     -  static member lookups, e.g. MyType.StaticMember(3)
//     -                         e.g. MyModule.MyType.StaticMember(3)
//     -  type-qualified field names, e.g. { RecordType.field = 3 }
//     -  type-qualified constructor names, e.g. match x with UnionType.A -> 3
//     -  identifiers to constructors for better error messages, e.g. 'String(3)' after 'open System'
//     -  the special single-constructor rule in TcTyconCores
//
// Because of the potential ambiguity multiple results can be returned.
// Explicit type annotations can be added where needed to specify the generic arity.
//
// In theory the full names such as ``RecordType`1`` can
// also be used to qualify access if needed, though this is almost never needed.

let LookupTypeNameNoArity nm (byDemangledNameAndArity: LayeredMap<NameArityPair, _>) (byAccessNames: LayeredMultiMap<string, _>) =
    match TryDemangleGenericNameAndPos nm with
    | ValueSome pos ->
        let demangled = DecodeGenericTypeName pos nm
        match byDemangledNameAndArity.TryGetValue demangled with
        | true, res -> [res]
        | _ ->
            match byAccessNames.TryGetValue nm with
            | true, res -> res
            | _ -> []
    | _ ->
        byAccessNames.[nm]

/// Qualified lookup of type names in the environment
let LookupTypeNameInEnvNoArity fq nm (nenv: NameResolutionEnv) =
    LookupTypeNameNoArity nm (nenv.TyconsByDemangledNameAndArity fq) (nenv.TyconsByAccessNames fq)

/// Qualified lookup of type names in an entity
let LookupTypeNameInEntityNoArity m nm (mtyp: ModuleOrNamespaceType) =
    LookupTypeNameNoArity nm (mtyp.TypesByDemangledNameAndArity m) mtyp.TypesByAccessNames

/// Qualified lookup of type names in an entity where we may know a generic argument count
let LookupTypeNameInEnvMaybeHaveArity fq nm (typeNameResInfo: TypeNameResolutionInfo) nenv =
    if typeNameResInfo.StaticArgsInfo.HasNoStaticArgsInfo then
        LookupTypeNameInEnvNoArity fq nm nenv
    else
        LookupTypeNameInEnvHaveArity fq nm typeNameResInfo.StaticArgsInfo.NumStaticArgs nenv |> Option.toList

/// A flag which indicates if direct references to generated provided types are allowed. Normally these
/// are disallowed.
[<RequireQualifiedAccess>]
type PermitDirectReferenceToGeneratedType =
    | Yes
    | No


#if !NO_EXTENSIONTYPING

/// Check for direct references to generated provided types.
let CheckForDirectReferenceToGeneratedType (tcref: TyconRef, genOk, m) =
  match genOk with
  | PermitDirectReferenceToGeneratedType.Yes -> ()
  | PermitDirectReferenceToGeneratedType.No ->
    match tcref.TypeReprInfo with
    | TProvidedTypeExtensionPoint info when not info.IsErased ->
         //printfn "checking direct reference to generated type '%s'" tcref.DisplayName
        if ExtensionTyping.IsGeneratedTypeDirectReference (info.ProvidedType, m) then
            error (Error(FSComp.SR.etDirectReferenceToGeneratedTypeNotAllowed(tcref.DisplayName), m))
    |  _ -> ()


/// This adds a new entity for a lazily discovered provided type into the TAST structure.
let AddEntityForProvidedType (amap: Import.ImportMap, modref: ModuleOrNamespaceRef, resolutionEnvironment, st: Tainted<ProvidedType>, m) =
    let importProvidedType t = Import.ImportProvidedType amap m t
    let isSuppressRelocate = amap.g.isInteractive || st.PUntaint((fun st -> st.IsSuppressRelocate), m)
    let tycon = Construct.NewProvidedTycon(resolutionEnvironment, st, importProvidedType, isSuppressRelocate, m)
    modref.ModuleOrNamespaceType.AddProvidedTypeEntity(tycon)
    let tcref = modref.NestedTyconRef tycon
    System.Diagnostics.Debug.Assert(ValueOptionInternal.isSome modref.TryDeref)
    tcref


/// Given a provided type or provided namespace, resolve the type name using the type provider API.
/// If necessary, incorporate the provided type or namespace into the entity.
let ResolveProvidedTypeNameInEntity (amap, m, typeName, modref: ModuleOrNamespaceRef) =
    match modref.TypeReprInfo with
    | TProvidedNamespaceExtensionPoint(resolutionEnvironment, resolvers) ->
        match modref.Deref.PublicPath with
        | Some(PubPath path) ->
            resolvers
            |> List.choose (fun r-> ExtensionTyping.TryResolveProvidedType(r, m, path, typeName))
            |> List.map (fun st -> AddEntityForProvidedType (amap, modref, resolutionEnvironment, st, m))
        | None -> []

    // We have a provided type, look up its nested types (populating them on-demand if necessary)
    | TProvidedTypeExtensionPoint info ->
        let sty = info.ProvidedType
        let resolutionEnvironment = info.ResolutionEnvironment

#if DEBUG
        if resolutionEnvironment.showResolutionMessages then
            dprintfn "resolving name '%s' in TProvidedTypeExtensionPoint '%s'" typeName (sty.PUntaint((fun sty -> sty.FullName), m))
#endif

        match sty.PApply((fun sty -> sty.GetNestedType(typeName)), m) with
        | Tainted.Null ->
            //if staticResInfo.NumStaticArgs > 0 then
            //    error(Error(FSComp.SR.etNestedProvidedTypesDoNotTakeStaticArgumentsOrGenericParameters(), m))
            []
        | nestedSty ->
            [AddEntityForProvidedType (amap, modref, resolutionEnvironment, nestedSty, m) ]
    | _ -> []
#endif

/// Lookup a type name in an entity.
let LookupTypeNameInEntityMaybeHaveArity (amap, m, ad, nm, staticResInfo: TypeNameResolutionStaticArgsInfo, modref: ModuleOrNamespaceRef) =
    let mtyp = modref.ModuleOrNamespaceType
    let tcrefs =
        match staticResInfo with
        | TypeNameResolutionStaticArgsInfo.Indefinite ->
            LookupTypeNameInEntityNoArity m nm mtyp
            |> List.map modref.NestedTyconRef
        | TypeNameResolutionStaticArgsInfo.Definite _ ->
            match LookupTypeNameInEntityHaveArity nm staticResInfo mtyp with
            | Some tycon -> [modref.NestedTyconRef tycon]
            | None -> []
#if !NO_EXTENSIONTYPING
    let tcrefs =
        match tcrefs with
        | [] -> ResolveProvidedTypeNameInEntity (amap, m, nm, modref)
        | _ -> tcrefs
#else
    amap |> ignore
#endif
    let tcrefs = tcrefs |> List.filter (IsEntityAccessible amap m ad)
    tcrefs


/// Make a type that refers to a nested type.
///
/// Handle the .NET/C# business where nested generic types implicitly accumulate the type parameters
/// from their enclosing types.
let MakeNestedType (ncenv: NameResolver) (tinst: TType list) m (tcrefNested: TyconRef) =
    let tps = List.drop tinst.Length (tcrefNested.Typars m)
    let tinstNested = ncenv.InstantiationGenerator m tps
    mkAppTy tcrefNested (tinst @ tinstNested)

/// Get all the accessible nested types of an existing type.
let GetNestedTypesOfType (ad, ncenv: NameResolver, optFilter, staticResInfo, checkForGenerated, m) ty =
    let g = ncenv.g
    ncenv.InfoReader.GetPrimaryTypeHierachy(AllowMultiIntfInstantiations.Yes, m, ty) |> List.collect (fun ty ->
        match ty with
        | AppTy g (tcref, tinst) ->
            let tycon = tcref.Deref
            let mty = tycon.ModuleOrNamespaceType
            // No dotting through type generators to get to a nested type!
#if !NO_EXTENSIONTYPING
            if checkForGenerated then
                CheckForDirectReferenceToGeneratedType (tcref, PermitDirectReferenceToGeneratedType.No, m)
#else
            checkForGenerated |> ignore
#endif

            match optFilter with
            | Some nm ->
                let tcrefs = LookupTypeNameInEntityMaybeHaveArity (ncenv.amap, m, ad, nm, staticResInfo, tcref)
                tcrefs |> List.map (MakeNestedType ncenv tinst m)
            | None ->
#if !NO_EXTENSIONTYPING
                match tycon.TypeReprInfo with
                | TProvidedTypeExtensionPoint info ->
                    [ for nestedType in info.ProvidedType.PApplyArray((fun sty -> sty.GetNestedTypes()), "GetNestedTypes", m) do
                        let nestedTypeName = nestedType.PUntaint((fun t -> t.Name), m)
                        for nestedTcref in LookupTypeNameInEntityMaybeHaveArity (ncenv.amap, m, ad, nestedTypeName, staticResInfo, tcref)  do
                             yield  MakeNestedType ncenv tinst m nestedTcref ]

                | _ ->
#endif
                    mty.TypesByAccessNames.Values
                    |> List.choose (fun entity ->
                        let ty = tcref.NestedTyconRef entity |> MakeNestedType ncenv tinst m
                        if IsTypeAccessible g ncenv.amap m ad ty then Some ty else None)
        | _ -> [])

//-------------------------------------------------------------------------
// Report environments to visual studio. We stuff intermediary results
// into a global variable. A little unpleasant.
//-------------------------------------------------------------------------

/// Represents the kind of the occurrence when reporting a name in name resolution
[<RequireQualifiedAccess; Struct>]
type ItemOccurence =
    /// This is a binding / declaration of the item
    | Binding
    /// This is a usage of the item
    | Use
    /// This is a usage of a type name in a type
    | UseInType
    /// This is a usage of a type name in an attribute
    | UseInAttribute
    /// Inside pattern matching
    | Pattern
    /// Abstract slot gets implemented
    | Implemented
    /// Result gets suppressed over this text range
    | RelatedText
    /// This is a usage of a module or namespace name in open statement
    | Open

type OpenDeclaration =
    { LongId: Ident list
      Range: range option
      Modules: ModuleOrNamespaceRef list
      AppliedScope: range
      IsOwnNamespace: bool }

    static member Create(longId: Ident list, modules: ModuleOrNamespaceRef list, appliedScope: range, isOwnNamespace: bool) =
        { LongId = longId
          Range =
            match longId with
            | [] -> None
            | first :: rest ->
                let last = rest |> List.tryLast |> Option.defaultValue first
                Some (mkRange appliedScope.FileName first.idRange.Start last.idRange.End)
          Modules = modules
          AppliedScope = appliedScope
          IsOwnNamespace = isOwnNamespace }

type FormatStringCheckContext =
    { SourceText: ISourceText
      LineStartPositions: int[] }

/// An abstract type for reporting the results of name resolution and type checking.
type ITypecheckResultsSink =
<<<<<<< HEAD
    abstract NotifyEnvWithScope : range * NameResolutionEnv * AccessorDomain -> unit
    abstract NotifyExprHasType : pos * TType * Tastops.DisplayEnv * NameResolutionEnv * AccessorDomain * range -> unit
    abstract NotifyNameResolution : pos * Item * Item * TyparInst * ItemOccurence * Tastops.DisplayEnv * NameResolutionEnv * AccessorDomain * range * bool -> unit
    abstract NotifyFormatSpecifierLocation : range * int -> unit
    abstract NotifyOpenDeclaration : OpenDeclaration -> unit
    abstract CurrentSourceText : ISourceText option
    abstract FormatStringCheckContext : FormatStringCheckContext option

let (|ValRefOfProp|_|) (pi : PropInfo) = pi.ArbitraryValRef
let (|ValRefOfMeth|_|) (mi : MethInfo) = mi.ArbitraryValRef
let (|ValRefOfEvent|_|) (evt : EventInfo) = evt.ArbitraryValRef

let rec (|RecordFieldUse|_|) (item : Item) = 
=======
    abstract NotifyEnvWithScope: range * NameResolutionEnv * AccessorDomain -> unit
    abstract NotifyExprHasType: pos * TType * Tastops.DisplayEnv * NameResolutionEnv * AccessorDomain * range -> unit
    abstract NotifyNameResolution: pos * Item * Item * TyparInst * ItemOccurence * Tastops.DisplayEnv * NameResolutionEnv * AccessorDomain * range * bool -> unit
    abstract NotifyFormatSpecifierLocation: range * int -> unit
    abstract NotifyOpenDeclaration: OpenDeclaration -> unit
    abstract CurrentSource: string option
    abstract FormatStringCheckContext: FormatStringCheckContext option

let (|ValRefOfProp|_|) (pi: PropInfo) = pi.ArbitraryValRef
let (|ValRefOfMeth|_|) (mi: MethInfo) = mi.ArbitraryValRef
let (|ValRefOfEvent|_|) (evt: EventInfo) = evt.ArbitraryValRef

let rec (|RecordFieldUse|_|) (item: Item) =
>>>>>>> d5f5bd00
    match item with
    | Item.RecdField(RecdFieldInfo(_, RFRef(tcref, name))) -> Some (name, tcref)
    | Item.SetterArg(_, RecordFieldUse(f)) -> Some(f)
    | _ -> None

let rec (|ILFieldUse|_|) (item: Item) =
    match item with
    | Item.ILField(finfo) -> Some(finfo)
    | Item.SetterArg(_, ILFieldUse(f)) -> Some(f)
    | _ -> None

let rec (|PropertyUse|_|) (item: Item) =
    match item with
    | Item.Property(_, pinfo::_) -> Some(pinfo)
    | Item.SetterArg(_, PropertyUse(pinfo)) -> Some(pinfo)
    | _ -> None

let rec (|FSharpPropertyUse|_|) (item: Item) =
    match item with
    | Item.Property(_, [ValRefOfProp vref]) -> Some(vref)
    | Item.SetterArg(_, FSharpPropertyUse(propDef)) -> Some(propDef)
    | _ -> None

let (|MethodUse|_|) (item: Item) =
    match item with
    | Item.MethodGroup(_, [minfo], _) -> Some(minfo)
    | _ -> None

let (|FSharpMethodUse|_|) (item: Item) =
    match item with
    | Item.MethodGroup(_, [ValRefOfMeth vref], _) -> Some(vref)
    | Item.Value(vref) when vref.IsMember -> Some(vref)
    | _ -> None

let (|EntityUse|_|) (item: Item) =
    match item with
    | Item.UnqualifiedType (tcref:: _) -> Some tcref
    | Item.ExnCase(tcref) -> Some tcref
    | Item.Types(_, [AbbrevOrAppTy tcref])
    | Item.DelegateCtor(AbbrevOrAppTy tcref)
    | Item.FakeInterfaceCtor(AbbrevOrAppTy tcref) -> Some tcref
    | Item.CtorGroup(_, ctor::_) ->
        match ctor.ApparentEnclosingType with
        | AbbrevOrAppTy tcref -> Some tcref
        | _ -> None
    | _ -> None

let (|EventUse|_|) (item: Item) =
    match item with
    | Item.Event(einfo) -> Some einfo
    | _ -> None

let (|FSharpEventUse|_|) (item: Item) =
    match item with
    | Item.Event(ValRefOfEvent vref) -> Some vref
    | _ -> None

let (|UnionCaseUse|_|) (item: Item) =
    match item with
    | Item.UnionCase(UnionCaseInfo(_, u1), _) -> Some u1
    | _ -> None

let (|ValUse|_|) (item: Item) =
    match item with
    | Item.Value vref
    | FSharpPropertyUse vref
    | FSharpMethodUse vref
    | FSharpEventUse vref
    | Item.CustomBuilder(_, vref) -> Some vref
    | _ -> None

let (|ActivePatternCaseUse|_|) (item: Item) =
    match item with
    | Item.ActivePatternCase(APElemRef(_, vref, idx)) -> Some (vref.SigRange, vref.DefinitionRange, idx)
    | Item.ActivePatternResult(ap, _, idx, _) -> Some (ap.Range, ap.Range, idx)
    | _ -> None

let tyconRefDefnHash (_g: TcGlobals) (eref1: EntityRef) =
    hash eref1.LogicalName

let tyconRefDefnEq g (eref1: EntityRef) (eref2: EntityRef) =
    tyconRefEq g eref1 eref2 ||

    // Signature items considered equal to implementation items
    not (Range.equals eref1.DefinitionRange Range.rangeStartup) &&
    not (Range.equals eref1.DefinitionRange Range.range0) &&
    not (Range.equals eref1.DefinitionRange Range.rangeCmdArgs) &&
    (Range.equals eref1.DefinitionRange eref2.DefinitionRange || Range.equals eref1.SigRange eref2.SigRange) &&
    eref1.LogicalName = eref2.LogicalName

let valRefDefnHash (_g: TcGlobals) (vref1: ValRef) =
    hash vref1.DisplayName

let valRefDefnEq g (vref1: ValRef) (vref2: ValRef) =
    valRefEq g vref1 vref2 ||

    // Signature items considered equal to implementation items
<<<<<<< HEAD
    not (Range.equals vref1.DefinitionRange Range.rangeStartup) &&
    not (Range.equals vref1.DefinitionRange Range.range0) &&
    not (Range.equals vref1.DefinitionRange Range.rangeCmdArgs) &&
    (Range.equals vref1.DefinitionRange vref2.DefinitionRange || Range.equals vref1.SigRange vref2.SigRange) && 
=======
    vref1.DefinitionRange <> Range.rangeStartup && vref1.DefinitionRange <> Range.range0 && vref1.DefinitionRange <> Range.rangeCmdArgs &&
    (vref1.DefinitionRange = vref2.DefinitionRange || vref1.SigRange = vref2.SigRange) &&
>>>>>>> d5f5bd00
    vref1.LogicalName = vref2.LogicalName

let unionCaseRefDefnEq g (uc1: UnionCaseRef) (uc2: UnionCaseRef) =
    uc1.CaseName = uc2.CaseName && tyconRefDefnEq g uc1.TyconRef uc2.TyconRef

/// Given the Item 'orig' - returns function 'other: Item -> bool', that will yield true if other and orig represents the same item and false - otherwise
let ItemsAreEffectivelyEqual g orig other =
    match orig, other  with
    | EntityUse ty1, EntityUse ty2 ->
        tyconRefDefnEq g ty1 ty2

<<<<<<< HEAD
    | Item.TypeVar (nm1,tp1), Item.TypeVar (nm2,tp2) -> 
        nm1 = nm2 && 
        (typeEquiv g (mkTyparTy tp1) (mkTyparTy tp2) || 
         match stripTyparEqns (mkTyparTy tp1), stripTyparEqns (mkTyparTy tp2) with 
         | TType_var tp1, TType_var tp2 -> 
            not tp1.IsCompilerGenerated && not tp1.IsFromError && 
            not tp2.IsCompilerGenerated && not tp2.IsFromError && 
            Range.equals tp1.Range tp2.Range
         | AbbrevOrAppTy tcref1, AbbrevOrAppTy tcref2 -> 
=======
    | Item.TypeVar (nm1, tp1), Item.TypeVar (nm2, tp2) ->
        nm1 = nm2 &&
        (typeEquiv g (mkTyparTy tp1) (mkTyparTy tp2) ||
         match stripTyparEqns (mkTyparTy tp1), stripTyparEqns (mkTyparTy tp2) with
         | TType_var tp1, TType_var tp2 ->
            not tp1.IsCompilerGenerated && not tp1.IsFromError &&
            not tp2.IsCompilerGenerated && not tp2.IsFromError &&
            tp1.Range = tp2.Range
         | AbbrevOrAppTy tcref1, AbbrevOrAppTy tcref2 ->
>>>>>>> d5f5bd00
            tyconRefDefnEq g tcref1 tcref2
         | _ -> false)

    | ValUse vref1, ValUse vref2 ->
        valRefDefnEq g vref1 vref2

<<<<<<< HEAD
    | ActivePatternCaseUse (range1, range1i, idx1), ActivePatternCaseUse (range2, range2i, idx2) -> 
        (idx1 = idx2) && (Range.equals range1 range2 || Range.equals range1i range2i)
=======
    | ActivePatternCaseUse (range1, range1i, idx1), ActivePatternCaseUse (range2, range2i, idx2) ->
        (idx1 = idx2) && (range1 = range2 || range1i = range2i)
>>>>>>> d5f5bd00

    | MethodUse minfo1, MethodUse minfo2 ->
        MethInfo.MethInfosUseIdenticalDefinitions minfo1 minfo2 ||
        // Allow for equality up to signature matching
        match minfo1.ArbitraryValRef, minfo2.ArbitraryValRef with
        | Some vref1, Some vref2 -> valRefDefnEq g vref1 vref2
        | _ -> false

    | PropertyUse(pinfo1), PropertyUse(pinfo2) ->
        PropInfo.PropInfosUseIdenticalDefinitions pinfo1 pinfo2 ||
        // Allow for equality up to signature matching
        match pinfo1.ArbitraryValRef, pinfo2.ArbitraryValRef with
        | Some vref1, Some vref2 -> valRefDefnEq g vref1 vref2
        | _ -> false

<<<<<<< HEAD
    | Item.ArgName (id1,_, _), Item.ArgName (id2,_, _) -> 
        (id1.idText = id2.idText && Range.equals id1.idRange id2.idRange)

    | (Item.ArgName (id,_, _), ValUse vref) | (ValUse vref, Item.ArgName (id, _, _)) -> 
        ((Range.equals id.idRange vref.DefinitionRange || Range.equals id.idRange vref.SigRange) && id.idText = vref.DisplayName)
=======
    | Item.ArgName (id1, _, _), Item.ArgName (id2, _, _) ->
        (id1.idText = id2.idText && id1.idRange = id2.idRange)

    | (Item.ArgName (id, _, _), ValUse vref) | (ValUse vref, Item.ArgName (id, _, _)) ->
        ((id.idRange = vref.DefinitionRange || id.idRange = vref.SigRange) && id.idText = vref.DisplayName)
>>>>>>> d5f5bd00

    | Item.AnonRecdField(anon1, _, i1, _), Item.AnonRecdField(anon2, _, i2, _) -> Tastops.anonInfoEquiv anon1 anon2 && i1 = i2

    | ILFieldUse f1, ILFieldUse f2 ->
        ILFieldInfo.ILFieldInfosUseIdenticalDefinitions f1 f2

    | UnionCaseUse u1, UnionCaseUse u2 ->
        unionCaseRefDefnEq g u1 u2

    | RecordFieldUse(name1, tcref1), RecordFieldUse(name2, tcref2) ->
        name1 = name2 && tyconRefDefnEq g tcref1 tcref2

    | EventUse evt1, EventUse evt2 ->
        EventInfo.EventInfosUseIdenticalDefintions evt1 evt2  ||
        // Allow for equality up to signature matching
        match evt1.ArbitraryValRef, evt2.ArbitraryValRef with
        | Some vref1, Some vref2 -> valRefDefnEq g vref1 vref2
        | _ -> false

    | Item.ModuleOrNamespaces modrefs1, Item.ModuleOrNamespaces modrefs2 ->
        modrefs1 |> List.exists (fun modref1 -> modrefs2 |> List.exists (fun r -> tyconRefDefnEq g modref1 r || fullDisplayTextOfModRef modref1 = fullDisplayTextOfModRef r))

    | _ -> false

/// Given the Item 'orig' - returns function 'other: Item -> bool', that will yield true if other and orig represents the same item and false - otherwise
let ItemsAreEffectivelyEqualHash (g: TcGlobals) orig =
    match orig with
    | EntityUse tcref -> tyconRefDefnHash g tcref
    | Item.TypeVar (nm, _)-> hash nm
    | ValUse vref -> valRefDefnHash g vref
    | ActivePatternCaseUse (_, _, idx)-> hash idx
    | MethodUse minfo -> minfo.ComputeHashCode()
    | PropertyUse pinfo -> pinfo.ComputeHashCode()
    | Item.ArgName (id, _, _) -> hash id.idText
    | ILFieldUse ilfinfo -> ilfinfo.ComputeHashCode()
    | UnionCaseUse ucase ->  hash ucase.CaseName
    | RecordFieldUse (name, _) -> hash name
    | EventUse einfo -> einfo.ComputeHashCode()
    | Item.ModuleOrNamespaces (mref :: _) -> hash mref.DefinitionRange
    | _ -> 389329

[<System.Diagnostics.DebuggerDisplay("{DebugToString()}")>]
type CapturedNameResolution(p: pos, i: Item, tpinst, io: ItemOccurence, de: DisplayEnv, nre: NameResolutionEnv, ad: AccessorDomain, m: range) =
    member this.Pos = p
    member this.Item = i
    member this.ItemWithInst = ({ Item = i; TyparInst = tpinst } : ItemWithInst)
    member this.ItemOccurence = io
    member this.DisplayEnv = de
    member this.NameResolutionEnv = nre
    member this.AccessorDomain = ad
    member this.Range = m
    member this.DebugToString() =
        sprintf "%A: %+A" (p.Line, p.Column) i

/// Represents container for all name resolutions that were met so far when typechecking some particular file
type TcResolutions
    (capturedEnvs: ResizeArray<range * NameResolutionEnv * AccessorDomain>,
     capturedExprTypes: ResizeArray<pos * TType * DisplayEnv * NameResolutionEnv * AccessorDomain * range>,
     capturedNameResolutions: ResizeArray<CapturedNameResolution>,
     capturedMethodGroupResolutions: ResizeArray<CapturedNameResolution>) =

    static let empty = TcResolutions(ResizeArray(0), ResizeArray(0), ResizeArray(0), ResizeArray(0))

    member this.CapturedEnvs = capturedEnvs
    member this.CapturedExpressionTypings = capturedExprTypes
    member this.CapturedNameResolutions = capturedNameResolutions
    member this.CapturedMethodGroupResolutions = capturedMethodGroupResolutions

    static member Empty = empty

[<Struct>]
type TcSymbolUseData =
   { Item: Item
     ItemOccurence: ItemOccurence
     DisplayEnv: DisplayEnv
     Range: range }

/// Represents container for all name resolutions that were met so far when typechecking some particular file
///
/// This is a memory-critical data structure - allocations of this data structure and its immediate contents
/// is one of the highest memory long-lived data structures in typical uses of IDEs. Not many of these objects
/// are allocated (one per file), but they are large because the allUsesOfAllSymbols array is large.
type TcSymbolUses(g, capturedNameResolutions: ResizeArray<CapturedNameResolution>, formatSpecifierLocations: (range * int)[]) =

    // Make sure we only capture the information we really need to report symbol uses
    let allUsesOfSymbols =
        capturedNameResolutions
        |> ResizeArray.mapToSmallArrayChunks (fun cnr -> { Item=cnr.Item; ItemOccurence=cnr.ItemOccurence; DisplayEnv=cnr.DisplayEnv; Range=cnr.Range })

    let capturedNameResolutions = ()
    do ignore capturedNameResolutions // don't capture this!

    member this.GetUsesOfSymbol(item) =
        // This member returns what is potentially a very large array, which may approach the size constraints of the Large Object Heap.
        // This is unlikely in practice, though, because we filter down the set of all symbol uses to those specifically for the given `item`.
        // Consequently we have a much lesser chance of ending up with an array large enough to be promoted to the LOH.
        [| for symbolUseChunk in allUsesOfSymbols do
            for symbolUse in symbolUseChunk do
                if protectAssemblyExploration false (fun () -> ItemsAreEffectivelyEqual g item symbolUse.Item) then
                    yield symbolUse |]

    member this.AllUsesOfSymbols = allUsesOfSymbols

    member this.GetFormatSpecifierLocationsAndArity() = formatSpecifierLocations

/// An accumulator for the results being emitted into the tcSink.
type TcResultsSinkImpl(g, ?sourceText: ISourceText) =
    let capturedEnvs = ResizeArray<_>()
    let capturedExprTypings = ResizeArray<_>()
    let capturedNameResolutions = ResizeArray<_>()
    let capturedFormatSpecifierLocations = ResizeArray<_>()

    let capturedNameResolutionIdentifiers =
        new System.Collections.Generic.HashSet<pos * string>
            ( { new IEqualityComparer<_> with
                    member __.GetHashCode((p: pos, i)) = p.Line + 101 * p.Column + hash i
                    member __.Equals((p1, i1), (p2, i2)) = posEq p1 p2 && i1 =  i2 } )

    let capturedModulesAndNamespaces =
        new System.Collections.Generic.HashSet<range * Item>
            ( { new IEqualityComparer<range * Item> with
                    member __.GetHashCode ((m, _)) = hash m
                    member __.Equals ((m1, item1), (m2, item2)) = Range.equals m1 m2 && ItemsAreEffectivelyEqual g item1 item2 } )

    let capturedMethodGroupResolutions = ResizeArray<_>()
    let capturedOpenDeclarations = ResizeArray<OpenDeclaration>()
    let allowedRange (m: range) = not m.IsSynthetic

    let formatStringCheckContext =
        lazy
            sourceText |> Option.map (fun sourceText ->
                let positions =
                    [|
                        yield 0
                        for i in 1..sourceText.Length do
                            let c = sourceText.[i-1]
                            if c = '\r' && i < sourceText.Length && sourceText.[i] = '\n' then ()
                            elif c = '\r' then yield i
                            elif c = '\n' then yield i
                        yield sourceText.Length
                    |]
<<<<<<< HEAD
                { SourceText = sourceText 
=======
                { Source = source
>>>>>>> d5f5bd00
                  LineStartPositions = positions })

    member this.GetResolutions() =
        TcResolutions(capturedEnvs, capturedExprTypings, capturedNameResolutions, capturedMethodGroupResolutions)

    member this.GetSymbolUses() =
        TcSymbolUses(g, capturedNameResolutions, capturedFormatSpecifierLocations.ToArray())

    member this.GetOpenDeclarations() =
        capturedOpenDeclarations |> Seq.distinctBy (fun x -> x.Range, x.AppliedScope, x.IsOwnNamespace) |> Seq.toArray

    interface ITypecheckResultsSink with
        member sink.NotifyEnvWithScope(m, nenv, ad) =
            if allowedRange m then
                capturedEnvs.Add((m, nenv, ad))

        member sink.NotifyExprHasType(endPos, ty, denv, nenv, ad, m) =
            if allowedRange m then
                capturedExprTypings.Add((endPos, ty, denv, nenv, ad, m))

        member sink.NotifyNameResolution(endPos, item, itemMethodGroup, tpinst, occurenceType, denv, nenv, ad, m, replace) =
            // Desugaring some F# constructs (notably computation expressions with custom operators)
            // results in duplication of textual variables. So we ensure we never record two name resolutions
            // for the same identifier at the same location.
            if allowedRange m then
<<<<<<< HEAD
                if replace then 
                    capturedNameResolutions.RemoveAll(fun cnr -> Range.equals cnr.Range m) |> ignore
                    capturedMethodGroupResolutions.RemoveAll(fun cnr -> Range.equals cnr.Range m) |> ignore
=======
                if replace then
                    capturedNameResolutions.RemoveAll(fun cnr -> cnr.Range = m) |> ignore
                    capturedMethodGroupResolutions.RemoveAll(fun cnr -> cnr.Range = m) |> ignore
>>>>>>> d5f5bd00
                else
                    let alreadyDone =
                        match item with
                        | Item.ModuleOrNamespaces _ ->
                            not (capturedModulesAndNamespaces.Add (m, item))
                        | _ ->
                            let keyOpt =
                                match item with
                                | Item.Value vref -> Some (endPos, vref.DisplayName)
                                | Item.ArgName (id, _, _) -> Some (endPos, id.idText)
                                | _ -> None

                            match keyOpt with
                            | Some key -> not (capturedNameResolutionIdentifiers.Add key)
                            | _ -> false

                    if not alreadyDone then
                        capturedNameResolutions.Add(CapturedNameResolution(endPos, item, tpinst, occurenceType, denv, nenv, ad, m))
                        capturedMethodGroupResolutions.Add(CapturedNameResolution(endPos, itemMethodGroup, [], occurenceType, denv, nenv, ad, m))

        member sink.NotifyFormatSpecifierLocation(m, numArgs) =
            capturedFormatSpecifierLocations.Add((m, numArgs))

        member sink.NotifyOpenDeclaration(openDeclaration) =
            capturedOpenDeclarations.Add(openDeclaration)

<<<<<<< HEAD
        member sink.CurrentSourceText = sourceText
        
=======
        member sink.CurrentSource = source

>>>>>>> d5f5bd00
        member sink.FormatStringCheckContext = formatStringCheckContext.Value

/// An abstract type for reporting the results of name resolution and type checking, and which allows
/// temporary suspension and/or redirection of reporting.
type TcResultsSink =
    { mutable CurrentSink: ITypecheckResultsSink option }
    static member NoSink =  { CurrentSink = None }
    static member WithSink sink = { CurrentSink = Some sink }

/// Temporarily redirect reporting of name resolution and type checking results
let WithNewTypecheckResultsSink (newSink: ITypecheckResultsSink, sink: TcResultsSink) =
    let old = sink.CurrentSink
    sink.CurrentSink <- Some newSink
    { new System.IDisposable with member x.Dispose() = sink.CurrentSink <- old }

/// Temporarily suspend reporting of name resolution and type checking results
let TemporarilySuspendReportingTypecheckResultsToSink (sink: TcResultsSink) =
    let old = sink.CurrentSink
    sink.CurrentSink <- None
    { new System.IDisposable with member x.Dispose() = sink.CurrentSink <- old }


/// Report the active name resolution environment for a specific source range
let CallEnvSink (sink: TcResultsSink) (scopem, nenv, ad) =
    match sink.CurrentSink with
    | None -> ()
    | Some sink -> sink.NotifyEnvWithScope(scopem, nenv, ad)

/// Report a specific name resolution at a source range
let CallNameResolutionSink (sink: TcResultsSink) (m: range, nenv, item, itemMethodGroup, tpinst, occurenceType, denv, ad) =
    match sink.CurrentSink with
    | None -> ()
    | Some sink -> sink.NotifyNameResolution(m.End, item, itemMethodGroup, tpinst, occurenceType, denv, nenv, ad, m, false)

let CallNameResolutionSinkReplacing (sink: TcResultsSink) (m: range, nenv, item, itemMethodGroup, tpinst, occurenceType, denv, ad) =
    match sink.CurrentSink with
    | None -> ()
    | Some sink -> sink.NotifyNameResolution(m.End, item, itemMethodGroup, tpinst, occurenceType, denv, nenv, ad, m, true)

/// Report a specific expression typing at a source range
let CallExprHasTypeSink (sink: TcResultsSink) (m: range, nenv, ty, denv, ad) =
    match sink.CurrentSink with
    | None -> ()
    | Some sink -> sink.NotifyExprHasType(m.End, ty, denv, nenv, ad, m)

let CallOpenDeclarationSink (sink: TcResultsSink) (openDeclaration: OpenDeclaration) =
    match sink.CurrentSink with
    | None -> ()
    | Some sink -> sink.NotifyOpenDeclaration(openDeclaration)

//-------------------------------------------------------------------------
// Check inferability of type parameters in resolved items.
//-------------------------------------------------------------------------

/// Checks if the type variables associated with the result of a resolution are inferable,
/// i.e. occur in the arguments or return type of the resolution. If not give a warning
/// about a type instantiation being needed.
type ResultTyparChecker = ResultTyparChecker of (unit -> bool)

let CheckAllTyparsInferrable amap m item =
    match item with
    | Item.Property(_, pinfos) ->
        pinfos |> List.forall (fun pinfo ->
            pinfo.IsExtensionMember ||
            let freeInDeclaringType = freeInType CollectTyparsNoCaching pinfo.ApparentEnclosingType
            let freeInArgsAndRetType =
                accFreeInTypes CollectTyparsNoCaching (pinfo.GetParamTypes(amap, m))
                       (freeInType CollectTyparsNoCaching (pinfo.GetPropertyType(amap, m)))
            let free = Zset.diff freeInDeclaringType.FreeTypars  freeInArgsAndRetType.FreeTypars
            free.IsEmpty)

    | Item.MethodGroup(_, minfos, _) ->
        minfos |> List.forall (fun minfo ->
            minfo.IsExtensionMember ||
            let fminst = minfo.FormalMethodInst
            let freeInDeclaringType = freeInType CollectTyparsNoCaching minfo.ApparentEnclosingType
            let freeInArgsAndRetType =
                List.foldBack (accFreeInTypes CollectTyparsNoCaching) (minfo.GetParamTypes(amap, m, fminst))
                   (accFreeInTypes CollectTyparsNoCaching (minfo.GetObjArgTypes(amap, m, fminst))
                       (freeInType CollectTyparsNoCaching (minfo.GetFSharpReturnTy(amap, m, fminst))))
            let free = Zset.diff freeInDeclaringType.FreeTypars  freeInArgsAndRetType.FreeTypars
            free.IsEmpty)

    | Item.CtorGroup _
    | Item.FakeInterfaceCtor _
    | Item.DelegateCtor _
    | Item.Types _
    | Item.ModuleOrNamespaces _
    | Item.CustomOperation _
    | Item.CustomBuilder _
    | Item.TypeVar _
    | Item.ArgName _
    | Item.ActivePatternResult _
    | Item.Value _
    | Item.ActivePatternCase _
    | Item.UnionCase _
    | Item.ExnCase _
    | Item.RecdField _
    | Item.AnonRecdField _
    | Item.NewDef _
    | Item.ILField _
    | Item.Event _
    | Item.ImplicitOp _
    | Item.UnqualifiedType _
    | Item.SetterArg _ -> true

//-------------------------------------------------------------------------
// Check inferability of type parameters in resolved items.
//-------------------------------------------------------------------------

/// Keeps track of information relevant to the chosen resolution of a long identifier
///
/// When we resolve an item such as System.Console.In we
/// resolve it in one step to a property/val/method etc. item. However
/// Visual Studio needs to know about the exact resolutions of the names
/// System and Console, i.e. the 'entity path' of the resolution.
///
/// Each of the resolution routines keeps track of the entity path and
/// ultimately calls ResolutionInfo.Method to record it for
/// later use by Visual Studio.
type ResolutionInfo =
    | ResolutionInfo of (*entityPath, reversed*)(range * EntityRef) list * (*warnings/errors*)(ResultTyparChecker -> unit)

    static member SendEntityPathToSink(sink, ncenv: NameResolver, nenv, occ, ad, ResolutionInfo(entityPath, warnings), typarChecker) =
        entityPath |> List.iter (fun (m, eref: EntityRef) ->
            CheckEntityAttributes ncenv.g eref m |> CommitOperationResult
            CheckTyconAccessible ncenv.amap m ad eref |> ignore
            let item =
                if eref.IsModuleOrNamespace then
                    Item.ModuleOrNamespaces [eref]
                else
                    Item.Types(eref.DisplayName, [FreshenTycon ncenv m eref])
            CallNameResolutionSink sink (m, nenv, item, item, emptyTyparInst, occ, nenv.eDisplayEnv, ad))
        warnings(typarChecker)

    static member Empty =
        ResolutionInfo([], (fun _ -> ()))

    member x.AddEntity info =
        let (ResolutionInfo(entityPath, warnings)) = x
        ResolutionInfo(info::entityPath, warnings)

    member x.AddWarning f =
        let (ResolutionInfo(entityPath, warnings)) = x
        ResolutionInfo(entityPath, (fun typarChecker -> f typarChecker; warnings typarChecker))



/// Resolve ambiguities between types overloaded by generic arity, based on number of type arguments.
/// Also check that we're not returning direct references to generated provided types.
//
// Given ambiguous C<>, C<_>    we resolve the ambiguous 'C.M' to C<> without warning
// Given ambiguous C<_>, C<_, _> we resolve the ambiguous 'C.M' to C<_> with an ambiguity error
// Given C<_>                   we resolve the ambiguous 'C.M' to C<_> with a warning if the argument or return types can't be inferred

// Given ambiguous C<>, C<_>    we resolve the ambiguous 'C()' to C<> without warning
// Given ambiguous C<_>, C<_, _> we resolve the ambiguous 'C()' to C<_> with an ambiguity error
// Given C<_>                   we resolve the ambiguous 'C()' to C<_> with a warning if the argument or return types can't be inferred

let CheckForTypeLegitimacyAndMultipleGenericTypeAmbiguities
        (tcrefs:(ResolutionInfo * TyconRef) list,
         typeNameResInfo: TypeNameResolutionInfo,
         genOk: PermitDirectReferenceToGeneratedType,
         m) =

    let tcrefs =
        tcrefs
        // remove later duplicates (if we've opened the same module more than once)
        |> List.distinctBy (fun (_, tcref) -> tcref.Stamp)
        // List.sortBy is a STABLE sort (the order matters!)
        |> List.sortBy (fun (_, tcref) -> tcref.Typars(m).Length)

    let tcrefs =
        match tcrefs with
        | ((_resInfo, tcref) :: _) when
                // multiple types
                tcrefs.Length > 1 &&
                // no explicit type instantiation
                typeNameResInfo.StaticArgsInfo.HasNoStaticArgsInfo &&
                // some type arguments required on all types (note sorted by typar count above)
                not (List.isEmpty (tcref.Typars m)) &&
                // plausible types have different arities
                (tcrefs |> Seq.distinctBy (fun (_, tcref) -> tcref.Typars(m).Length) |> Seq.length > 1)  ->
            [ for (resInfo, tcref) in tcrefs do
                let resInfo = resInfo.AddWarning (fun _typarChecker -> errorR(Error(FSComp.SR.nrTypeInstantiationNeededToDisambiguateTypesWithSameName(tcref.DisplayName, tcref.DisplayNameWithStaticParametersAndUnderscoreTypars), m)))
                yield (resInfo, tcref) ]

        | [(resInfo, tcref)] when  typeNameResInfo.StaticArgsInfo.HasNoStaticArgsInfo && not (List.isEmpty (tcref.Typars m)) && typeNameResInfo.ResolutionFlag = ResolveTypeNamesToTypeRefs ->
            let resInfo =
                resInfo.AddWarning (fun (ResultTyparChecker typarChecker) ->
                    if not (typarChecker()) then
                        warning(Error(FSComp.SR.nrTypeInstantiationIsMissingAndCouldNotBeInferred(tcref.DisplayName, tcref.DisplayNameWithStaticParametersAndUnderscoreTypars), m)))
            [(resInfo, tcref)]

        | _ ->
            tcrefs

#if !NO_EXTENSIONTYPING
    for (_, tcref) in tcrefs do
        // Type generators can't be returned by name resolution, unless PermitDirectReferenceToGeneratedType.Yes
        CheckForDirectReferenceToGeneratedType (tcref, genOk, m)
#else
    genOk |> ignore
#endif

    tcrefs


//-------------------------------------------------------------------------
// Consume ids that refer to a namespace
//-------------------------------------------------------------------------

/// Perform name resolution for an identifier which must resolve to be a namespace or module.
let rec ResolveLongIndentAsModuleOrNamespace sink atMostOne amap m first fullyQualified (nenv: NameResolutionEnv) ad (id: Ident) (rest: Ident list) isOpenDecl =
    if first && id.idText = MangledGlobalName then
        match rest with
        | [] ->
            error (Error(FSComp.SR.nrGlobalUsedOnlyAsFirstName(), id.idRange))
        | id2::rest2 ->
            ResolveLongIndentAsModuleOrNamespace sink atMostOne amap m false FullyQualified nenv ad id2 rest2 isOpenDecl
    else
        let moduleOrNamespaces = nenv.ModulesAndNamespaces fullyQualified
        let namespaceNotFound = lazy(
            let suggestModulesAndNamespaces() =
                moduleOrNamespaces
                |> Seq.collect (fun kv -> kv.Value)
                |> Seq.filter (fun modref -> IsEntityAccessible amap m ad modref)
                |> Seq.collect (fun e -> [e.DisplayName; e.DemangledModuleOrNamespaceName])
                |> HashSet

            UndefinedName(0, FSComp.SR.undefinedNameNamespaceOrModule, id, suggestModulesAndNamespaces))

        let mutable moduleNotFoundErrorCache = None
        let moduleNotFound (modref: ModuleOrNamespaceRef) (mty: ModuleOrNamespaceType) (id: Ident) depth =
            match moduleNotFoundErrorCache with
            | Some (oldId, error) when Range.equals oldId id.idRange -> error
            | _ ->
                let suggestNames() =
                    mty.ModulesAndNamespacesByDemangledName
                    |> Seq.filter (fun kv -> IsEntityAccessible amap m ad (modref.NestedTyconRef kv.Value))
                    |> Seq.collect (fun e -> [e.Value.DisplayName; e.Value.DemangledModuleOrNamespaceName])
                    |> HashSet

                let error = raze (UndefinedName(depth, FSComp.SR.undefinedNameNamespace, id, suggestNames))
                moduleNotFoundErrorCache <- Some(id.idRange, error)
                error

        let notifyNameResolution (modref: ModuleOrNamespaceRef) m =
            let item = Item.ModuleOrNamespaces [modref]
            let occurence = if isOpenDecl then ItemOccurence.Open else ItemOccurence.Use
            CallNameResolutionSink sink (m, nenv, item, item, emptyTyparInst, occurence, nenv.DisplayEnv, ad)

        match moduleOrNamespaces.TryGetValue id.idText with
        | true, modrefs ->
            /// Look through the sub-namespaces and/or modules
            let rec look depth (modref: ModuleOrNamespaceRef) (mty: ModuleOrNamespaceType) (lid: Ident list) =
                match lid with
                | [] -> success (depth, modref, mty)
                | id :: rest ->
                    match mty.ModulesAndNamespacesByDemangledName.TryGetValue id.idText with
                    | true, mspec ->
                        let subref = modref.NestedTyconRef mspec
                        if IsEntityAccessible amap m ad subref then
                            notifyNameResolution subref id.idRange
                            look (depth+1) subref mspec.ModuleOrNamespaceType rest
                        else
                            moduleNotFound modref mty id depth
                    | _ -> moduleNotFound modref mty id depth


            modrefs |> CollectResults2 atMostOne (fun modref ->
                if IsEntityAccessible amap m ad modref then
                    notifyNameResolution modref id.idRange
                    look 1 modref modref.ModuleOrNamespaceType rest
                else
                    raze (namespaceNotFound.Force()))
        | _ -> raze (namespaceNotFound.Force())


let ResolveLongIndentAsModuleOrNamespaceThen sink atMostOne amap m fullyQualified (nenv: NameResolutionEnv) ad id rest isOpenDecl f =
    match ResolveLongIndentAsModuleOrNamespace sink ResultCollectionSettings.AllResults amap m true fullyQualified nenv ad id [] isOpenDecl with
    | Result modrefs ->
        match rest with
        | [] -> error(Error(FSComp.SR.nrUnexpectedEmptyLongId(), id.idRange))
        | id2::rest2 ->
            modrefs
            |> CollectResults2 atMostOne (fun (depth, modref, mty) ->
                let resInfo = ResolutionInfo.Empty.AddEntity(id.idRange, modref)
                f resInfo (depth+1) id.idRange modref mty id2 rest2)
    | Exception err -> Exception err

//-------------------------------------------------------------------------
// Bind name used in "new Foo.Bar(...)" constructs
//-------------------------------------------------------------------------

let private ResolveObjectConstructorPrim (ncenv: NameResolver) edenv resInfo m ad ty =
    let g = ncenv.g
    let amap = ncenv.amap
    if isDelegateTy g ty then
        success (resInfo, Item.DelegateCtor ty)
    else
        let ctorInfos = GetIntrinsicConstructorInfosOfType ncenv.InfoReader m ty
        if isNil ctorInfos && isInterfaceTy g ty then
            success (resInfo, Item.FakeInterfaceCtor ty)
        else
            let defaultStructCtorInfo =
                if (not (ctorInfos |> List.exists (fun x -> x.IsNullary)) &&
                    isStructTy g ty &&
                    not (isRecdTy g ty) &&
                    not (isUnionTy g ty))
                then
                    [DefaultStructCtor(g, ty)]
                else []
            if (isNil defaultStructCtorInfo && isNil ctorInfos) || (not (isAppTy g ty) && not (isAnyTupleTy g ty)) then
                raze (Error(FSComp.SR.nrNoConstructorsAvailableForType(NicePrint.minimalStringOfType edenv ty), m))
            else
                let ctorInfos = ctorInfos |> List.filter (IsMethInfoAccessible amap m ad)
                let metadataTy = convertToTypeWithMetadataIfPossible g ty
                success (resInfo, Item.MakeCtorGroup ((tcrefOfAppTy g metadataTy).LogicalName, (defaultStructCtorInfo@ctorInfos)))

/// Perform name resolution for an identifier which must resolve to be an object constructor.
let ResolveObjectConstructor (ncenv: NameResolver) edenv m ad ty =
    ResolveObjectConstructorPrim (ncenv: NameResolver) edenv [] m ad ty  |?> (fun (_resInfo, item) -> item)

//-------------------------------------------------------------------------
// Bind the "." notation (member lookup or lookup in a type)
//-------------------------------------------------------------------------

/// Query the declared properties of a type (including inherited properties)
let IntrinsicPropInfosOfTypeInScope (infoReader: InfoReader) (optFilter, ad) findFlag m ty =
    let g = infoReader.g
    let amap = infoReader.amap
    let pinfos = GetIntrinsicPropInfoSetsOfType infoReader (optFilter, ad, AllowMultiIntfInstantiations.Yes) findFlag m ty
    let pinfos = pinfos |> ExcludeHiddenOfPropInfos g amap m
    pinfos

/// Select from a list of extension properties
let SelectPropInfosFromExtMembers (infoReader: InfoReader, ad, optFilter) declaringTy m extMemInfos =
    let g = infoReader.g
    let amap = infoReader.amap
    // NOTE: multiple "open"'s push multiple duplicate values into eIndexedExtensionMembers, hence setify.
    let seen = HashSet(ExtensionMember.Comparer g)
    let propCollector = new PropertyCollector(g, amap, m, declaringTy, optFilter, ad)
    for emem in extMemInfos do
        if seen.Add emem then
            match emem with
            | FSExtMem (vref, _pri) ->
                match vref.MemberInfo with
                | None -> ()
                | Some membInfo -> propCollector.Collect(membInfo, vref)
            | ILExtMem _ ->
                // No extension properties coming from .NET
                ()
    propCollector.Close()

/// Query the available extension properties of a type (including extension properties for inherited types)
let ExtensionPropInfosOfTypeInScope (infoReader: InfoReader) (nenv: NameResolutionEnv) (optFilter, ad) m ty =
    let g = infoReader.g

    let extMemsFromHierarchy =
        infoReader.GetEntireTypeHierachy(AllowMultiIntfInstantiations.Yes, m, ty) |> List.collect (fun ty ->
             if isAppTy g ty then
                let tcref = tcrefOfAppTy g ty
                let extMemInfos = nenv.eIndexedExtensionMembers.Find tcref
                SelectPropInfosFromExtMembers (infoReader, ad, optFilter) ty m extMemInfos
             else [])

    let extMemsDangling = SelectPropInfosFromExtMembers  (infoReader, ad, optFilter) ty m nenv.eUnindexedExtensionMembers
    extMemsDangling @ extMemsFromHierarchy


/// Get all the available properties of a type (both intrinsic and extension)
let AllPropInfosOfTypeInScope infoReader nenv (optFilter, ad) findFlag m ty =
    IntrinsicPropInfosOfTypeInScope infoReader (optFilter, ad) findFlag m ty
    @ ExtensionPropInfosOfTypeInScope infoReader nenv (optFilter, ad) m ty

/// Get the available methods of a type (both declared and inherited)
let IntrinsicMethInfosOfType (infoReader: InfoReader) (optFilter, ad, allowMultiIntfInst) findFlag m ty =
    let g = infoReader.g
    let amap = infoReader.amap
    let minfos = GetIntrinsicMethInfoSetsOfType infoReader (optFilter, ad, allowMultiIntfInst) findFlag m ty
    let minfos = minfos |> ExcludeHiddenOfMethInfos g amap m
    minfos

/// Select from a list of extension methods
let SelectMethInfosFromExtMembers (infoReader: InfoReader) optFilter apparentTy m extMemInfos =
    let g = infoReader.g
    // NOTE: multiple "open"'s push multiple duplicate values into eIndexedExtensionMembers
    let seen = HashSet(ExtensionMember.Comparer g)
    [
        for emem in extMemInfos do
            if seen.Add emem then
                match emem with
                | FSExtMem (vref, pri) ->
                    match vref.MemberInfo with
                    | None -> ()
                    | Some membInfo ->
                        match TrySelectMemberVal g optFilter apparentTy (Some pri) membInfo vref with
                        | Some m -> yield m
                        | _ -> ()
                | ILExtMem (actualParent, minfo, pri) when (match optFilter with None -> true | Some nm -> nm = minfo.LogicalName) ->
                    // Make a reference to the type containing the extension members
                    match minfo with
                    | ILMeth(_, ilminfo, _) ->
                         yield (MethInfo.CreateILExtensionMeth (infoReader.amap, m, apparentTy, actualParent, Some pri, ilminfo.RawMetadata))
                    // F#-defined IL-style extension methods are not seen as extension methods in F# code
                    | FSMeth(g, _, vref, _) ->
                         yield (FSMeth(g, apparentTy, vref, Some pri))
#if !NO_EXTENSIONTYPING
                    // // Provided extension methods are not yet supported
                    | ProvidedMeth(amap, providedMeth, _, m) ->
                         yield (ProvidedMeth(amap, providedMeth, Some pri, m))
#endif
                    | DefaultStructCtor _ ->
                         ()
                | _ -> ()
    ]

/// Query the available extension properties of a methods (including extension methods for inherited types)
let ExtensionMethInfosOfTypeInScope (infoReader: InfoReader) (nenv: NameResolutionEnv) optFilter m ty =
    let extMemsDangling = SelectMethInfosFromExtMembers  infoReader optFilter ty  m nenv.eUnindexedExtensionMembers
    let extMemsFromHierarchy =
        infoReader.GetEntireTypeHierachy(AllowMultiIntfInstantiations.Yes, m, ty) |> List.collect (fun ty ->
            let g = infoReader.g
            if isAppTy g ty then
                let tcref = tcrefOfAppTy g ty
                let extValRefs = nenv.eIndexedExtensionMembers.Find tcref
                SelectMethInfosFromExtMembers infoReader optFilter ty  m extValRefs
            else [])
    extMemsDangling @ extMemsFromHierarchy

/// Get all the available methods of a type (both intrinsic and extension)
let AllMethInfosOfTypeInScope infoReader nenv (optFilter, ad) findFlag m ty =
    IntrinsicMethInfosOfType infoReader (optFilter, ad, AllowMultiIntfInstantiations.Yes) findFlag m ty
    @ ExtensionMethInfosOfTypeInScope infoReader nenv optFilter m ty


/// Used to report an error condition where name resolution failed due to an indeterminate type
exception IndeterminateType of range

/// Indicates the kind of lookup being performed. Note, this type should be made private to nameres.fs.
[<RequireQualifiedAccess>]
type LookupKind =
   | RecdField
   | Pattern
   | Expr
   | Type
   | Ctor


/// Try to find a union case of a type, with the given name
let TryFindUnionCaseOfType g ty nm =
    match tryAppTy g ty with
    | ValueSome(tcref, tinst) ->
        match tcref.GetUnionCaseByName nm with
        | None -> ValueNone
        | Some ucase -> ValueSome(UnionCaseInfo(tinst, tcref.MakeNestedUnionCaseRef ucase))
    | _ ->
        ValueNone

/// Try to find a union case of a type, with the given name
let TryFindAnonRecdFieldOfType g typ nm =
    match tryDestAnonRecdTy g typ with
    | ValueSome (anonInfo, tys) ->
        match anonInfo.SortedIds |> Array.tryFindIndex (fun x -> x.idText = nm) with
        | Some i -> Some (Item.AnonRecdField(anonInfo, tys, i, anonInfo.SortedIds.[i].idRange))
        | None -> None
    | ValueNone -> None

let CoreDisplayName(pinfo: PropInfo) =
    match pinfo with
    | FSProp(_, _, _, Some set) -> set.CoreDisplayName
    | FSProp(_, _, Some get, _) -> get.CoreDisplayName
    | FSProp _ -> failwith "unexpected (property must have either getter or setter)"
    | ILProp(ILPropInfo(_, def))  -> def.Name
#if !NO_EXTENSIONTYPING
    | ProvidedProp(_, pi, m) -> pi.PUntaint((fun pi -> pi.Name), m)
#endif

let DecodeFSharpEvent (pinfos: PropInfo list) ad g (ncenv: NameResolver) m =
    match pinfos with
    | [pinfo] when pinfo.IsFSharpEventProperty ->
        let nm = CoreDisplayName(pinfo)
        let minfos1 = GetImmediateIntrinsicMethInfosOfType (Some("add_"+nm), ad) g ncenv.amap m pinfo.ApparentEnclosingType
        let minfos2 = GetImmediateIntrinsicMethInfosOfType (Some("remove_"+nm), ad) g ncenv.amap m pinfo.ApparentEnclosingType
        match  minfos1, minfos2 with
        | [FSMeth(_, _, addValRef, _)], [FSMeth(_, _, removeValRef, _)] ->
            // FOUND PROPERTY-AS-EVENT AND CORRESPONDING ADD/REMOVE METHODS
            Some(Item.Event(FSEvent(g, pinfo, addValRef, removeValRef)))
        | _ ->
            // FOUND PROPERTY-AS-EVENT BUT DIDN'T FIND CORRESPONDING ADD/REMOVE METHODS
            Some(Item.Property (nm, pinfos))
    | pinfo :: _ ->
        let nm = CoreDisplayName(pinfo)
        Some(Item.Property (nm, pinfos))
    | _ ->
        None

/// Returns all record label names for the given type.
let GetRecordLabelsForType g nenv ty =
    let result = HashSet()
    if isRecdTy g ty then
      let typeName = NicePrint.minimalStringOfType nenv.eDisplayEnv ty
      for KeyValue(k, v) in nenv.eFieldLabels do
        if v |> List.exists (fun r -> r.TyconRef.DisplayName = typeName) then
          result.Add k |> ignore
    result

// REVIEW: this shows up on performance logs. Consider for example endless resolutions of "List.map" to
// the empty set of results, or "x.Length" for a list or array type. This indicates it could be worth adding a cache here.
let rec ResolveLongIdentInTypePrim (ncenv: NameResolver) nenv lookupKind (resInfo: ResolutionInfo) depth m ad (id: Ident) (rest: Ident list) findFlag (typeNameResInfo: TypeNameResolutionInfo) ty =
    let g = ncenv.g
    let m = unionRanges m id.idRange
    let nm = id.idText // used to filter the searches of the tables
    let optFilter = Some nm // used to filter the searches of the tables
    let contentsSearchAccessible =
        let unionCaseSearch =
            match lookupKind with
            | LookupKind.Expr | LookupKind.Pattern -> TryFindUnionCaseOfType g ty nm
            | _ -> ValueNone

        // Lookup: datatype constructors take precedence
        match unionCaseSearch with
        | ValueSome ucase ->
            OneResult (success(resInfo, Item.UnionCase(ucase, false), rest))
        | ValueNone ->
            let anonRecdSearch =
                match lookupKind with
                | LookupKind.Expr -> TryFindAnonRecdFieldOfType g ty nm
                | _ -> None
            match anonRecdSearch with
            | Some item ->
                OneResult (success(resInfo, item, rest))
            | None ->
            let isLookUpExpr = (lookupKind = LookupKind.Expr)
            match TryFindIntrinsicNamedItemOfType ncenv.InfoReader (nm, ad) findFlag m ty with
            | Some (PropertyItem psets) when isLookUpExpr ->
                let pinfos = psets |> ExcludeHiddenOfPropInfos g ncenv.amap m

                // fold the available extension members into the overload resolution
                let extensionPropInfos = ExtensionPropInfosOfTypeInScope ncenv.InfoReader nenv (optFilter, ad) m ty

                // make sure to keep the intrinsic pinfos before the extension pinfos in the list,
                // since later on this logic is used when giving preference to intrinsic definitions
                match DecodeFSharpEvent (pinfos@extensionPropInfos) ad g ncenv m with
                | Some x -> success [resInfo, x, rest]
                | None -> raze (UndefinedName (depth, FSComp.SR.undefinedNameFieldConstructorOrMember, id, NoSuggestions))

            | Some(MethodItem msets) when isLookUpExpr ->
                let minfos = msets |> ExcludeHiddenOfMethInfos g ncenv.amap m

                // fold the available extension members into the overload resolution
                let extensionMethInfos = ExtensionMethInfosOfTypeInScope ncenv.InfoReader nenv optFilter m ty

                success [resInfo, Item.MakeMethGroup (nm, minfos@extensionMethInfos), rest]
            | Some (ILFieldItem (finfo:: _))  when (match lookupKind with LookupKind.Expr | LookupKind.Pattern -> true | _ -> false) ->
                success [resInfo, Item.ILField finfo, rest]

            | Some (EventItem (einfo :: _)) when isLookUpExpr ->
                success [resInfo, Item.Event einfo, rest]

            | Some (RecdFieldItem (rfinfo)) when (match lookupKind with LookupKind.Expr | LookupKind.RecdField | LookupKind.Pattern -> true | _ -> false) ->
                success [resInfo, Item.RecdField(rfinfo), rest]

            | _ ->

            let pinfos = ExtensionPropInfosOfTypeInScope ncenv.InfoReader nenv (optFilter, ad) m ty
            if not (isNil pinfos) && isLookUpExpr then OneResult(success (resInfo, Item.Property (nm, pinfos), rest)) else
            let minfos = ExtensionMethInfosOfTypeInScope ncenv.InfoReader nenv optFilter m ty

            if not (isNil minfos) && isLookUpExpr then
                success [resInfo, Item.MakeMethGroup (nm, minfos), rest]
            elif isTyparTy g ty then raze (IndeterminateType(unionRanges m id.idRange))
            else NoResultsOrUsefulErrors

    match contentsSearchAccessible with
    | Result res when not (isNil res) -> contentsSearchAccessible
    | Exception _ -> contentsSearchAccessible
    | _ ->

    let nestedSearchAccessible =
        match rest with
        | [] ->
            let nestedTypes = GetNestedTypesOfType (ad, ncenv, Some nm, typeNameResInfo.StaticArgsInfo, true, m) ty
            if isNil nestedTypes then
                NoResultsOrUsefulErrors
            else
                match typeNameResInfo.ResolutionFlag with
                | ResolveTypeNamesToCtors ->
                    nestedTypes
                    |> CollectAtMostOneResult (ResolveObjectConstructorPrim ncenv nenv.eDisplayEnv resInfo m ad)
                    |> MapResults (fun (resInfo, item) -> (resInfo, item, []))
                | ResolveTypeNamesToTypeRefs ->
                    OneSuccess (resInfo, Item.Types (nm, nestedTypes), rest)
        | id2::rest2 ->
            let nestedTypes = GetNestedTypesOfType (ad, ncenv, Some nm, TypeNameResolutionStaticArgsInfo.Indefinite, true, m) ty
            ResolveLongIdentInNestedTypes ncenv nenv lookupKind resInfo (depth+1) id m ad id2 rest2 findFlag typeNameResInfo nestedTypes

    match nestedSearchAccessible with
    | Result res when not (isNil res) -> nestedSearchAccessible
    | _ ->
        let suggestMembers() =
            let suggestions1 =
                ExtensionPropInfosOfTypeInScope ncenv.InfoReader nenv (None, ad) m ty
                |> List.map (fun p -> p.PropertyName)

            let suggestions2 =
                ExtensionMethInfosOfTypeInScope ncenv.InfoReader nenv None m ty
                |> List.map (fun m -> m.DisplayName)

            let suggestions3 =
                GetIntrinsicPropInfosOfType ncenv.InfoReader (None, ad, AllowMultiIntfInstantiations.No) findFlag m ty
                |> List.map (fun p -> p.PropertyName)

            let suggestions4 =
                GetIntrinsicMethInfosOfType ncenv.InfoReader (None, ad, AllowMultiIntfInstantiations.No) findFlag m ty
                |> List.filter (fun m -> not m.IsClassConstructor && not m.IsConstructor)
                |> List.map (fun m -> m.DisplayName)

            let suggestions5 = GetRecordLabelsForType g nenv ty

            let suggestions6 =
                match lookupKind with
                | LookupKind.Expr | LookupKind.Pattern ->
                    if isAppTy g ty then
                        let tcref = tcrefOfAppTy g ty
                        tcref.UnionCasesArray
                        |> Array.map (fun uc -> uc.DisplayName)
                    else
                        [||]
                | _ -> [||]

            [ yield! suggestions1
              yield! suggestions2
              yield! suggestions3
              yield! suggestions4
              yield! suggestions5
              yield! suggestions6 ]
            |> HashSet

        raze (UndefinedName (depth, FSComp.SR.undefinedNameFieldConstructorOrMember, id, suggestMembers))

and ResolveLongIdentInNestedTypes (ncenv: NameResolver) nenv lookupKind resInfo depth id m ad (id2: Ident) (rest: Ident list) findFlag typeNameResInfo tys =
    tys
    |> CollectAtMostOneResult (fun ty ->
        let resInfo = if isAppTy ncenv.g ty then resInfo.AddEntity(id.idRange, tcrefOfAppTy ncenv.g ty) else resInfo
        ResolveLongIdentInTypePrim ncenv nenv lookupKind resInfo depth m ad id2 rest findFlag typeNameResInfo ty
        |> AtMostOneResult m)

/// Resolve a long identifier using type-qualified name resolution.
let ResolveLongIdentInType sink ncenv nenv lookupKind m ad id findFlag typeNameResInfo ty =
    let resInfo, item, rest =
        ResolveLongIdentInTypePrim (ncenv: NameResolver) nenv lookupKind ResolutionInfo.Empty 0 m ad id [] findFlag typeNameResInfo ty
        |> AtMostOneResult m
        |> ForceRaise

    ResolutionInfo.SendEntityPathToSink (sink, ncenv, nenv, ItemOccurence.UseInType, ad, resInfo, ResultTyparChecker(fun () -> CheckAllTyparsInferrable ncenv.amap m item))
    item, rest

let private ResolveLongIdentInTyconRef (ncenv: NameResolver) nenv lookupKind resInfo depth m ad id rest typeNameResInfo tcref =
#if !NO_EXTENSIONTYPING
    // No dotting through type generators to get to a member!
    CheckForDirectReferenceToGeneratedType (tcref, PermitDirectReferenceToGeneratedType.No, m)
#endif
    let ty = FreshenTycon ncenv m tcref
    ty |> ResolveLongIdentInTypePrim ncenv nenv lookupKind resInfo depth m ad id rest IgnoreOverrides typeNameResInfo

let private ResolveLongIdentInTyconRefs atMostOne (ncenv: NameResolver) nenv lookupKind depth m ad id rest typeNameResInfo idRange tcrefs =
    tcrefs |> CollectResults2 atMostOne (fun (resInfo: ResolutionInfo, tcref) ->
        let resInfo = resInfo.AddEntity(idRange, tcref)
        tcref |> ResolveLongIdentInTyconRef ncenv nenv lookupKind resInfo depth m ad id rest typeNameResInfo |> AtMostOneResult m)

//-------------------------------------------------------------------------
// ResolveExprLongIdentInModuleOrNamespace
//-------------------------------------------------------------------------

let (|AccessibleEntityRef|_|) amap m ad (modref: ModuleOrNamespaceRef) mspec =
    let eref = modref.NestedTyconRef mspec
    if IsEntityAccessible amap m ad eref then Some eref else None

let rec ResolveExprLongIdentInModuleOrNamespace (ncenv: NameResolver) nenv (typeNameResInfo: TypeNameResolutionInfo) ad resInfo depth m modref (mty: ModuleOrNamespaceType) (id: Ident) (rest: Ident list) =
    // resInfo records the modules or namespaces actually relevant to a resolution
    let m = unionRanges m id.idRange
    match mty.AllValsByLogicalName.TryGetValue id.idText with
    | true, vspec when IsValAccessible ad (mkNestedValRef modref vspec) ->
        success(resInfo, Item.Value (mkNestedValRef modref vspec), rest)
    | _->
    match mty.ExceptionDefinitionsByDemangledName.TryGetValue id.idText with
    | true, excon when IsTyconReprAccessible ncenv.amap m ad (modref.NestedTyconRef excon) ->
        success (resInfo, Item.ExnCase (modref.NestedTyconRef excon), rest)
    | _ ->
        // Something in a discriminated union without RequireQualifiedAccess attribute?
        let unionSearch, hasRequireQualifiedAccessAttribute =
            match TryFindTypeWithUnionCase modref id with
            | Some tycon when IsTyconReprAccessible ncenv.amap m ad (modref.NestedTyconRef tycon) ->
                let ucref = mkUnionCaseRef (modref.NestedTyconRef tycon) id.idText
                let ucinfo = FreshenUnionCaseRef ncenv m ucref
                let hasRequireQualifiedAccessAttribute = HasFSharpAttribute ncenv.g ncenv.g.attrib_RequireQualifiedAccessAttribute tycon.Attribs
                success [resInfo, Item.UnionCase(ucinfo, hasRequireQualifiedAccessAttribute), rest], hasRequireQualifiedAccessAttribute
            | _ -> NoResultsOrUsefulErrors, false

        match unionSearch with
        | Result (res :: _) when not hasRequireQualifiedAccessAttribute -> success res
        | _ ->

        // Something in a type?
        let tyconSearch =
            let tcrefs = LookupTypeNameInEntityMaybeHaveArity (ncenv.amap, id.idRange, ad, id.idText, (if isNil rest then typeNameResInfo.StaticArgsInfo else TypeNameResolutionStaticArgsInfo.Indefinite), modref)
            if isNil tcrefs then NoResultsOrUsefulErrors else
            let tcrefs = tcrefs |> List.map (fun tcref -> (resInfo, tcref))

            match rest with
            | id2::rest2 ->

                let tcrefs =
                    let typeNameResInfo = TypeNameResolutionInfo (ResolveTypeNamesToTypeRefs, TypeNameResolutionStaticArgsInfo.Indefinite)
                    CheckForTypeLegitimacyAndMultipleGenericTypeAmbiguities (tcrefs, typeNameResInfo, PermitDirectReferenceToGeneratedType.No, unionRanges m id.idRange)

                ResolveLongIdentInTyconRefs ResultCollectionSettings.AtMostOneResult ncenv nenv LookupKind.Expr (depth+1) m ad id2 rest2 typeNameResInfo id.idRange tcrefs

            // Check if we've got some explicit type arguments
            | _ ->
                let tcrefs = CheckForTypeLegitimacyAndMultipleGenericTypeAmbiguities (tcrefs, typeNameResInfo, PermitDirectReferenceToGeneratedType.No, unionRanges m id.idRange)
                match typeNameResInfo.ResolutionFlag with
                | ResolveTypeNamesToTypeRefs ->
                    success [ for (resInfo, tcref) in tcrefs do
                                    let ty = FreshenTycon ncenv m tcref
                                    let item = (resInfo, Item.Types(id.idText, [ty]), [])
                                    yield item ]
                | ResolveTypeNamesToCtors ->
                    tcrefs
                    |> List.map (fun (resInfo, tcref) -> resInfo, FreshenTycon ncenv m tcref)
                    |> CollectAtMostOneResult (fun (resInfo, ty) -> ResolveObjectConstructorPrim ncenv nenv.eDisplayEnv resInfo id.idRange ad ty)
                    |> MapResults (fun (resInfo, item) -> (resInfo, item, []))


        // Something in a sub-namespace or sub-module
        let moduleSearch() =
            match rest with
            | id2::rest2 ->
                match mty.ModulesAndNamespacesByDemangledName.TryGetValue id.idText with
                | true, AccessibleEntityRef ncenv.amap m ad modref submodref ->
                    let resInfo = resInfo.AddEntity(id.idRange, submodref)

                    OneResult (ResolveExprLongIdentInModuleOrNamespace ncenv nenv typeNameResInfo ad resInfo (depth+1) m submodref submodref.ModuleOrNamespaceType id2 rest2)
                | _ ->
                    NoResultsOrUsefulErrors
            | _ ->
                NoResultsOrUsefulErrors

        match tyconSearch +++ moduleSearch +++ (fun _ -> unionSearch) with
        | Result [] ->
            let suggestPossibleTypesAndNames() =
                let types =
                    modref.ModuleOrNamespaceType.AllEntities
                    |> Seq.filter (fun e -> IsEntityAccessible ncenv.amap m ad (modref.NestedTyconRef e))
                    |> Seq.map (fun e -> e.DisplayName)

                let submodules =
                    mty.ModulesAndNamespacesByDemangledName
                    |> Seq.filter (fun kv -> IsEntityAccessible ncenv.amap m ad (modref.NestedTyconRef kv.Value))
                    |> Seq.map (fun e -> e.Value.DisplayName)

                let unions =
                    modref.ModuleOrNamespaceType.AllEntities
                    |> Seq.collect (fun tycon ->
                        let hasRequireQualifiedAccessAttribute = HasFSharpAttribute ncenv.g ncenv.g.attrib_RequireQualifiedAccessAttribute tycon.Attribs
                        if hasRequireQualifiedAccessAttribute then
                            [||]
                        else
                            tycon.UnionCasesArray)
                    |> Seq.map (fun uc -> uc.DisplayName)

                let vals =
                    modref.ModuleOrNamespaceType.AllValsByLogicalName
                    |> Seq.filter (fun e -> IsValAccessible ad (mkNestedValRef modref e.Value))
                    |> Seq.map (fun e -> e.Value.DisplayName)

                let exns =
                    modref.ModuleOrNamespaceType.ExceptionDefinitionsByDemangledName
                    |> Seq.filter (fun e -> IsTyconReprAccessible ncenv.amap m ad (modref.NestedTyconRef e.Value))
                    |> Seq.map (fun e -> e.Value.DisplayName)

                [ yield! types
                  yield! submodules
                  yield! unions
                  yield! vals
                  yield! exns ]
                |> HashSet

            raze (UndefinedName(depth, FSComp.SR.undefinedNameValueConstructorNamespaceOrType, id, suggestPossibleTypesAndNames))
        | results -> AtMostOneResult id.idRange results

/// An identifier has resolved to a type name in an expression (corresponding to one or more TyconRefs).
/// Return either a set of constructors (later refined by overload resolution), or a set of TyconRefs.
let ChooseTyconRefInExpr (ncenv: NameResolver, m, ad, nenv, id: Ident, typeNameResInfo: TypeNameResolutionInfo, resInfo: ResolutionInfo, tcrefs) =
    let tcrefs = tcrefs |> List.map (fun tcref -> (resInfo, tcref))
    let tcrefs = CheckForTypeLegitimacyAndMultipleGenericTypeAmbiguities (tcrefs, typeNameResInfo, PermitDirectReferenceToGeneratedType.No, m)
    match typeNameResInfo.ResolutionFlag with
    | ResolveTypeNamesToCtors ->
        let tys = tcrefs |> List.map (fun (resInfo, tcref) -> (resInfo, FreshenTycon ncenv m tcref))
        tys
            |> CollectAtMostOneResult (fun (resInfo, ty) -> ResolveObjectConstructorPrim ncenv nenv.eDisplayEnv resInfo id.idRange ad ty)
            |> MapResults (fun (resInfo, item) -> (resInfo, item, []))
    | ResolveTypeNamesToTypeRefs ->
        let tys = tcrefs |> List.map (fun (resInfo, tcref) -> (resInfo, FreshenTycon ncenv m tcref))
        success (tys |> List.map (fun (resInfo, ty) -> (resInfo, Item.Types(id.idText, [ty]), [])))

/// Resolve F# "A.B.C" syntax in expressions
/// Not all of the sequence will necessarily be swallowed, i.e. we return some identifiers
/// that may represent further actions, e.g. further lookups.
let rec ResolveExprLongIdentPrim sink (ncenv: NameResolver) first fullyQualified m ad nenv (typeNameResInfo: TypeNameResolutionInfo) (id: Ident) (rest: Ident list) isOpenDecl =
    let resInfo = ResolutionInfo.Empty
    if first && id.idText = MangledGlobalName then
        match rest with
        | [] ->
            error (Error(FSComp.SR.nrGlobalUsedOnlyAsFirstName(), id.idRange))
        | [next] ->
            ResolveExprLongIdentPrim sink ncenv false fullyQualified m ad nenv typeNameResInfo next [] isOpenDecl
        | id2::rest2 ->
            ResolveExprLongIdentPrim sink ncenv false FullyQualified m ad nenv typeNameResInfo id2 rest2 isOpenDecl
    else
        if isNil rest && fullyQualified <> FullyQualified then
            let typeError = ref None
            // Single identifier.  Lookup the unqualified names in the environment
            let envSearch =
                match nenv.eUnqualifiedItems.TryGetValue id.idText with

                // The name is a type name and it has not been clobbered by some other name
                | true, Item.UnqualifiedType tcrefs ->

                    // Do not use type names from the environment if an explicit type instantiation is
                    // given and the number of type parameters do not match
                    let tcrefs =
                        tcrefs |> List.filter (fun tcref ->
                            typeNameResInfo.StaticArgsInfo.HasNoStaticArgsInfo ||
                            typeNameResInfo.StaticArgsInfo.NumStaticArgs = tcref.Typars(m).Length)

                    let search = ChooseTyconRefInExpr (ncenv, m, ad, nenv, id, typeNameResInfo, resInfo, tcrefs)
                    match AtMostOneResult m search with
                    | Result _ as res ->
                        let resInfo, item, rest = ForceRaise res
                        ResolutionInfo.SendEntityPathToSink(sink, ncenv, nenv, ItemOccurence.Use, ad, resInfo, ResultTyparChecker(fun () -> CheckAllTyparsInferrable ncenv.amap m item))
                        Some(item, rest)
                    | Exception e -> typeError := Some e; None

                | true, res ->
                    Some (FreshenUnqualifiedItem ncenv m res, [])
                | _ ->
                    None

            match envSearch with
            | Some res -> res
            | None ->
                let innerSearch =
                    // Check if it's a type name, e.g. a constructor call or a type instantiation
                    let ctorSearch =
                        let tcrefs = LookupTypeNameInEnvMaybeHaveArity fullyQualified id.idText typeNameResInfo nenv
                        ChooseTyconRefInExpr (ncenv, m, ad, nenv, id, typeNameResInfo, resInfo, tcrefs)

                    let implicitOpSearch() =
                        if IsMangledOpName id.idText then
                            success [(resInfo, Item.ImplicitOp(id, ref None), [])]
                        else
                            NoResultsOrUsefulErrors

                    ctorSearch +++ implicitOpSearch

                let resInfo, item, rest =
                    match AtMostOneResult m innerSearch with
                    | Result _ as res -> ForceRaise res
                    | _ ->
                        let failingCase =
                            match !typeError with
                            | Some e -> raze e
                            | _ ->
                                let suggestNamesAndTypes() =
                                    let suggestedNames =
                                        nenv.eUnqualifiedItems
                                        |> Seq.map (fun e -> e.Value.DisplayName)

                                    let suggestedTypes =
                                        nenv.TyconsByDemangledNameAndArity fullyQualified
                                        |> Seq.filter (fun e -> IsEntityAccessible ncenv.amap m ad e.Value)
                                        |> Seq.map (fun e -> e.Value.DisplayName)

                                    let suggestedModulesAndNamespaces =
                                        nenv.ModulesAndNamespaces fullyQualified
                                        |> Seq.collect (fun kv -> kv.Value)
                                        |> Seq.filter (fun modref -> IsEntityAccessible ncenv.amap m ad modref)
                                        |> Seq.collect (fun e -> [e.DisplayName; e.DemangledModuleOrNamespaceName])

                                    let unions =
                                        // check if the user forgot to use qualified access
                                        nenv.eTyconsByDemangledNameAndArity
                                        |> Seq.choose (fun e ->
                                            let hasRequireQualifiedAccessAttribute = HasFSharpAttribute ncenv.g ncenv.g.attrib_RequireQualifiedAccessAttribute e.Value.Attribs
                                            if not hasRequireQualifiedAccessAttribute then
                                                None
                                            else
                                                if e.Value.IsUnionTycon && e.Value.UnionCasesArray |> Array.exists (fun c -> c.DisplayName = id.idText) then
                                                    Some e.Value
                                                else
                                                    None)
                                        |> Seq.map (fun t -> t.DisplayName + "." + id.idText)

                                    [ yield! suggestedNames
                                      yield! suggestedTypes
                                      yield! suggestedModulesAndNamespaces
                                      yield! unions ]
                                    |> HashSet

                                raze (UndefinedName(0, FSComp.SR.undefinedNameValueOfConstructor, id, suggestNamesAndTypes))
                        ForceRaise failingCase

                ResolutionInfo.SendEntityPathToSink(sink, ncenv, nenv, ItemOccurence.Use, ad, resInfo, ResultTyparChecker(fun () -> CheckAllTyparsInferrable ncenv.amap m item))
                item, rest


        // A compound identifier.
        // It still might be a value in the environment, or something in an F# module, namespace, type, or nested type
        else
            let m = unionRanges m id.idRange
            // Values in the environment take total priority, but constructors do NOT for compound lookups, e.g. if someone in some imported
            // module has defined a constructor "String" (common enough) then "String.foo" doesn't give an error saying 'constructors have no members'
            // Instead we go lookup the String module or type.
            let ValIsInEnv nm =
                match fullyQualified with
                | FullyQualified -> false
                | _ ->
                    match nenv.eUnqualifiedItems.TryGetValue nm with
                    | true, Item.Value _ -> true
                    | _ -> false

            if ValIsInEnv id.idText then
              nenv.eUnqualifiedItems.[id.idText], rest
            else
              // Otherwise modules are searched first. REVIEW: modules and types should be searched together.
              // For each module referenced by 'id', search the module as if it were an F# module and/or a .NET namespace.
              let moduleSearch ad () =
                   ResolveLongIndentAsModuleOrNamespaceThen sink ResultCollectionSettings.AtMostOneResult ncenv.amap m fullyQualified nenv ad id rest isOpenDecl
                       (ResolveExprLongIdentInModuleOrNamespace ncenv nenv typeNameResInfo ad)

              // REVIEW: somewhat surprisingly, this shows up on performance traces, with tcrefs non-nil.
              // This seems strange since we would expect in the vast majority of cases tcrefs is empty here.
              let tyconSearch ad () =
                  let tcrefs = LookupTypeNameInEnvNoArity fullyQualified id.idText nenv
                  if isNil tcrefs then NoResultsOrUsefulErrors else
                  match rest with
                  | id2::rest2 ->
                    let tcrefs = tcrefs |> List.map (fun tcref -> (resInfo, tcref))
                    let tcrefs =
                       let typeNameResInfo = TypeNameResolutionInfo.ResolveToTypeRefs (TypeNameResolutionStaticArgsInfo.Indefinite)
                       CheckForTypeLegitimacyAndMultipleGenericTypeAmbiguities (tcrefs, typeNameResInfo, PermitDirectReferenceToGeneratedType.No, unionRanges m id.idRange)
                    ResolveLongIdentInTyconRefs ResultCollectionSettings.AtMostOneResult ncenv nenv LookupKind.Expr 1 m ad id2 rest2 typeNameResInfo id.idRange tcrefs
                  | _ ->
                    NoResultsOrUsefulErrors

              let search =
                  let envSearch () =
                      match fullyQualified with
                      | FullyQualified ->
                          NoResultsOrUsefulErrors
                      | OpenQualified ->
                          match nenv.eUnqualifiedItems.TryGetValue id.idText with
                          | true, Item.UnqualifiedType _
                          | false, _ -> NoResultsOrUsefulErrors
                          | true, res -> OneSuccess (resInfo, FreshenUnqualifiedItem ncenv m res, rest)

                  moduleSearch ad () +++ tyconSearch ad +++ envSearch

              let resInfo, item, rest =
                  match AtMostOneResult m search with
                  | Result _ as res -> ForceRaise res
                  | _ ->
                      let innerSearch = search +++ (moduleSearch AccessibleFromSomeFSharpCode) +++ (tyconSearch AccessibleFromSomeFSharpCode)

                      let suggestEverythingInScope() =
                          seq { yield!
                                    nenv.ModulesAndNamespaces fullyQualified
                                    |> Seq.collect (fun kv -> kv.Value)
                                    |> Seq.filter (fun modref -> IsEntityAccessible ncenv.amap m ad modref)
                                    |> Seq.collect (fun e -> [e.DisplayName; e.DemangledModuleOrNamespaceName])

                                yield!
                                    nenv.TyconsByDemangledNameAndArity fullyQualified
                                    |> Seq.filter (fun e -> IsEntityAccessible ncenv.amap m ad e.Value)
                                    |> Seq.map (fun e -> e.Value.DisplayName)

                                yield!
                                    nenv.eUnqualifiedItems
                                    |> Seq.map (fun e -> e.Value.DisplayName)
                          } |> HashSet

                      match innerSearch with
<<<<<<< HEAD
                      | Exception (UndefinedName(0,_,id1,suggestionsF)) when Range.equals id.idRange id1.idRange ->
=======
                      | Exception (UndefinedName(0, _, id1, suggestionsF)) when id.idRange = id1.idRange ->
>>>>>>> d5f5bd00
                            let mergeSuggestions() =
                                let res = suggestEverythingInScope()
                                res.UnionWith(suggestionsF())
                                res

                            let failingCase = raze (UndefinedName(0, FSComp.SR.undefinedNameValueNamespaceTypeOrModule, id, mergeSuggestions))
                            ForceRaise failingCase
                      | Exception err -> ForceRaise(Exception err)
                      | Result (res :: _) -> ForceRaise(Result res)
                      | Result [] ->
                            let failingCase = raze (UndefinedName(0, FSComp.SR.undefinedNameValueNamespaceTypeOrModule, id, suggestEverythingInScope))
                            ForceRaise failingCase

              ResolutionInfo.SendEntityPathToSink(sink, ncenv, nenv, ItemOccurence.Use, ad, resInfo, ResultTyparChecker(fun () -> CheckAllTyparsInferrable ncenv.amap m item))
              item, rest

let ResolveExprLongIdent sink (ncenv: NameResolver) m ad nenv typeNameResInfo lid =
    match lid with
    | [] -> error (Error(FSComp.SR.nrInvalidExpression(textOfLid lid), m))
    | id::rest -> ResolveExprLongIdentPrim sink ncenv true OpenQualified m ad nenv typeNameResInfo id rest false

//-------------------------------------------------------------------------
// Resolve F#/IL "." syntax in patterns
//-------------------------------------------------------------------------

let rec ResolvePatternLongIdentInModuleOrNamespace (ncenv: NameResolver) nenv numTyArgsOpt ad resInfo depth m modref (mty: ModuleOrNamespaceType) (id: Ident) (rest: Ident list) =
    let m = unionRanges m id.idRange
    match TryFindTypeWithUnionCase modref id with
    | Some tycon when IsTyconReprAccessible ncenv.amap m ad (modref.NestedTyconRef tycon) ->
        let tcref = modref.NestedTyconRef tycon
        let ucref = mkUnionCaseRef tcref id.idText
        let showDeprecated = HasFSharpAttribute ncenv.g ncenv.g.attrib_RequireQualifiedAccessAttribute tycon.Attribs
        let ucinfo = FreshenUnionCaseRef ncenv m ucref
        success (resInfo, Item.UnionCase(ucinfo, showDeprecated), rest)
    | _ ->
    match mty.ExceptionDefinitionsByDemangledName.TryGetValue id.idText with
    | true, exnc when IsEntityAccessible ncenv.amap m ad (modref.NestedTyconRef exnc) ->
        success (resInfo, Item.ExnCase (modref.NestedTyconRef exnc), rest)
    | _ ->
    // An active pattern constructor in a module
    match (ActivePatternElemsOfModuleOrNamespace modref).TryGetValue id.idText with
    | true, (APElemRef(_, vref, _) as apref) when IsValAccessible ad vref ->
        success (resInfo, Item.ActivePatternCase apref, rest)
    | _ ->
    match mty.AllValsByLogicalName.TryGetValue id.idText with
    | true, vspec when IsValAccessible ad (mkNestedValRef modref vspec) ->
        success(resInfo, Item.Value (mkNestedValRef modref vspec), rest)
    | _ ->
    let tcrefs = lazy (
        LookupTypeNameInEntityMaybeHaveArity (ncenv.amap, id.idRange, ad, id.idText, TypeNameResolutionStaticArgsInfo.Indefinite, modref)
        |> List.map (fun tcref -> (resInfo, tcref)))

    // Something in a type? e.g. a literal field
    let tyconSearch =
        match rest with
        | id2::rest2 ->
            let tcrefs = tcrefs.Force()
            ResolveLongIdentInTyconRefs ResultCollectionSettings.AtMostOneResult (ncenv: NameResolver) nenv LookupKind.Pattern (depth+1) m ad id2 rest2 numTyArgsOpt id.idRange tcrefs
        | _ ->
            NoResultsOrUsefulErrors

    // Constructor of a type?
    let ctorSearch() =
        if isNil rest then
            tcrefs.Force()
            |> List.map (fun (resInfo, tcref) -> (resInfo, FreshenTycon ncenv m tcref))
            |> CollectAtMostOneResult (fun (resInfo, ty) -> ResolveObjectConstructorPrim ncenv nenv.eDisplayEnv resInfo id.idRange ad ty)
            |> MapResults (fun (resInfo, item) -> (resInfo, item, []))
        else
            NoResultsOrUsefulErrors

    // Something in a sub-namespace or sub-module or nested-type
    let moduleSearch() =
        match rest with
        | id2::rest2 ->
            match mty.ModulesAndNamespacesByDemangledName.TryGetValue id.idText with
            | true, AccessibleEntityRef ncenv.amap m ad modref submodref ->
                let resInfo = resInfo.AddEntity(id.idRange, submodref)
                OneResult (ResolvePatternLongIdentInModuleOrNamespace ncenv nenv numTyArgsOpt ad resInfo (depth+1) m submodref submodref.ModuleOrNamespaceType id2 rest2)
            | _ ->
                NoResultsOrUsefulErrors
        | [] -> NoResultsOrUsefulErrors

    match tyconSearch +++ ctorSearch +++ moduleSearch with
    | Result [] ->
        let suggestPossibleTypes() =
            let submodules =
                mty.ModulesAndNamespacesByDemangledName
                |> Seq.filter (fun kv -> IsEntityAccessible ncenv.amap m ad (modref.NestedTyconRef kv.Value))
                |> Seq.collect (fun e -> [e.Value.DisplayName; e.Value.DemangledModuleOrNamespaceName])

            let suggestedTypes =
                nenv.TyconsByDemangledNameAndArity FullyQualifiedFlag.OpenQualified
                |> Seq.filter (fun e -> IsEntityAccessible ncenv.amap m ad e.Value)
                |> Seq.map (fun e -> e.Value.DisplayName)

            [ yield! submodules
              yield! suggestedTypes ]
            |> HashSet

        raze (UndefinedName(depth, FSComp.SR.undefinedNameConstructorModuleOrNamespace, id, suggestPossibleTypes))
    | results -> AtMostOneResult id.idRange results

/// Used to report a warning condition for the use of upper-case identifiers in patterns
exception UpperCaseIdentifierInPattern of range

/// Indicates if a warning should be given for the use of upper-case identifiers in patterns
type WarnOnUpperFlag = WarnOnUpperCase | AllIdsOK

// Long ID in a pattern
let rec ResolvePatternLongIdentPrim sink (ncenv: NameResolver) fullyQualified warnOnUpper newDef m ad nenv numTyArgsOpt (id: Ident) (rest: Ident list) =
    if id.idText = MangledGlobalName then
        match rest with
        | [] ->
            error (Error(FSComp.SR.nrGlobalUsedOnlyAsFirstName(), id.idRange))
        | id2::rest2 ->
            ResolvePatternLongIdentPrim sink ncenv FullyQualified warnOnUpper newDef m ad nenv numTyArgsOpt id2 rest2
    else
        // Single identifiers in patterns
        if isNil rest && fullyQualified <> FullyQualified then
            // Single identifiers in patterns - bind to constructors and active patterns
            // For the special case of
            //   let C = x
            match nenv.ePatItems.TryGetValue id.idText with
            | true, res when not newDef  -> FreshenUnqualifiedItem ncenv m res
            | _ ->
            // Single identifiers in patterns - variable bindings
            if not newDef &&
               (warnOnUpper = WarnOnUpperCase) &&
               id.idText.Length >= 3 &&
               System.Char.ToLowerInvariant id.idText.[0] <> id.idText.[0] then
              warning(UpperCaseIdentifierInPattern(m))
            Item.NewDef id

        // Long identifiers in patterns
        else
            let moduleSearch ad () =
                ResolveLongIndentAsModuleOrNamespaceThen sink ResultCollectionSettings.AtMostOneResult ncenv.amap m fullyQualified nenv ad id rest false
                    (ResolvePatternLongIdentInModuleOrNamespace ncenv nenv numTyArgsOpt ad)

            let tyconSearch ad =
                match rest with
                | id2 :: rest2 ->
                    let tcrefs = LookupTypeNameInEnvNoArity fullyQualified id.idText nenv
                    if isNil tcrefs then NoResultsOrUsefulErrors else
                    let tcrefs = tcrefs |> List.map (fun tcref -> (ResolutionInfo.Empty, tcref))
                    ResolveLongIdentInTyconRefs ResultCollectionSettings.AtMostOneResult ncenv nenv LookupKind.Pattern 1 id.idRange ad id2 rest2 numTyArgsOpt id.idRange tcrefs
                | _ ->
                    NoResultsOrUsefulErrors

            let resInfo, res, rest =
                match AtMostOneResult m (tyconSearch ad +++ (moduleSearch ad)) with
                | Result _ as res -> ForceRaise res
                | _ ->

                tyconSearch AccessibleFromSomeFSharpCode +++ (moduleSearch AccessibleFromSomeFSharpCode)
                |> AtMostOneResult m
                |> ForceRaise

            ResolutionInfo.SendEntityPathToSink(sink, ncenv, nenv, ItemOccurence.Use, ad, resInfo, ResultTyparChecker(fun () -> true))

            match rest with
            | [] -> res
            | element :: _ -> error(Error(FSComp.SR.nrIsNotConstructorOrLiteral(), element.idRange))

/// Resolve a long identifier when used in a pattern.
let ResolvePatternLongIdent sink (ncenv: NameResolver) warnOnUpper newDef m ad nenv numTyArgsOpt (lid: Ident list) =
    match lid with
    | [] -> error(Error(FSComp.SR.nrUnexpectedEmptyLongId(), m))
    | id::rest -> ResolvePatternLongIdentPrim sink ncenv OpenQualified warnOnUpper newDef m ad nenv numTyArgsOpt id rest

//-------------------------------------------------------------------------
// Resolve F#/IL "." syntax in types
//-------------------------------------------------------------------------

/// Resolve nested types referenced through a .NET abbreviation.
//
// Note the generic case is not supported by F#, so
//    type X = List<int>
//
// X.ListEnumerator // does not resolve
//
let ResolveNestedTypeThroughAbbreviation (ncenv: NameResolver) (tcref: TyconRef) m =
    if tcref.IsTypeAbbrev && tcref.Typars(m).IsEmpty && isAppTy ncenv.g tcref.TypeAbbrev.Value && isNil (argsOfAppTy ncenv.g tcref.TypeAbbrev.Value) then
        tcrefOfAppTy ncenv.g tcref.TypeAbbrev.Value
    else
        tcref

/// Resolve a long identifier representing a type name
let rec ResolveTypeLongIdentInTyconRefPrim (ncenv: NameResolver) (typeNameResInfo: TypeNameResolutionInfo) ad resInfo genOk depth m (tcref: TyconRef) (id: Ident) (rest: Ident list) =
    let tcref = ResolveNestedTypeThroughAbbreviation ncenv tcref m
    match rest with
    | [] ->
#if !NO_EXTENSIONTYPING
        // No dotting through type generators to get to a nested type!
        CheckForDirectReferenceToGeneratedType (tcref, PermitDirectReferenceToGeneratedType.No, m)
#endif
        let m = unionRanges m id.idRange
        let tcrefs = LookupTypeNameInEntityMaybeHaveArity (ncenv.amap, id.idRange, ad, id.idText, typeNameResInfo.StaticArgsInfo, tcref)
        let tcrefs = tcrefs |> List.map (fun tcref -> (resInfo, tcref))
        let tcrefs = CheckForTypeLegitimacyAndMultipleGenericTypeAmbiguities (tcrefs, typeNameResInfo, genOk, m)
        match tcrefs with
        | tcref :: _ -> success tcref
        | [] ->
            let suggestTypes() =
                tcref.ModuleOrNamespaceType.TypesByDemangledNameAndArity id.idRange
                |> Seq.map (fun e -> e.Value.DisplayName)
                |> HashSet

            raze (UndefinedName(depth, FSComp.SR.undefinedNameType, id, suggestTypes))
    | id2::rest2 ->
#if !NO_EXTENSIONTYPING
        // No dotting through type generators to get to a nested type!
        CheckForDirectReferenceToGeneratedType (tcref, PermitDirectReferenceToGeneratedType.No, m)
#endif
        let m = unionRanges m id.idRange
        // Search nested types
        let tyconSearch =
            let tcrefs = LookupTypeNameInEntityMaybeHaveArity (ncenv.amap, id.idRange, ad, id.idText, TypeNameResolutionStaticArgsInfo.Indefinite, tcref)
            if isNil tcrefs then NoResultsOrUsefulErrors else
            let tcrefs = tcrefs |> List.map (fun tcref -> (resInfo, tcref))
            let tcrefs = CheckForTypeLegitimacyAndMultipleGenericTypeAmbiguities (tcrefs, typeNameResInfo.DropStaticArgsInfo, genOk, m)
            match tcrefs with
            | _ :: _ -> tcrefs |> CollectAtMostOneResult (fun (resInfo, tcref) -> ResolveTypeLongIdentInTyconRefPrim ncenv typeNameResInfo ad resInfo genOk (depth+1) m tcref id2 rest2)
            | [] ->
                let suggestTypes() =
                    tcref.ModuleOrNamespaceType.TypesByDemangledNameAndArity id.idRange
                    |> Seq.map (fun e -> e.Value.DisplayName)
                    |> HashSet

                raze (UndefinedName(depth, FSComp.SR.undefinedNameType, id, suggestTypes))

        AtMostOneResult m tyconSearch

/// Resolve a long identifier representing a type name and report the result
let ResolveTypeLongIdentInTyconRef sink (ncenv: NameResolver) nenv typeNameResInfo ad m tcref (lid: Ident list) =
    let resInfo, tcref =
        match lid with
        | [] ->
            error(Error(FSComp.SR.nrUnexpectedEmptyLongId(), m))
        | id::rest ->
            ForceRaise (ResolveTypeLongIdentInTyconRefPrim ncenv typeNameResInfo ad ResolutionInfo.Empty PermitDirectReferenceToGeneratedType.No 0 m tcref id rest)
    ResolutionInfo.SendEntityPathToSink(sink, ncenv, nenv, ItemOccurence.Use, ad, resInfo, ResultTyparChecker(fun () -> true))
    let item = Item.Types(tcref.DisplayName, [FreshenTycon ncenv m tcref])
    CallNameResolutionSink sink (rangeOfLid lid, nenv, item, item, emptyTyparInst, ItemOccurence.UseInType, nenv.eDisplayEnv, ad)
    tcref

/// Create an UndefinedName error with details
let SuggestTypeLongIdentInModuleOrNamespace depth (modref: ModuleOrNamespaceRef) amap ad m (id: Ident) =
    let suggestPossibleTypes() =
        modref.ModuleOrNamespaceType.AllEntities
        |> Seq.filter (fun e -> IsEntityAccessible amap m ad (modref.NestedTyconRef e))
        |> Seq.collect (fun e -> [e.DisplayName; e.DemangledModuleOrNamespaceName])
        |> HashSet

    let errorTextF s = FSComp.SR.undefinedNameTypeIn(s, fullDisplayTextOfModRef modref)
    UndefinedName(depth, errorTextF, id, suggestPossibleTypes)

/// Resolve a long identifier representing a type in a module or namespace
let rec private ResolveTypeLongIdentInModuleOrNamespace sink nenv (ncenv: NameResolver) (typeNameResInfo: TypeNameResolutionInfo) ad genOk (resInfo: ResolutionInfo) depth m modref _mty (id: Ident) (rest: Ident list) =
    match rest with
    | [] ->
        // On all paths except error reporting we have isSome(staticResInfo), hence get at most one result back
        let tcrefs = LookupTypeNameInEntityMaybeHaveArity (ncenv.amap, id.idRange, ad, id.idText, typeNameResInfo.StaticArgsInfo, modref)
        match tcrefs with
        | _ :: _ -> tcrefs |> CollectResults (fun tcref -> success(resInfo, tcref))
        | [] -> raze (SuggestTypeLongIdentInModuleOrNamespace depth modref ncenv.amap ad m id)
    | id2::rest2 ->
        let m = unionRanges m id.idRange
        let modulSearch =
            match modref.ModuleOrNamespaceType.ModulesAndNamespacesByDemangledName.TryGetValue id.idText with
            | true, AccessibleEntityRef ncenv.amap m ad modref submodref ->
                let item = Item.ModuleOrNamespaces [submodref]
                CallNameResolutionSink sink (id.idRange, nenv, item, item, emptyTyparInst, ItemOccurence.Use, nenv.DisplayEnv, ad)
                let resInfo = resInfo.AddEntity(id.idRange, submodref)
                ResolveTypeLongIdentInModuleOrNamespace sink nenv ncenv typeNameResInfo ad genOk resInfo (depth+1) m submodref submodref.ModuleOrNamespaceType id2 rest2
            | _ ->
                let suggestPossibleModules() =
                    modref.ModuleOrNamespaceType.ModulesAndNamespacesByDemangledName
                    |> Seq.filter (fun kv -> IsEntityAccessible ncenv.amap m ad (modref.NestedTyconRef kv.Value))
                    |> Seq.collect (fun e -> [e.Value.DisplayName; e.Value.DemangledModuleOrNamespaceName])
                    |> HashSet
                raze (UndefinedName(depth, FSComp.SR.undefinedNameNamespaceOrModule, id, suggestPossibleModules))

        let tyconSearch =
            let tcrefs = LookupTypeNameInEntityMaybeHaveArity (ncenv.amap, id.idRange, ad, id.idText, TypeNameResolutionStaticArgsInfo.Indefinite, modref)
            match tcrefs with
            | _ :: _ -> tcrefs |> CollectResults (fun tcref -> ResolveTypeLongIdentInTyconRefPrim ncenv typeNameResInfo ad resInfo genOk (depth+1) m tcref id2 rest2)
            | [] ->
                let suggestTypes() =
                    modref.ModuleOrNamespaceType.TypesByDemangledNameAndArity id.idRange
                    |> Seq.map (fun e -> e.Value.DisplayName)
                    |> HashSet

                raze (UndefinedName(depth, FSComp.SR.undefinedNameType, id, suggestTypes))

        AddResults tyconSearch modulSearch

/// Resolve a long identifier representing a type
let rec ResolveTypeLongIdentPrim sink (ncenv: NameResolver) occurence first fullyQualified m nenv ad (id: Ident) (rest: Ident list) (staticResInfo: TypeNameResolutionStaticArgsInfo) genOk =
    let typeNameResInfo = TypeNameResolutionInfo.ResolveToTypeRefs staticResInfo
    if first && id.idText = MangledGlobalName then
        match rest with
        | [] ->
            error (Error(FSComp.SR.nrGlobalUsedOnlyAsFirstName(), id.idRange))
        | id2::rest2 ->
            ResolveTypeLongIdentPrim sink ncenv occurence false FullyQualified m nenv ad id2 rest2 staticResInfo genOk
    else
        match rest with
        | [] ->
            match LookupTypeNameInEnvHaveArity fullyQualified id.idText staticResInfo.NumStaticArgs nenv with
            | Some res ->
                let res = CheckForTypeLegitimacyAndMultipleGenericTypeAmbiguities ([(ResolutionInfo.Empty, res)], typeNameResInfo, genOk, unionRanges m id.idRange)
                assert (res.Length = 1)
                success res.Head
            | None ->
                // For Good Error Reporting!
                let tcrefs = LookupTypeNameInEnvNoArity fullyQualified id.idText nenv
                match tcrefs with
                | tcref :: _tcrefs ->
                    // Note: This path is only for error reporting
                    //CheckForTypeLegitimacyAndMultipleGenericTypeAmbiguities tcref rest typeNameResInfo m
                    success(ResolutionInfo.Empty, tcref)
                | [] ->
                    let suggestPossibleTypes() =
                        nenv.TyconsByDemangledNameAndArity(fullyQualified)
                        |> Seq.filter (fun kv -> IsEntityAccessible ncenv.amap m ad kv.Value)
                        |> Seq.collect (fun e ->
                            match occurence with
                            | ItemOccurence.UseInAttribute ->
                                [yield e.Value.DisplayName
                                 yield e.Value.DemangledModuleOrNamespaceName
                                 if e.Value.DisplayName.EndsWithOrdinal("Attribute") then
                                     yield e.Value.DisplayName.Replace("Attribute", "")]
                            | _ -> [e.Value.DisplayName; e.Value.DemangledModuleOrNamespaceName])
                        |> HashSet

                    raze (UndefinedName(0, FSComp.SR.undefinedNameType, id, suggestPossibleTypes))
        | id2::rest2 ->
            let m2 = unionRanges m id.idRange
            let tyconSearch =
                match fullyQualified with
                | FullyQualified ->
                    NoResultsOrUsefulErrors
                | OpenQualified ->
                    match LookupTypeNameInEnvHaveArity fullyQualified id.idText staticResInfo.NumStaticArgs nenv with
                    | Some tcref when IsEntityAccessible ncenv.amap m2 ad tcref ->
                        let resInfo = ResolutionInfo.Empty.AddEntity(id.idRange, tcref)
                        OneResult (ResolveTypeLongIdentInTyconRefPrim ncenv typeNameResInfo ad resInfo genOk 1 m2 tcref id2 rest2)
                    | _ ->
                        NoResultsOrUsefulErrors

            let modulSearch =
                ResolveLongIndentAsModuleOrNamespaceThen sink ResultCollectionSettings.AllResults ncenv.amap m2 fullyQualified nenv ad id rest false
                    (ResolveTypeLongIdentInModuleOrNamespace sink nenv ncenv typeNameResInfo ad genOk)
                |?> List.concat

            let modulSearchFailed() =
                ResolveLongIndentAsModuleOrNamespaceThen sink ResultCollectionSettings.AllResults ncenv.amap m2 fullyQualified nenv AccessibleFromSomeFSharpCode id rest false
                    (ResolveTypeLongIdentInModuleOrNamespace sink nenv ncenv typeNameResInfo.DropStaticArgsInfo AccessibleFromSomeFSharpCode genOk)
                |?> List.concat

            let searchSoFar = AddResults tyconSearch modulSearch

            match searchSoFar with
            | Result results ->
                // NOTE: we delay checking the CheckForTypeLegitimacyAndMultipleGenericTypeAmbiguities condition until right at the end after we've
                // collected all possible resolutions of the type
                let tcrefs = CheckForTypeLegitimacyAndMultipleGenericTypeAmbiguities (results, typeNameResInfo, genOk, m)
                match tcrefs with
                | (resInfo, tcref) :: _ ->
                    // We've already reported the ambiguity, possibly as an error. Now just take the first possible result.
                    success(resInfo, tcref)
                | [] ->
                    // failing case - report nice ambiguity errors even in this case
                    let r = AddResults searchSoFar (modulSearchFailed())
                    AtMostOneResult m2 (r |?> (fun tcrefs -> CheckForTypeLegitimacyAndMultipleGenericTypeAmbiguities (tcrefs, typeNameResInfo, genOk, m)))
            | _ ->
                // failing case - report nice ambiguity errors even in this case
                let r = AddResults searchSoFar (modulSearchFailed())
                AtMostOneResult m2 (r |?> (fun tcrefs -> CheckForTypeLegitimacyAndMultipleGenericTypeAmbiguities (tcrefs, typeNameResInfo, genOk, m)))


/// Resolve a long identifier representing a type and report it
let ResolveTypeLongIdent sink (ncenv: NameResolver) occurence fullyQualified nenv ad (lid: Ident list) staticResInfo genOk =
    let m = rangeOfLid lid
    let res =
        match lid with
        | [] ->
            error(Error(FSComp.SR.nrUnexpectedEmptyLongId(), m))
        | id::rest ->
            ResolveTypeLongIdentPrim sink ncenv occurence true fullyQualified m nenv ad id rest staticResInfo genOk

    // Register the result as a name resolution
    match res with
    | Result (resInfo, tcref) ->
        ResolutionInfo.SendEntityPathToSink(sink, ncenv, nenv, ItemOccurence.UseInType, ad, resInfo, ResultTyparChecker(fun () -> true))
        let item = Item.Types(tcref.DisplayName, [FreshenTycon ncenv m tcref])
        CallNameResolutionSink sink (m, nenv, item, item, emptyTyparInst, occurence, nenv.eDisplayEnv, ad)
    | _ -> ()
    res |?> snd

//-------------------------------------------------------------------------
// Resolve F#/IL "." syntax in records etc.
//-------------------------------------------------------------------------

/// Resolve a long identifier representing a record field in a module or namespace
let rec ResolveFieldInModuleOrNamespace (ncenv: NameResolver) nenv ad (resInfo: ResolutionInfo) depth m (modref: ModuleOrNamespaceRef) _mty (id: Ident) (rest: Ident list) =
    let typeNameResInfo = TypeNameResolutionInfo.Default
    let m = unionRanges m id.idRange
    // search for module-qualified names, e.g. { Microsoft.FSharp.Core.contents = 1 }
    let modulScopedFieldNames =
        match TryFindTypeWithRecdField modref id  with
        | Some tycon when IsEntityAccessible ncenv.amap m ad (modref.NestedTyconRef tycon) ->
            let showDeprecated = HasFSharpAttribute ncenv.g ncenv.g.attrib_RequireQualifiedAccessAttribute tycon.Attribs
            success [resInfo, FieldResolution(modref.RecdFieldRefInNestedTycon tycon id, showDeprecated), rest]
        | _ -> raze (UndefinedName(depth, FSComp.SR.undefinedNameRecordLabelOrNamespace, id, NoSuggestions))

    // search for type-qualified names, e.g. { Microsoft.FSharp.Core.Ref.contents = 1 }
    let tyconSearch() =
        match rest with
        | id2::rest2 ->
            let tcrefs = LookupTypeNameInEntityMaybeHaveArity (ncenv.amap, id.idRange, ad, id.idText, TypeNameResolutionStaticArgsInfo.Indefinite, modref)
            if isNil tcrefs then NoResultsOrUsefulErrors else
            let tcrefs = tcrefs |> List.map (fun tcref -> (ResolutionInfo.Empty, tcref))
            let tyconSearch = ResolveLongIdentInTyconRefs ResultCollectionSettings.AllResults ncenv nenv LookupKind.RecdField  (depth+1) m ad id2 rest2 typeNameResInfo id.idRange tcrefs
            // choose only fields
            let tyconSearch = tyconSearch |?> List.choose (function (resInfo, Item.RecdField(RecdFieldInfo(_, rfref)), rest) -> Some(resInfo, FieldResolution(rfref, false), rest) | _ -> None)
            tyconSearch
        | _ ->
            NoResultsOrUsefulErrors

    // search for names in nested modules, e.g. { Microsoft.FSharp.Core.contents = 1 }
    let modulSearch() =
        match rest with
        | id2::rest2 ->
            match modref.ModuleOrNamespaceType.ModulesAndNamespacesByDemangledName.TryGetValue id.idText with
            | true, AccessibleEntityRef ncenv.amap m ad modref submodref ->
                let resInfo = resInfo.AddEntity(id.idRange, submodref)
                ResolveFieldInModuleOrNamespace ncenv nenv ad resInfo (depth+1) m submodref submodref.ModuleOrNamespaceType id2 rest2
                |> OneResult
            | _ -> raze (UndefinedName(depth, FSComp.SR.undefinedNameRecordLabelOrNamespace, id, NoSuggestions))
        | _ -> raze (UndefinedName(depth, FSComp.SR.undefinedNameRecordLabelOrNamespace, id, NoSuggestions))

    modulScopedFieldNames +++ tyconSearch +++ modulSearch
    |> AtMostOneResult m

/// Suggest other labels of the same record
let SuggestOtherLabelsOfSameRecordType g (nenv: NameResolutionEnv) ty (id: Ident) (allFields: Ident list) =
    let labelsOfPossibleRecord = GetRecordLabelsForType g nenv ty

    let givenFields =
        allFields
        |> List.map (fun fld -> fld.idText)
        |> List.filter ((<>) id.idText)

    labelsOfPossibleRecord.ExceptWith givenFields
    labelsOfPossibleRecord

let SuggestLabelsOfRelatedRecords g (nenv: NameResolutionEnv) (id: Ident) (allFields: Ident list) =
    let suggestLabels() =
        let givenFields = allFields |> List.map (fun fld -> fld.idText) |> List.filter ((<>) id.idText) |> HashSet
        let fullyQualfied =
            if givenFields.Count = 0 then
                // return labels from all records
                let result = NameMap.domainL nenv.eFieldLabels |> HashSet
                result.Remove "contents" |> ignore
                result
            else
                let possibleRecords =
                    [for fld in givenFields do
                        match nenv.eFieldLabels.TryGetValue fld with
                        | true, recordTypes -> yield! (recordTypes |> List.map (fun r -> r.TyconRef.DisplayName, fld))
                        | _ -> () ]
                    |> List.groupBy fst
                    |> List.map (fun (r, fields) -> r, fields |> List.map snd)
                    |> List.filter (fun (_, fields) -> givenFields.IsSubsetOf fields)
                    |> List.map fst
                    |> HashSet

                let labelsOfPossibleRecords =
                    nenv.eFieldLabels
                    |> Seq.filter (fun kv ->
                        kv.Value
                        |> List.map (fun r -> r.TyconRef.DisplayName)
                        |> List.exists possibleRecords.Contains)
                    |> Seq.map (fun kv -> kv.Key)
                    |> HashSet

                labelsOfPossibleRecords.ExceptWith givenFields
                labelsOfPossibleRecords

        if fullyQualfied.Count > 0 then fullyQualfied else

        // check if the user forgot to use qualified access
        nenv.eTyconsByDemangledNameAndArity
        |> Seq.choose (fun e ->
            let hasRequireQualifiedAccessAttribute = HasFSharpAttribute g g.attrib_RequireQualifiedAccessAttribute e.Value.Attribs
            if not hasRequireQualifiedAccessAttribute then
                None
            else
                if e.Value.IsRecordTycon && e.Value.AllFieldsArray |> Seq.exists (fun x -> x.Name = id.idText) then
                    Some e.Value
                else
                    None)
        |> Seq.map (fun t -> t.DisplayName + "." + id.idText)
        |> HashSet

    UndefinedName(0, FSComp.SR.undefinedNameRecordLabel, id, suggestLabels)

/// Resolve a long identifier representing a record field
let ResolveFieldPrim sink (ncenv: NameResolver) nenv ad ty (mp, id: Ident) allFields =
    let typeNameResInfo = TypeNameResolutionInfo.Default
    let g = ncenv.g
    let m = id.idRange
    match mp with
    | [] ->
        let lookup() =
            let frefs =
                try Map.find id.idText nenv.eFieldLabels
                with :? KeyNotFoundException ->
                    // record label is unknown -> suggest related labels and give a hint to the user
                    error(SuggestLabelsOfRelatedRecords g nenv id allFields)

            // Eliminate duplicates arising from multiple 'open'
            frefs
            |> ListSet.setify (fun fref1 fref2 -> tyconRefEq g fref1.TyconRef fref2.TyconRef)
            |> List.map (fun x -> ResolutionInfo.Empty, FieldResolution(x, false))

        if isAppTy g ty then
            match ncenv.InfoReader.TryFindRecdOrClassFieldInfoOfType(id.idText, m, ty) with
            | ValueSome (RecdFieldInfo(_, rfref)) -> [ResolutionInfo.Empty, FieldResolution(rfref, false)]
            | _ ->
                if isRecdTy g ty then
                    // record label doesn't belong to record type -> suggest other labels of same record
                    let suggestLabels() = SuggestOtherLabelsOfSameRecordType g nenv ty id allFields
                    let typeName = NicePrint.minimalStringOfType nenv.eDisplayEnv ty
                    let errorText = FSComp.SR.nrRecordDoesNotContainSuchLabel(typeName, id.idText)
                    error(ErrorWithSuggestions(errorText, m, id.idText, suggestLabels))
                else
                    lookup()
        else
            lookup()
    | _ ->
        let lid = (mp@[id])
        let tyconSearch ad () =
            match lid with
            | tn :: id2 :: rest2 ->
                let m = tn.idRange
                let tcrefs = LookupTypeNameInEnvNoArity OpenQualified tn.idText nenv
                if isNil tcrefs then NoResultsOrUsefulErrors else
                let tcrefs = tcrefs |> List.map (fun tcref -> (ResolutionInfo.Empty, tcref))
                let tyconSearch = ResolveLongIdentInTyconRefs ResultCollectionSettings.AllResults ncenv nenv LookupKind.RecdField 1 m ad id2 rest2 typeNameResInfo tn.idRange tcrefs
                // choose only fields
                let tyconSearch = tyconSearch |?> List.choose (function (resInfo, Item.RecdField(RecdFieldInfo(_, rfref)), rest) -> Some(resInfo, FieldResolution(rfref, false), rest) | _ -> None)
                tyconSearch
            | _ -> NoResultsOrUsefulErrors

        let modulSearch ad () =
            match lid with
            | [] -> NoResultsOrUsefulErrors
            | id2::rest2 ->
                ResolveLongIndentAsModuleOrNamespaceThen sink ResultCollectionSettings.AtMostOneResult ncenv.amap m OpenQualified nenv ad id2 rest2 false
                    (ResolveFieldInModuleOrNamespace ncenv nenv ad)

        let resInfo, item, rest =
            modulSearch ad () +++ tyconSearch ad +++ modulSearch AccessibleFromSomeFSharpCode +++ tyconSearch AccessibleFromSomeFSharpCode
            |> AtMostOneResult m
            |> ForceRaise

        if not (isNil rest) then
            errorR(Error(FSComp.SR.nrInvalidFieldLabel(), (List.head rest).idRange))

        [(resInfo, item)]

let ResolveField sink ncenv nenv ad ty (mp, id) allFields =
    let res = ResolveFieldPrim sink ncenv nenv ad ty (mp, id) allFields
    // Register the results of any field paths "Module.Type" in "Module.Type.field" as a name resolution. (Note, the path resolution
    // info is only non-empty if there was a unique resolution of the field)
    let checker = ResultTyparChecker(fun () -> true)
    res
    |> List.map (fun (resInfo, rfref) ->
        ResolutionInfo.SendEntityPathToSink(sink, ncenv, nenv, ItemOccurence.UseInType, ad, resInfo, checker)
        rfref)

/// Generate a new reference to a record field with a fresh type instantiation
let FreshenRecdFieldRef (ncenv: NameResolver) m (rfref: RecdFieldRef) =
    Item.RecdField(RecdFieldInfo(ncenv.InstantiationGenerator m (rfref.Tycon.Typars m), rfref))


/// Resolve F#/IL "." syntax in expressions (2).
///
/// We have an expr. on the left, and we do an access, e.g.
/// (f obj).field or (f obj).meth.  The basic rule is that if l-r type
/// inference has determined the outer type then we can proceed in a simple fashion. The exception
/// to the rule is for field types, which applies if l-r was insufficient to
/// determine any valid members
//
// QUERY (instantiationGenerator cleanup): it would be really nice not to flow instantiationGenerator to here.
let private ResolveExprDotLongIdent (ncenv: NameResolver) m ad nenv ty (id: Ident) rest findFlag =
    let typeNameResInfo = TypeNameResolutionInfo.Default
    let adhoctDotSearchAccessible = AtMostOneResult m (ResolveLongIdentInTypePrim ncenv nenv LookupKind.Expr ResolutionInfo.Empty 1 m ad id rest findFlag typeNameResInfo ty)
    match adhoctDotSearchAccessible with
    | Exception _ ->
        // If the dot is not resolved by adhoc overloading then look for a record field
        // that can resolve the name.
        let dotFieldIdSearch =
            // If the type is already known, we should not try to lookup a record field
            if isAppTy ncenv.g ty then
                NoResultsOrUsefulErrors
            else
                match nenv.eFieldLabels.TryGetValue id.idText with
                | true, rfref :: _ ->
                    // NOTE (instantiationGenerator cleanup): we need to freshen here because we don't know the type.
                    // But perhaps the caller should freshen??
                    let item = FreshenRecdFieldRef ncenv m rfref
                    OneSuccess (ResolutionInfo.Empty, item, rest)
                | _ -> NoResultsOrUsefulErrors

        let adhocDotSearchAll () = ResolveLongIdentInTypePrim ncenv nenv LookupKind.Expr ResolutionInfo.Empty 1 m AccessibleFromSomeFSharpCode id rest findFlag typeNameResInfo ty

        dotFieldIdSearch +++ adhocDotSearchAll
        |> AtMostOneResult m
        |> ForceRaise
    | _ ->
        ForceRaise adhoctDotSearchAccessible

let ComputeItemRange wholem (lid: Ident list) rest =
    match rest with
    | [] -> wholem
    | _ ->
        let ids = List.truncate (max 0 (lid.Length - rest.Length)) lid
        match ids with
        | [] -> wholem
        | _ -> rangeOfLid ids

/// Filters method groups that will be sent to Visual Studio IntelliSense
/// to include only static/instance members

let FilterMethodGroups (ncenv: NameResolver) itemRange item staticOnly =
    match item with
    | Item.MethodGroup(nm, minfos, orig) ->
        let minfos = minfos |> List.filter  (fun minfo ->
           staticOnly = isNil (minfo.GetObjArgTypes(ncenv.amap, itemRange, minfo.FormalMethodInst)))
        Item.MethodGroup(nm, minfos, orig)
    | item -> item

let NeedsWorkAfterResolution namedItem =
    match namedItem with
    | Item.MethodGroup(_, minfos, _)
    | Item.CtorGroup(_, minfos) -> minfos.Length > 1 || minfos |> List.exists (fun minfo -> not (isNil minfo.FormalMethodInst))
    | Item.Property(_, pinfos) -> pinfos.Length > 1
    | Item.ImplicitOp(_, { contents = Some(TraitConstraintSln.FSMethSln(_, vref, _)) })
    | Item.Value vref | Item.CustomBuilder (_, vref) -> not (List.isEmpty vref.Typars)
    | Item.CustomOperation (_, _, Some minfo) -> not (isNil minfo.FormalMethodInst)
    | Item.ActivePatternCase apref -> not (List.isEmpty apref.ActivePatternVal.Typars)
    | _ -> false

/// Specifies additional work to do after an item has been processed further in type checking.
[<RequireQualifiedAccess>]
type AfterResolution =

    /// Notification is not needed
    | DoNothing

    /// Notify the tcSink of a precise resolution. The 'Item' contains the candidate overrides.
    | RecordResolution of Item option * (TyparInst -> unit) * (MethInfo * PropInfo option * TyparInst -> unit) * (unit -> unit)

/// Resolve a long identifier occurring in an expression position.
///
/// Called for 'TypeName.Bar' - for VS IntelliSense, we can filter out instance members from method groups
let ResolveLongIdentAsExprAndComputeRange (sink: TcResultsSink) (ncenv: NameResolver) wholem ad nenv typeNameResInfo lid =
    let item1, rest = ResolveExprLongIdent sink ncenv wholem ad nenv typeNameResInfo lid
    let itemRange = ComputeItemRange wholem lid rest

    let item = FilterMethodGroups ncenv itemRange item1 true

    match item1, item with
    | Item.MethodGroup(name, minfos1, _), Item.MethodGroup(_, [], _) when not (isNil minfos1) ->
        error(Error(FSComp.SR.methodIsNotStatic(name), wholem))
    | _ -> ()

    // Fake idents e.g. 'Microsoft.FSharp.Core.None' have identical ranges for each part
    let isFakeIdents =
        match lid with
        | [] | [_] -> false
        | head :: ids ->
            ids |> List.forall (fun id -> Range.equals id.idRange head.idRange)

    let callSink (refinedItem, tpinst) =
        if not isFakeIdents then
            let occurence =
                match item with
                // It's r.h.s. `Case1` in `let (|Case1|Case1|) _ = if true then Case1 else Case2`
                // We return `Binding` for it because it's actually not usage, but definition. If we did not
                // it confuses detecting unused definitions.
                | Item.ActivePatternResult _ -> ItemOccurence.Binding
                | _ -> ItemOccurence.Use

            CallNameResolutionSink sink (itemRange, nenv, refinedItem, item, tpinst, occurence, nenv.DisplayEnv, ad)

    let callSinkWithSpecificOverload (minfo: MethInfo, pinfoOpt: PropInfo option, tpinst) =
        let refinedItem =
            match pinfoOpt with
            | None when minfo.IsConstructor -> Item.CtorGroup(minfo.LogicalName, [minfo])
            | None -> Item.MethodGroup(minfo.LogicalName, [minfo], None)
            | Some pinfo -> Item.Property(pinfo.PropertyName, [pinfo])

        callSink (refinedItem, tpinst)

    let afterResolution =
        match sink.CurrentSink with
        | None -> AfterResolution.DoNothing
        | Some _ ->
            if NeedsWorkAfterResolution item then
                AfterResolution.RecordResolution(None, (fun tpinst -> callSink(item, tpinst)), callSinkWithSpecificOverload, (fun () -> callSink (item, emptyTyparInst)))
            else
               callSink (item, emptyTyparInst)
               AfterResolution.DoNothing

    item, itemRange, rest, afterResolution

let (|NonOverridable|_|) namedItem =
    match namedItem with
    |   Item.MethodGroup(_, minfos, _) when minfos |> List.exists(fun minfo -> minfo.IsVirtual || minfo.IsAbstract) -> None
    |   Item.Property(_, pinfos) when pinfos |> List.exists(fun pinfo -> pinfo.IsVirtualProperty) -> None
    |   _ -> Some ()



/// Called for 'expression.Bar' - for VS IntelliSense, we can filter out static members from method groups
/// Also called for 'GenericType<Args>.Bar' - for VS IntelliSense, we can filter out non-static members from method groups
let ResolveExprDotLongIdentAndComputeRange (sink: TcResultsSink) (ncenv: NameResolver) wholem ad nenv ty lid findFlag thisIsActuallyATyAppNotAnExpr =
    let resolveExpr findFlag =
        let resInfo, item, rest =
            match lid with
            | id::rest ->
                ResolveExprDotLongIdent ncenv wholem ad nenv ty id rest findFlag
            | _ -> error(InternalError("ResolveExprDotLongIdentAndComputeRange", wholem))
        let itemRange = ComputeItemRange wholem lid rest
        resInfo, item, rest, itemRange
    // "true" resolution
    let resInfo, item, rest, itemRange = resolveExpr findFlag
    ResolutionInfo.SendEntityPathToSink(sink, ncenv, nenv, ItemOccurence.Use, ad, resInfo, ResultTyparChecker(fun () -> CheckAllTyparsInferrable ncenv.amap itemRange item))

    // Record the precise resolution of the field for intellisense/goto definition
    let afterResolution =
        match sink.CurrentSink with
        | None -> AfterResolution.DoNothing // do not refine the resolution if nobody listens
        | Some _ ->
            // resolution for goto definition
            let unrefinedItem, itemRange, overrides =
                match findFlag, item with
                | FindMemberFlag.PreferOverrides, _
                | _, NonOverridable() -> item, itemRange, false
                | FindMemberFlag.IgnoreOverrides, _ ->
                    let _, item, _, itemRange = resolveExpr FindMemberFlag.PreferOverrides
                    item, itemRange, true

            let callSink (refinedItem, tpinst) =
                let staticOnly = thisIsActuallyATyAppNotAnExpr
                let refinedItem = FilterMethodGroups ncenv itemRange refinedItem staticOnly
                let unrefinedItem = FilterMethodGroups ncenv itemRange unrefinedItem staticOnly
                CallNameResolutionSink sink (itemRange, nenv, refinedItem, unrefinedItem, tpinst, ItemOccurence.Use, nenv.DisplayEnv, ad)

            let callSinkWithSpecificOverload (minfo: MethInfo, pinfoOpt: PropInfo option, tpinst) =
                let refinedItem =
                    match pinfoOpt with
                    | None when minfo.IsConstructor -> Item.CtorGroup(minfo.LogicalName, [minfo])
                    | None -> Item.MethodGroup(minfo.LogicalName, [minfo], None)
                    | Some pinfo -> Item.Property(pinfo.PropertyName, [pinfo])

                callSink (refinedItem, tpinst)

            match overrides, NeedsWorkAfterResolution unrefinedItem with
            | false, true ->
                AfterResolution.RecordResolution (None, (fun tpinst -> callSink(item, tpinst)), callSinkWithSpecificOverload, (fun () -> callSink (unrefinedItem, emptyTyparInst)))
            | true, true  ->
                AfterResolution.RecordResolution (Some unrefinedItem, (fun tpinst -> callSink(item, tpinst)), callSinkWithSpecificOverload, (fun () -> callSink (unrefinedItem, emptyTyparInst)))
            | _ , false   ->
                callSink (unrefinedItem, emptyTyparInst)
                AfterResolution.DoNothing

    item, itemRange, rest, afterResolution


//-------------------------------------------------------------------------
// Given an nenv resolve partial paths to sets of names, used by interactive
// environments (Visual Studio)
//
// ptc = partial type check
// ptci = partial type check item
//
// There are some inefficiencies in this code - e.g. we often
// create potentially large lists of methods/fields/properties and then
// immediately List.filter them.  We also use lots of "map/concats".  Doesn't
// seem to hit the interactive experience too badly though.
//-------------------------------------------------------------------------

/// A generator of type instantiations used when no more specific type instantiation is known.
let FakeInstantiationGenerator (_m: range) gps = List.map mkTyparTy gps

// note: using local refs is ok since it is only used by VS
let ItemForModuleOrNamespaceRef v = Item.ModuleOrNamespaces [v]
let ItemForPropInfo (pinfo: PropInfo) = Item.Property (pinfo.PropertyName, [pinfo])

let IsTyconUnseenObsoleteSpec ad g amap m (x: TyconRef) allowObsolete =
    not (IsEntityAccessible amap m ad x) ||
    ((not allowObsolete) &&
      (if x.IsILTycon then
          CheckILAttributesForUnseen g x.ILTyconRawMetadata.CustomAttrs m
       else
          CheckFSharpAttributesForUnseen g x.Attribs m))

let IsTyconUnseen ad g amap m (x: TyconRef) = IsTyconUnseenObsoleteSpec ad g amap m x false

let IsValUnseen ad g m (v: ValRef) =
    v.IsCompilerGenerated ||
    v.Deref.IsClassConstructor ||
    not (IsValAccessible ad v) ||
    CheckFSharpAttributesForUnseen g v.Attribs m

let IsUnionCaseUnseen ad g amap m (ucref: UnionCaseRef) =
    not (IsUnionCaseAccessible amap m ad ucref) ||
    IsTyconUnseen ad g amap m ucref.TyconRef ||
    CheckFSharpAttributesForUnseen g ucref.Attribs m

let ItemIsUnseen ad g amap m item =
    match item with
    | Item.Value x -> IsValUnseen ad  g m x
    | Item.UnionCase(x, _) -> IsUnionCaseUnseen ad g amap m x.UnionCaseRef
    | Item.ExnCase x -> IsTyconUnseen ad g amap m x
    | _ -> false

let ItemOfTyconRef ncenv m (x: TyconRef) =
    Item.Types (x.DisplayName, [FreshenTycon ncenv m x])

let ItemOfTy g x =
    let nm = if isAppTy g x then (tcrefOfAppTy g x).DisplayName else "?"
    Item.Types (nm, [x])

// Filter out 'PrivateImplementationDetail' classes
let IsInterestingModuleName nm = not (System.String.IsNullOrEmpty nm) && nm.[0] <> '<'

let rec PartialResolveLookupInModuleOrNamespaceAsModuleOrNamespaceThen f plid (modref: ModuleOrNamespaceRef) =
    let mty = modref.ModuleOrNamespaceType
    match plid with
    | [] -> f modref
    | id:: rest ->
        match mty.ModulesAndNamespacesByDemangledName.TryGetValue id with
        | true, mty -> PartialResolveLookupInModuleOrNamespaceAsModuleOrNamespaceThen f rest (modref.NestedTyconRef mty)
        | _ -> []

let PartialResolveLongIndentAsModuleOrNamespaceThen (nenv: NameResolutionEnv) plid f =
    match plid with
    | id:: rest ->
        match nenv.eModulesAndNamespaces.TryGetValue id with
        | true, modrefs ->
            List.collect (PartialResolveLookupInModuleOrNamespaceAsModuleOrNamespaceThen f rest) modrefs
        | _ ->
            []
    | [] -> []

/// Returns fields for the given class or record
let ResolveRecordOrClassFieldsOfType (ncenv: NameResolver) m ad ty statics =
    ncenv.InfoReader.GetRecordOrClassFieldsOfType(None, ad, m, ty)
    |> List.filter (fun rfref -> rfref.IsStatic = statics && IsFieldInfoAccessible ad rfref)
    |> List.map Item.RecdField

[<RequireQualifiedAccess>]
type ResolveCompletionTargets =
    | All of (MethInfo -> TType -> bool)
    | SettablePropertiesAndFields
    member this.ResolveAll =
        match this with
        | All _ -> true
        | SettablePropertiesAndFields -> false

/// Resolve a (possibly incomplete) long identifier to a set of possible resolutions, qualified by type.
let ResolveCompletionsInType (ncenv: NameResolver) nenv (completionTargets: ResolveCompletionTargets) m ad statics ty =
  protectAssemblyExploration [] <| fun () ->
    let g = ncenv.g
    let amap = ncenv.amap

    let rfinfos =
        ncenv.InfoReader.GetRecordOrClassFieldsOfType(None, ad, m, ty)
        |> List.filter (fun rfref -> rfref.IsStatic = statics && IsFieldInfoAccessible ad rfref)

    let ucinfos =
        if completionTargets.ResolveAll && statics then
            match tryAppTy g ty with
            | ValueSome (tc, tinst) ->
                tc.UnionCasesAsRefList
                |> List.filter (IsUnionCaseUnseen ad g ncenv.amap m >> not)
                |> List.map (fun ucref -> Item.UnionCase(UnionCaseInfo(tinst, ucref), false))
            | _ -> []
        else []

    let einfos =
        if completionTargets.ResolveAll then
            ncenv.InfoReader.GetEventInfosOfType(None, ad, m, ty)
            |> List.filter (fun x ->
                IsStandardEventInfo ncenv.InfoReader m ad x &&
                x.IsStatic = statics)
        else []

    let nestedTypes =
        if completionTargets.ResolveAll && statics then
            ty
            |> GetNestedTypesOfType (ad, ncenv, None, TypeNameResolutionStaticArgsInfo.Indefinite, false, m)
        else
            []

    let finfos =
        ncenv.InfoReader.GetILFieldInfosOfType(None, ad, m, ty)
        |> List.filter (fun x ->
            not x.IsSpecialName &&
            x.IsStatic = statics &&
            IsILFieldInfoAccessible g amap m ad x)

    let pinfosIncludingUnseen =
        AllPropInfosOfTypeInScope ncenv.InfoReader nenv (None, ad) PreferOverrides m ty
        |> List.filter (fun x ->
            x.IsStatic = statics &&
            IsPropInfoAccessible g amap m ad x)

    // Exclude get_ and set_ methods accessed by properties
    let pinfoMethNames =
      (pinfosIncludingUnseen
       |> List.filter (fun pinfo -> pinfo.HasGetter)
       |> List.map (fun pinfo -> pinfo.GetterMethod.LogicalName))
      @
      (pinfosIncludingUnseen
       |> List.filter (fun pinfo -> pinfo.HasSetter)
       |> List.map (fun pinfo -> pinfo.SetterMethod.LogicalName))

    let einfoMethNames =
        if completionTargets.ResolveAll then
            [ for einfo in einfos do
                let delegateType = einfo.GetDelegateType(amap, m)
                let (SigOfFunctionForDelegate(invokeMethInfo, _, _, _)) = GetSigOfFunctionForDelegate ncenv.InfoReader delegateType m ad
                // Only events with void return types are suppressed in intellisense.
                if slotSigHasVoidReturnTy (invokeMethInfo.GetSlotSig(amap, m)) then
                  yield einfo.AddMethod.DisplayName
                  yield einfo.RemoveMethod.DisplayName ]
        else []

    let pinfos =
        pinfosIncludingUnseen
        |> List.filter (fun x -> not (PropInfoIsUnseen m x))

    let minfoFilter (suppressedMethNames: Zset<_>) (minfo: MethInfo) =
        let isApplicableMeth =
            match completionTargets with
            | ResolveCompletionTargets.All x -> x
            | _ -> failwith "internal error: expected completionTargets = ResolveCompletionTargets.All"

        // Only show the Finalize, MemberwiseClose etc. methods on System.Object for values whose static type really is
        // System.Object. Few of these are typically used from F#.
        //
        // Don't show GetHashCode or Equals for F# types that admit equality as an abnormal operation
        let isUnseenDueToBasicObjRules =
            not (isObjTy g ty) &&
            not minfo.IsExtensionMember &&
            match minfo.LogicalName with
            | "GetType"  -> false
            | "GetHashCode"  -> isObjTy g minfo.ApparentEnclosingType && not (AugmentWithHashCompare.TypeDefinitelyHasEquality g ty)
            | "ToString" -> false
            | "Equals" ->
                if not (isObjTy g minfo.ApparentEnclosingType) then
                    // declaring type is not System.Object - show it
                    false
                elif minfo.IsInstance then
                    // System.Object has only one instance Equals method and we want to suppress it unless Augment.TypeDefinitelyHasEquality is true
                    not (AugmentWithHashCompare.TypeDefinitelyHasEquality g ty)
                else
                    // System.Object has only one static Equals method and we always want to suppress it
                    true
            | _ ->
                // filter out self methods of obj type
                isObjTy g minfo.ApparentEnclosingType

        let result =
            not isUnseenDueToBasicObjRules &&
            not minfo.IsInstance = statics &&
            IsMethInfoAccessible amap m ad minfo &&
            not (MethInfoIsUnseen g m ty minfo) &&
            not minfo.IsConstructor &&
            not minfo.IsClassConstructor &&
            not (minfo.LogicalName = ".cctor") &&
            not (minfo.LogicalName = ".ctor") &&
            isApplicableMeth minfo ty &&
            not (suppressedMethNames.Contains minfo.LogicalName)

        result

    let pinfoItems =
        let pinfos =
            match completionTargets with
            | ResolveCompletionTargets.SettablePropertiesAndFields -> pinfos |> List.filter (fun p -> p.HasSetter)
            | _ -> pinfos

        pinfos
        |> List.choose (fun pinfo->
            let pinfoOpt = DecodeFSharpEvent [pinfo] ad g ncenv m
            match pinfoOpt, completionTargets with
            | Some(Item.Event(einfo)), ResolveCompletionTargets.All _ -> if IsStandardEventInfo ncenv.InfoReader m ad einfo then pinfoOpt else None
            | _ -> pinfoOpt)

    // REVIEW: add a name filter here in the common cases?
    let minfos =
        if completionTargets.ResolveAll then
            let minfos = AllMethInfosOfTypeInScope ncenv.InfoReader nenv (None, ad) PreferOverrides m ty
            if isNil minfos then
                []
            else
                let suppressedMethNames = Zset.ofList String.order (pinfoMethNames @ einfoMethNames)

                let minfos =
                    minfos
                    |> List.filter (minfoFilter suppressedMethNames)

                if isNil minfos then
                    []
                else
                    let minfos =
                        let addersAndRemovers =
                            let hashSet = HashSet()
                            for item in pinfoItems do
                                match item with
                                | Item.Event(FSEvent(_, _, addValRef, removeValRef)) ->
                                    hashSet.Add addValRef.LogicalName |> ignore
                                    hashSet.Add removeValRef.LogicalName |> ignore
                                | _ -> ()
                            hashSet

                        if addersAndRemovers.Count = 0 then minfos
                        else minfos |> List.filter (fun minfo -> not (addersAndRemovers.Contains minfo.LogicalName))

#if !NO_EXTENSIONTYPING
                    // Filter out the ones with mangled names from applying static parameters
                    let minfos =
                        let methsWithStaticParams =
                            minfos
                            |> List.filter (fun minfo ->
                                match minfo.ProvidedStaticParameterInfo with
                                | Some (_methBeforeArguments, staticParams) -> staticParams.Length <> 0
                                | _ -> false)
                            |> List.map (fun minfo -> minfo.DisplayName)

                        if methsWithStaticParams.IsEmpty then minfos
                        else minfos |> List.filter (fun minfo ->
                                let nm = minfo.LogicalName
                                not (nm.Contains "," && methsWithStaticParams |> List.exists (fun m -> nm.StartsWithOrdinal(m))))
#endif

                    minfos

        else
            []

    // Partition methods into overload sets
    let rec partitionl (l: MethInfo list) acc =
        match l with
        | [] -> acc
        | h::t ->
            let nm = h.LogicalName
            partitionl t (NameMultiMap.add nm h acc)

    let anonFields =
        if statics then  []
        else
            match tryDestAnonRecdTy g ty with
            | ValueSome (anonInfo, tys) ->
                [ for (i, id) in Array.indexed anonInfo.SortedIds do
                    yield Item.AnonRecdField(anonInfo, tys, i, id.idRange) ]
            | _ -> []

    // Build the results
    ucinfos @
    List.map Item.RecdField rfinfos @
    pinfoItems @
    anonFields @
    List.map Item.ILField finfos @
    List.map Item.Event einfos @
    List.map (ItemOfTy g) nestedTypes @
    List.map Item.MakeMethGroup (NameMap.toList (partitionl minfos Map.empty))


let rec ResolvePartialLongIdentInType (ncenv: NameResolver) nenv isApplicableMeth m ad statics plid ty =
    let g = ncenv.g
    let amap = ncenv.amap
    match plid with
    | [] -> ResolveCompletionsInType ncenv nenv isApplicableMeth m ad statics ty
    | id :: rest ->

      let rfinfos =
          ncenv.InfoReader.GetRecordOrClassFieldsOfType(None, ad, m, ty)
          |> List.filter (fun fref -> fref.Name = id && IsRecdFieldAccessible ncenv.amap m ad fref.RecdFieldRef && fref.RecdField.IsStatic = statics)

      let nestedTypes =
          ty
          |> GetNestedTypesOfType (ad, ncenv, Some id, TypeNameResolutionStaticArgsInfo.Indefinite, false, m)

      // e.g. <val-id>.<recdfield-id>.<more>
      (rfinfos |> List.collect (fun x -> x.FieldType |> ResolvePartialLongIdentInType ncenv nenv isApplicableMeth m ad false rest)) @

      // e.g. <val-id>.<property-id>.<more>
      let FullTypeOfPinfo(pinfo: PropInfo) =
          let rty = pinfo.GetPropertyType(amap, m)
          let rty = if pinfo.IsIndexer then mkRefTupledTy g (pinfo.GetParamTypes(amap, m)) --> rty else rty
          rty

      (ty
         |> AllPropInfosOfTypeInScope ncenv.InfoReader nenv (Some id, ad) IgnoreOverrides m
         |> List.filter (fun pinfo -> pinfo.IsStatic = statics && IsPropInfoAccessible g amap m ad pinfo)
         |> List.collect (fun pinfo -> (FullTypeOfPinfo pinfo) |> ResolvePartialLongIdentInType ncenv nenv isApplicableMeth m ad false rest)) @

      (if statics then []
       else
          match TryFindAnonRecdFieldOfType g ty id with
          | Some (Item.AnonRecdField(_anonInfo, tys, i, _)) -> ResolvePartialLongIdentInType ncenv nenv isApplicableMeth m ad false rest tys.[i]
          | _ -> []) @

      // e.g. <val-id>.<event-id>.<more>
      (ncenv.InfoReader.GetEventInfosOfType(Some id, ad, m, ty)
         |> List.collect (PropTypOfEventInfo ncenv.InfoReader m ad >> ResolvePartialLongIdentInType ncenv nenv isApplicableMeth m ad false rest)) @

      // nested types!
      (nestedTypes
         |> List.collect (ResolvePartialLongIdentInType ncenv nenv isApplicableMeth m ad statics rest)) @

      // e.g. <val-id>.<il-field-id>.<more>
      (ncenv.InfoReader.GetILFieldInfosOfType(Some id, ad, m, ty)
         |> List.filter (fun x ->
             not x.IsSpecialName &&
             x.IsStatic = statics &&
             IsILFieldInfoAccessible g amap m ad x)
         |> List.collect (fun x -> x.FieldType(amap, m) |> ResolvePartialLongIdentInType ncenv nenv isApplicableMeth m ad false rest))

let InfosForTyconConstructors (ncenv: NameResolver) m ad (tcref: TyconRef) =
    let g = ncenv.g
    let amap = ncenv.amap
    // Don't show constructors for type abbreviations. See FSharp 1.0 bug 2881
    if tcref.IsTypeAbbrev then
        []
    else
        let ty = FreshenTycon ncenv m tcref
        match ResolveObjectConstructor ncenv (DisplayEnv.Empty g) m ad ty with
        | Result item ->
            match item with
            | Item.FakeInterfaceCtor _ -> []
            | Item.CtorGroup(nm, ctorInfos) ->
                let ctors =
                    ctorInfos
                    |> List.filter (fun minfo ->
                        IsMethInfoAccessible amap m ad minfo &&
                        not (MethInfoIsUnseen g m ty minfo))
                match ctors with
                | [] -> []
                | _ -> [Item.MakeCtorGroup(nm, ctors)]
            | item ->
                [item]
        | Exception _ -> []

/// import.fs creates somewhat fake modules for nested members of types (so that
/// types never contain other types)
let inline notFakeContainerModule (tyconNames: HashSet<_>) nm =
    not (tyconNames.Contains nm)

let getFakeContainerModulesFromTycons (tycons:#seq<Tycon>) =
    let hashSet = HashSet()
    for tycon in tycons do
        if tycon.IsILTycon then
            hashSet.Add tycon.DisplayName |> ignore
    hashSet

let getFakeContainerModulesFromTyconRefs (tyconRefs:#seq<TyconRef>) =
    let hashSet = HashSet()
    for tyconRef in tyconRefs do
        if tyconRef.IsILTycon then
            hashSet.Add tyconRef.DisplayName |> ignore
    hashSet

/// Check is a namespace or module contains something accessible
let rec private EntityRefContainsSomethingAccessible (ncenv: NameResolver) m ad (modref: ModuleOrNamespaceRef) =
    let g = ncenv.g
    let mty = modref.ModuleOrNamespaceType

    // Search the values in the module for an accessible value
    (mty.AllValsAndMembers
     |> Seq.exists (fun v ->
         // This may explore assemblies that are not in the reference set,
         // e.g. for extension members that extend a type not in the reference set.
         // In this case assume it is accessible. The user may later explore this module
         // but will not see the extension members anyway.
         //
         // Note: this is the only use of protectAssemblyExplorationNoReraise.
         // REVIEW: consider changing this to protectAssemblyExploration. We shouldn't need
         // to catch arbitrary exceptions here.
         protectAssemblyExplorationNoReraise  true false
             (fun () ->
                 let vref = mkNestedValRef modref v
                 not vref.IsCompilerGenerated &&
                 not (IsValUnseen ad g m vref) &&
                 (vref.IsExtensionMember || not vref.IsMember)))) ||

    // Search the types in the namespace/module for an accessible tycon
    (mty.AllEntities
     |> QueueList.exists (fun tc ->
          not tc.IsModuleOrNamespace &&
          not (IsTyconUnseen ad g ncenv.amap m (modref.NestedTyconRef tc)))) ||

    // Search the sub-modules of the namespace/module for something accessible
    (mty.ModulesAndNamespacesByDemangledName
     |> NameMap.exists (fun _ submod ->
        let submodref = modref.NestedTyconRef submod
        EntityRefContainsSomethingAccessible ncenv m ad submodref))

let rec ResolvePartialLongIdentInModuleOrNamespace (ncenv: NameResolver) nenv isApplicableMeth m ad (modref: ModuleOrNamespaceRef) plid allowObsolete =
    let g = ncenv.g
    let mty = modref.ModuleOrNamespaceType

    match plid with
    | [] ->
         let tycons =
             mty.TypeDefinitions |> List.filter (fun tcref ->
                 not (tcref.LogicalName.Contains ",") &&
                 not (IsTyconUnseen ad g ncenv.amap m (modref.NestedTyconRef tcref)))

         let accessibleSubModules =
             let moduleOrNamespaces =
                 mty.ModulesAndNamespacesByDemangledName
                 |> NameMap.range

             if isNil moduleOrNamespaces then [] else

             let ilTyconNames = getFakeContainerModulesFromTycons mty.TypesByAccessNames.Values

             moduleOrNamespaces
             |> List.filter (fun x ->
                 let demangledName = x.DemangledModuleOrNamespaceName
                 notFakeContainerModule ilTyconNames demangledName && IsInterestingModuleName demangledName)
             |> List.map modref.NestedTyconRef
             |> List.filter (fun tyref ->
                 not (IsTyconUnseen ad g ncenv.amap m tyref) &&
                 EntityRefContainsSomethingAccessible ncenv m ad tyref)
             |> List.map ItemForModuleOrNamespaceRef

         // Collect up the accessible values in the module, excluding the members
         (mty.AllValsAndMembers
          |> Seq.toList
          |> List.choose (TryMkValRefInModRef modref) // if the assembly load set is incomplete and we get a None value here, then ignore the value
          |> List.filter (fun vref -> not vref.IsMember && not (IsValUnseen ad g m vref))
          |> List.map Item.Value)

         // Collect up the accessible discriminated union cases in the module
       @ (UnionCaseRefsInModuleOrNamespace modref
          |> List.filter (IsUnionCaseUnseen ad g ncenv.amap m >> not)
          |> List.map (fun x -> Item.UnionCase(GeneralizeUnionCaseRef x, false)))

         // Collect up the accessible active patterns in the module
       @ (ActivePatternElemsOfModuleOrNamespace modref
          |> NameMap.range
          |> List.filter (fun apref -> apref.ActivePatternVal |> IsValUnseen ad g m |> not)
          |> List.map Item.ActivePatternCase)


         // Collect up the accessible F# exception declarations in the module
       @ (mty.ExceptionDefinitionsByDemangledName
          |> NameMap.range
          |> List.map modref.NestedTyconRef
          |> List.filter (IsTyconUnseen ad g ncenv.amap m >> not)
          |> List.map Item.ExnCase)

       @ accessibleSubModules

    // Get all the types and .NET constructor groups accessible from here
       @ (tycons
          |> List.map (modref.NestedTyconRef >> ItemOfTyconRef ncenv m) )

       @ (tycons
          |> List.collect (modref.NestedTyconRef >> InfosForTyconConstructors ncenv m ad))

    | id :: rest  ->

        (match mty.ModulesAndNamespacesByDemangledName.TryGetValue id with
         | true, mspec ->
             let nested = modref.NestedTyconRef mspec
             if IsTyconUnseenObsoleteSpec ad g ncenv.amap m nested allowObsolete then [] else
             let allowObsolete = allowObsolete && not (isNil rest)
             ResolvePartialLongIdentInModuleOrNamespace ncenv nenv isApplicableMeth m ad nested rest allowObsolete

         | _ -> [])

      @ (LookupTypeNameInEntityNoArity m id modref.ModuleOrNamespaceType
         |> List.collect (fun tycon ->
             let tcref = modref.NestedTyconRef tycon
             if not (IsTyconUnseenObsoleteSpec ad g ncenv.amap m tcref allowObsolete) then
                 tcref |> generalizedTyconRef |> ResolvePartialLongIdentInType ncenv nenv isApplicableMeth m ad true rest
             else
                 []))

/// Try to resolve a long identifier as type.
let TryToResolveLongIdentAsType (ncenv: NameResolver) (nenv: NameResolutionEnv) m (plid: string list) =
    let g = ncenv.g

    match List.tryLast plid with
    | Some id ->
        // Look for values called 'id' that accept the dot-notation
        let ty =
            match nenv.eUnqualifiedItems.TryGetValue id with
               // v.lookup: member of a value
            | true, v ->
                match v with
                | Item.Value x ->
                    let ty = x.Type
                    let ty = if x.BaseOrThisInfo = CtorThisVal && isRefCellTy g ty then destRefCellTy g ty else ty
                    Some ty
                | _ -> None
            | _ -> None

        match ty with
        | Some _ -> ty
        | _ ->
            // type.lookup: lookup a static something in a type
            LookupTypeNameInEnvNoArity OpenQualified id nenv
            |> List.tryHead
            |> Option.map (fun tcref ->
                let tcref = ResolveNestedTypeThroughAbbreviation ncenv tcref m
                FreshenTycon ncenv m tcref)
    | _ -> None

/// allowObsolete - specifies whether we should return obsolete types & modules
///   as (no other obsolete items are returned)
let rec ResolvePartialLongIdentPrim (ncenv: NameResolver) (nenv: NameResolutionEnv) isApplicableMeth fullyQualified m ad plid allowObsolete: Item list =
    let g = ncenv.g

    match plid with
    |  id :: plid when id = "global" -> // this is deliberately not the mangled name

       ResolvePartialLongIdentPrim ncenv nenv isApplicableMeth FullyQualified m ad plid allowObsolete

    |  [] ->


       /// Include all the entries in the eUnqualifiedItems table.
       let unqualifiedItems =
           match fullyQualified with
           | FullyQualified -> []
           | OpenQualified ->
               nenv.eUnqualifiedItems.Values
               |> List.filter (function
                   | Item.UnqualifiedType _ -> false
                   | Item.Value v -> not v.IsMember
                   | _ -> true)
               |> List.filter (ItemIsUnseen ad g ncenv.amap m >> not)

       let activePatternItems =
           match fullyQualified with
           | FullyQualified -> []
           | OpenQualified ->
               nenv.ePatItems
               |> NameMap.range
               |> List.filter (function Item.ActivePatternCase _v -> true | _ -> false)

       let moduleAndNamespaceItems =
           let moduleOrNamespaceRefs =
               nenv.ModulesAndNamespaces fullyQualified
               |> NameMultiMap.range

           if isNil moduleOrNamespaceRefs then [] else
           let ilTyconNames = getFakeContainerModulesFromTyconRefs (nenv.TyconsByAccessNames(fullyQualified).Values)

           moduleOrNamespaceRefs
           |> List.filter (fun modref ->
               let demangledName = modref.DemangledModuleOrNamespaceName
               IsInterestingModuleName demangledName && notFakeContainerModule ilTyconNames demangledName &&
               EntityRefContainsSomethingAccessible ncenv m ad modref &&
               not (IsTyconUnseen ad g ncenv.amap m modref))
           |> List.map ItemForModuleOrNamespaceRef

       let tycons =
           nenv.TyconsByDemangledNameAndArity(fullyQualified).Values
           |> List.filter (fun tcref ->
               not (tcref.LogicalName.Contains ",") &&
               not tcref.IsExceptionDecl &&
               not (IsTyconUnseen ad g ncenv.amap m tcref))
           |> List.map (ItemOfTyconRef ncenv m)

       // Get all the constructors accessible from here
       let constructors =
           nenv.TyconsByDemangledNameAndArity(fullyQualified).Values
           |> List.filter (IsTyconUnseen ad g ncenv.amap m >> not)
           |> List.collect (InfosForTyconConstructors ncenv m ad)

       unqualifiedItems @ activePatternItems @ moduleAndNamespaceItems @ tycons @ constructors

    | id :: rest ->

        // Look in the namespaces 'id'
        let namespaces =
            PartialResolveLongIndentAsModuleOrNamespaceThen nenv [id] (fun modref ->
              let allowObsolete = rest <> [] && allowObsolete
              if EntityRefContainsSomethingAccessible ncenv m ad modref then
                ResolvePartialLongIdentInModuleOrNamespace ncenv nenv isApplicableMeth m ad modref rest allowObsolete
              else
                [])
        // Look for values called 'id' that accept the dot-notation
        let values, isItemVal =
            (match nenv.eUnqualifiedItems.TryGetValue id with
               // v.lookup: member of a value
             | true, v ->
                 match v with
                 | Item.Value x ->
                     let ty = x.Type
                     let ty = if x.BaseOrThisInfo = CtorThisVal && isRefCellTy g ty then destRefCellTy g ty else ty
                     (ResolvePartialLongIdentInType ncenv nenv isApplicableMeth m ad false rest ty), true
                 | _ -> [], false
             | _ -> [], false)

        let staticSometingInType =
            [ if not isItemVal then
                // type.lookup: lookup a static something in a type
                for tcref in LookupTypeNameInEnvNoArity OpenQualified id nenv do
                    let tcref = ResolveNestedTypeThroughAbbreviation ncenv tcref m
                    let ty = FreshenTycon ncenv m tcref
                    yield! ResolvePartialLongIdentInType ncenv nenv isApplicableMeth m ad true rest ty ]

        namespaces @ values @ staticSometingInType

/// Resolve a (possibly incomplete) long identifier to a set of possible resolutions.
let ResolvePartialLongIdent ncenv nenv isApplicableMeth m ad plid allowObsolete =
    ResolvePartialLongIdentPrim ncenv nenv (ResolveCompletionTargets.All isApplicableMeth) OpenQualified m ad plid allowObsolete

// REVIEW: has much in common with ResolvePartialLongIdentInModuleOrNamespace - probably they should be united
let rec ResolvePartialLongIdentInModuleOrNamespaceForRecordFields (ncenv: NameResolver) nenv m ad (modref: ModuleOrNamespaceRef) plid allowObsolete =
    let g = ncenv.g
    let mty = modref.ModuleOrNamespaceType

    match plid with
    | [] ->
       // get record type constructors
       let tycons =
           mty.TypeDefinitions
           |> List.filter (fun tcref ->
               not (tcref.LogicalName.Contains ",") &&
               tcref.IsRecordTycon &&
               not (IsTyconUnseen ad g ncenv.amap m (modref.NestedTyconRef tcref)))


       let accessibleSubModules =
           let moduleOrNamespaces =
               mty.ModulesAndNamespacesByDemangledName
               |> NameMap.range

           if isNil moduleOrNamespaces then [] else

           let ilTyconNames = getFakeContainerModulesFromTycons mty.TypesByAccessNames.Values

           moduleOrNamespaces
           |> List.filter (fun x ->
                 let demangledName = x.DemangledModuleOrNamespaceName
                 notFakeContainerModule ilTyconNames demangledName && IsInterestingModuleName demangledName)
           |> List.map modref.NestedTyconRef
           |> List.filter (fun tcref ->
               not (IsTyconUnseen ad g ncenv.amap m tcref) &&
               EntityRefContainsSomethingAccessible ncenv m ad tcref)
           |> List.map ItemForModuleOrNamespaceRef

       accessibleSubModules

       // Collect all accessible record types
       @ (tycons |> List.map (modref.NestedTyconRef >> ItemOfTyconRef ncenv m) )
       @ [ // accessible record fields
            for tycon in tycons do
                let nested = modref.NestedTyconRef tycon
                if IsEntityAccessible ncenv.amap m ad nested then
                    let ttype = FreshenTycon ncenv m nested
                    yield!
                        ncenv.InfoReader.GetRecordOrClassFieldsOfType(None, ad, m, ttype)
                        |> List.map Item.RecdField
         ]

    | id :: rest  ->
        (match mty.ModulesAndNamespacesByDemangledName.TryGetValue id with
         | true, mspec ->
             let nested = modref.NestedTyconRef mspec
             if IsTyconUnseenObsoleteSpec ad g ncenv.amap m nested allowObsolete then [] else
             let allowObsolete = allowObsolete && not (isNil rest)
             ResolvePartialLongIdentInModuleOrNamespaceForRecordFields ncenv nenv m ad nested rest allowObsolete
         | _ -> [])
        @ (
            match rest with
            | [] ->
                // get all fields from the type named 'id' located in current modref
                let tycons = LookupTypeNameInEntityNoArity m id modref.ModuleOrNamespaceType
                tycons
                |> List.filter (fun tc -> tc.IsRecordTycon)
                |> List.collect (fun tycon ->
                    let tcref = modref.NestedTyconRef tycon
                    let ttype = FreshenTycon ncenv m tcref
                    ncenv.InfoReader.GetRecordOrClassFieldsOfType(None, ad, m, ttype))
                |> List.map Item.RecdField
            | _ -> []
        )

/// allowObsolete - specifies whether we should return obsolete types & modules
///   as (no other obsolete items are returned)
let rec ResolvePartialLongIdentToClassOrRecdFields (ncenv: NameResolver) (nenv: NameResolutionEnv) m ad plid (allowObsolete: bool) =
    ResolvePartialLongIdentToClassOrRecdFieldsImpl ncenv nenv OpenQualified m ad plid allowObsolete

and ResolvePartialLongIdentToClassOrRecdFieldsImpl (ncenv: NameResolver) (nenv: NameResolutionEnv) fullyQualified m ad plid allowObsolete =
    let g = ncenv.g

    match  plid with
    |  id :: plid when id = "global" -> // this is deliberately not the mangled name
       // dive deeper
       ResolvePartialLongIdentToClassOrRecdFieldsImpl ncenv nenv FullyQualified m ad plid allowObsolete
    |  [] ->

        // empty plid - return namespaces\modules\record types\accessible fields


       let mods =
           let moduleOrNamespaceRefs =
               nenv.ModulesAndNamespaces fullyQualified
               |> NameMultiMap.range

           if isNil moduleOrNamespaceRefs then [] else

           let ilTyconNames = getFakeContainerModulesFromTyconRefs (nenv.TyconsByAccessNames(fullyQualified).Values)

           moduleOrNamespaceRefs
           |> List.filter (fun modref ->
               let demangledName = modref.DemangledModuleOrNamespaceName
               IsInterestingModuleName demangledName && notFakeContainerModule ilTyconNames demangledName &&
               EntityRefContainsSomethingAccessible ncenv m ad modref &&
               not (IsTyconUnseen ad g ncenv.amap m modref))
           |> List.map ItemForModuleOrNamespaceRef

       let recdTyCons =
           nenv.TyconsByDemangledNameAndArity(fullyQualified).Values
           |> List.filter (fun tcref ->
               not (tcref.LogicalName.Contains ",") &&
               tcref.IsRecordTycon &&
               not (IsTyconUnseen ad g ncenv.amap m tcref))
           |> List.map (ItemOfTyconRef ncenv m)

       let recdFields =
           nenv.eFieldLabels
           |> Seq.collect (fun (KeyValue(_, v)) -> v)
           |> Seq.map (fun fref ->
                let typeInsts = fref.TyconRef.TyparsNoRange |> List.map (fun tyar -> tyar.AsType)
                Item.RecdField(RecdFieldInfo(typeInsts, fref)))
           |> List.ofSeq

       mods @ recdTyCons @ recdFields

    | id::rest ->
        // Get results
        let modsOrNs =
            PartialResolveLongIndentAsModuleOrNamespaceThen nenv [id] (fun modref ->
              let allowObsolete = rest <> [] && allowObsolete
              if EntityRefContainsSomethingAccessible ncenv m ad modref then
                ResolvePartialLongIdentInModuleOrNamespaceForRecordFields ncenv nenv m ad modref rest allowObsolete
              else
                [])
        let qualifiedFields =
            match rest with
            | [] ->
                // get record types accessible in given nenv
                let tycons = LookupTypeNameInEnvNoArity OpenQualified id nenv
                tycons
                |> List.collect (fun tcref ->
                    let ttype = FreshenTycon ncenv m tcref
                    ncenv.InfoReader.GetRecordOrClassFieldsOfType(None, ad, m, ttype))
                |> List.map Item.RecdField
            | _-> []
        modsOrNs @ qualifiedFields

let ResolveCompletionsInTypeForItem (ncenv: NameResolver) nenv m ad statics ty (item: Item) : seq<Item> =
    seq {
        let g = ncenv.g
        let amap = ncenv.amap

        match item with
        | Item.RecdField _ ->
            yield!
                ncenv.InfoReader.GetRecordOrClassFieldsOfType(None, ad, m, ty)
                |> List.filter (fun rfref -> rfref.IsStatic = statics  &&  IsFieldInfoAccessible ad rfref)
                |> List.map Item.RecdField
        | Item.UnionCase _ ->
            if statics then
                match tryAppTy g ty with
                | ValueSome(tc, tinst) ->
                    yield!
                        tc.UnionCasesAsRefList
                        |> List.filter (IsUnionCaseUnseen ad g ncenv.amap m >> not)
                        |> List.map (fun ucref -> Item.UnionCase(UnionCaseInfo(tinst, ucref), false))
                | _ -> ()
        | Item.Event _ ->
            yield!
                ncenv.InfoReader.GetEventInfosOfType(None, ad, m, ty)
                |> List.filter (fun x ->
                    IsStandardEventInfo ncenv.InfoReader m ad x &&
                    x.IsStatic = statics)
                |> List.map Item.Event
        | Item.ILField _ ->
            yield!
                ncenv.InfoReader.GetILFieldInfosOfType(None, ad, m, ty)
                |> List.filter (fun x ->
                    not x.IsSpecialName &&
                    x.IsStatic = statics &&
                    IsILFieldInfoAccessible g amap m ad x)
                |> List.map Item.ILField
        | Item.Types _ ->
            if statics then
                yield! ty |> GetNestedTypesOfType (ad, ncenv, None, TypeNameResolutionStaticArgsInfo.Indefinite, false, m) |> List.map (ItemOfTy g)
        | _ ->
            if not statics then
                match tryDestAnonRecdTy g ty with
                | ValueSome (anonInfo, tys) ->
                    for (i, id) in Array.indexed anonInfo.SortedIds do
                        yield Item.AnonRecdField(anonInfo, tys, i, id.idRange)
                | _ -> ()

            let pinfosIncludingUnseen =
                AllPropInfosOfTypeInScope ncenv.InfoReader nenv (None, ad) PreferOverrides m ty
                |> List.filter (fun x ->
                    x.IsStatic = statics &&
                    IsPropInfoAccessible g amap m ad x)

            // Exclude get_ and set_ methods accessed by properties
            let pinfoMethNames =
              (pinfosIncludingUnseen
               |> List.filter (fun pinfo -> pinfo.HasGetter)
               |> List.map (fun pinfo -> pinfo.GetterMethod.LogicalName))
              @
              (pinfosIncludingUnseen
               |> List.filter (fun pinfo -> pinfo.HasSetter)
               |> List.map (fun pinfo -> pinfo.SetterMethod.LogicalName))

            let einfoMethNames =
                let einfos =
                    ncenv.InfoReader.GetEventInfosOfType(None, ad, m, ty)
                    |> List.filter (fun x ->
                        IsStandardEventInfo ncenv.InfoReader m ad x &&
                        x.IsStatic = statics)

                [ for einfo in einfos do
                    let delegateType = einfo.GetDelegateType(amap, m)
                    let (SigOfFunctionForDelegate(invokeMethInfo, _, _, _)) = GetSigOfFunctionForDelegate ncenv.InfoReader delegateType m ad
                    // Only events with void return types are suppressed in intellisense.
                    if slotSigHasVoidReturnTy (invokeMethInfo.GetSlotSig(amap, m)) then
                      yield einfo.AddMethod.DisplayName
                      yield einfo.RemoveMethod.DisplayName ]


            let pinfos =
                pinfosIncludingUnseen
                |> List.filter (fun x -> not (PropInfoIsUnseen m x))

            let minfoFilter (suppressedMethNames: Zset<_>) (minfo: MethInfo) =
                // Only show the Finalize, MemberwiseClose etc. methods on System.Object for values whose static type really is
                // System.Object. Few of these are typically used from F#.
                //
                // Don't show GetHashCode or Equals for F# types that admit equality as an abnormal operation
                let isUnseenDueToBasicObjRules =
                    not (isObjTy g ty) &&
                    not minfo.IsExtensionMember &&
                    match minfo.LogicalName with
                    | "GetType"  -> false
                    | "GetHashCode"  -> isObjTy g minfo.ApparentEnclosingType && not (AugmentWithHashCompare.TypeDefinitelyHasEquality g ty)
                    | "ToString" -> false
                    | "Equals" ->
                        if not (isObjTy g minfo.ApparentEnclosingType) then
                            // declaring type is not System.Object - show it
                            false
                        elif minfo.IsInstance then
                            // System.Object has only one instance Equals method and we want to suppress it unless Augment.TypeDefinitelyHasEquality is true
                            not (AugmentWithHashCompare.TypeDefinitelyHasEquality g ty)
                        else
                            // System.Object has only one static Equals method and we always want to suppress it
                            true
                    | _ ->
                        // filter out self methods of obj type
                        isObjTy g minfo.ApparentEnclosingType
                let result =
                    not isUnseenDueToBasicObjRules &&
                    not minfo.IsInstance = statics &&
                    IsMethInfoAccessible amap m ad minfo &&
                    not (MethInfoIsUnseen g m ty minfo) &&
                    not minfo.IsConstructor &&
                    not minfo.IsClassConstructor &&
                    not (minfo.LogicalName = ".cctor") &&
                    not (minfo.LogicalName = ".ctor") &&
                    not (suppressedMethNames.Contains minfo.LogicalName)
                result

            let pinfoItems =
                pinfos
                |> List.choose (fun pinfo->
                    let pinfoOpt = DecodeFSharpEvent [pinfo] ad g ncenv m
                    match pinfoOpt with
                    | Some(Item.Event einfo) -> if IsStandardEventInfo ncenv.InfoReader m ad einfo then pinfoOpt else None
                    | _ -> pinfoOpt)

            yield! pinfoItems

            match item with
            | Item.MethodGroup _ ->
                // REVIEW: add a name filter here in the common cases?
                let minfos =
                    let minfos = AllMethInfosOfTypeInScope ncenv.InfoReader nenv (None, ad) PreferOverrides m ty
                    if isNil minfos then [] else

                    let suppressedMethNames = Zset.ofList String.order (pinfoMethNames @ einfoMethNames)
                    let minfos =
                        minfos
                        |> List.filter (minfoFilter suppressedMethNames)

                    if isNil minfos then
                        []
                    else
                        let minfos =
                            let addersAndRemovers =
                                let hashSet = HashSet()
                                for item in pinfoItems do
                                    match item with
                                    | Item.Event(FSEvent(_, _, addValRef, removeValRef)) ->
                                        hashSet.Add addValRef.LogicalName |> ignore
                                        hashSet.Add removeValRef.LogicalName |> ignore
                                    | _ -> ()
                                hashSet

                            if addersAndRemovers.Count = 0 then minfos
                            else minfos |> List.filter (fun minfo -> not (addersAndRemovers.Contains minfo.LogicalName))

        #if !NO_EXTENSIONTYPING
                        // Filter out the ones with mangled names from applying static parameters
                        let minfos =
                            let methsWithStaticParams =
                                minfos
                                |> List.filter (fun minfo ->
                                    match minfo.ProvidedStaticParameterInfo with
                                    | Some (_methBeforeArguments, staticParams) -> staticParams.Length <> 0
                                    | _ -> false)
                                |> List.map (fun minfo -> minfo.DisplayName)

                            if methsWithStaticParams.IsEmpty then minfos
                            else minfos |> List.filter (fun minfo ->
                                    let nm = minfo.LogicalName
                                    not (nm.Contains "," && methsWithStaticParams |> List.exists (fun m -> nm.StartsWithOrdinal(m))))
        #endif

                        minfos

                // Partition methods into overload sets
                let rec partitionl (l: MethInfo list) acc =
                    match l with
                    | [] -> acc
                    | h::t ->
                        let nm = h.LogicalName
                        partitionl t (NameMultiMap.add nm h acc)

                yield! List.map Item.MakeMethGroup (NameMap.toList (partitionl minfos Map.empty))
            | _ -> ()
    }

let rec ResolvePartialLongIdentInTypeForItem (ncenv: NameResolver) nenv m ad statics plid (item: Item) ty =
    seq {
        let g = ncenv.g
        let amap = ncenv.amap

        match plid with
        | [] -> yield! ResolveCompletionsInTypeForItem ncenv nenv m ad statics ty item
        | id :: rest ->

          let rfinfos =
              ncenv.InfoReader.GetRecordOrClassFieldsOfType(None, ad, m, ty)
              |> List.filter (fun fref -> fref.Name = id && IsRecdFieldAccessible ncenv.amap m ad fref.RecdFieldRef && fref.RecdField.IsStatic = statics)

          let nestedTypes = ty |> GetNestedTypesOfType (ad, ncenv, Some id, TypeNameResolutionStaticArgsInfo.Indefinite, false, m)

          // e.g. <val-id>.<recdfield-id>.<more>
          for rfinfo in rfinfos do
              yield! ResolvePartialLongIdentInTypeForItem ncenv nenv m ad false rest item rfinfo.FieldType

          // e.g. <val-id>.<property-id>.<more>
          let fullTypeOfPinfo (pinfo: PropInfo) =
              let rty = pinfo.GetPropertyType(amap, m)
              let rty = if pinfo.IsIndexer then mkRefTupledTy g (pinfo.GetParamTypes(amap, m)) --> rty else  rty
              rty

          let pinfos =
              ty
              |> AllPropInfosOfTypeInScope ncenv.InfoReader nenv (Some id, ad) IgnoreOverrides m
              |> List.filter (fun pinfo -> pinfo.IsStatic = statics && IsPropInfoAccessible g amap m ad pinfo)

          for pinfo in pinfos do
              yield! (fullTypeOfPinfo pinfo) |> ResolvePartialLongIdentInTypeForItem ncenv nenv m ad false rest item

          match TryFindAnonRecdFieldOfType g ty id with
          | Some (Item.AnonRecdField(_anonInfo, tys, i, _)) ->
              let tyinfo = tys.[i]
              yield! ResolvePartialLongIdentInTypeForItem ncenv nenv m ad false rest item tyinfo
          | _ -> ()

          // e.g. <val-id>.<event-id>.<more>
          for einfo in ncenv.InfoReader.GetEventInfosOfType(Some id, ad, m, ty) do
              let tyinfo = PropTypOfEventInfo ncenv.InfoReader m ad einfo
              yield! ResolvePartialLongIdentInTypeForItem ncenv nenv m ad false rest item tyinfo

          // nested types!
          for ty in nestedTypes do
              yield! ResolvePartialLongIdentInTypeForItem ncenv nenv m ad statics rest item ty

          // e.g. <val-id>.<il-field-id>.<more>
          for finfo in ncenv.InfoReader.GetILFieldInfosOfType(Some id, ad, m, ty) do
              if not finfo.IsSpecialName && finfo.IsStatic = statics && IsILFieldInfoAccessible g amap m ad finfo then
                  yield! finfo.FieldType(amap, m) |> ResolvePartialLongIdentInTypeForItem ncenv nenv m ad false rest item
    }

let rec ResolvePartialLongIdentInModuleOrNamespaceForItem (ncenv: NameResolver) nenv m ad (modref: ModuleOrNamespaceRef) plid (item: Item) =
    let g = ncenv.g
    let mty = modref.ModuleOrNamespaceType

    seq {
        match plid with
        | [] ->
             match item with
             | Item.Value _ ->
                  // Collect up the accessible values in the module, excluding the members
                  yield!
                      mty.AllValsAndMembers
                      |> Seq.toList
                      |> List.choose (TryMkValRefInModRef modref) // if the assembly load set is incomplete and we get a None value here, then ignore the value
                      |> List.filter (fun vref -> not vref.IsMember && not (IsValUnseen ad g m vref))
                      |> List.map Item.Value
             | Item.UnionCase _ ->
             // Collect up the accessible discriminated union cases in the module
                  yield!
                      UnionCaseRefsInModuleOrNamespace modref
                      |> List.filter (IsUnionCaseUnseen ad g ncenv.amap m >> not)
                      |> List.map (fun x -> Item.UnionCase(GeneralizeUnionCaseRef x,  false))
             | Item.ActivePatternCase _ ->
             // Collect up the accessible active patterns in the module
                 yield!
                      ActivePatternElemsOfModuleOrNamespace modref
                      |> NameMap.range
                      |> List.filter (fun apref -> apref.ActivePatternVal |> IsValUnseen ad g m |> not)
                      |> List.map Item.ActivePatternCase
             | Item.ExnCase _ ->
             // Collect up the accessible F# exception declarations in the module
                 yield!
                     mty.ExceptionDefinitionsByDemangledName
                     |> NameMap.range
                     |> List.map modref.NestedTyconRef
                     |> List.filter (IsTyconUnseen ad g ncenv.amap m >> not)
                     |> List.map Item.ExnCase
             | _ ->
                 // Collect up the accessible sub-modules. We must yield them even though `item` is not a module or namespace,
                 // otherwise we would not resolve long idents which have modules and namespaces in the middle (i.e. all long idents)

                 let moduleOrNamespaces =
                     mty.ModulesAndNamespacesByDemangledName
                     |> NameMap.range

                 if not (isNil moduleOrNamespaces) then
                     let ilTyconNames = getFakeContainerModulesFromTycons mty.TypesByAccessNames.Values

                     yield!
                         moduleOrNamespaces
                         |> List.filter (fun x ->
                               let demangledName = x.DemangledModuleOrNamespaceName
                               notFakeContainerModule ilTyconNames demangledName && IsInterestingModuleName demangledName)
                         |> List.map modref.NestedTyconRef
                         |> List.filter (fun tcref ->
                             not (IsTyconUnseen ad g ncenv.amap m tcref) &&
                             EntityRefContainsSomethingAccessible ncenv m ad tcref)
                         |> List.map ItemForModuleOrNamespaceRef

                 let tycons =
                     mty.TypeDefinitions
                     |> List.filter (fun tcref ->
                         not (tcref.LogicalName.Contains ",") &&
                         not (IsTyconUnseen ad g ncenv.amap m (modref.NestedTyconRef tcref)))

                 // Get all the types and .NET constructor groups accessible from here
                 let nestedTycons = tycons |> List.map modref.NestedTyconRef
                 yield! nestedTycons |> List.map (ItemOfTyconRef ncenv m)
                 yield! nestedTycons |> List.collect (InfosForTyconConstructors ncenv m ad)

        | id :: rest  ->

            match mty.ModulesAndNamespacesByDemangledName.TryGetValue id with
            | true, mspec ->
                let nested = modref.NestedTyconRef mspec
                if not (IsTyconUnseenObsoleteSpec ad g ncenv.amap m nested true) then
                    yield! ResolvePartialLongIdentInModuleOrNamespaceForItem ncenv nenv m ad nested rest item
            | _ -> ()

            for tycon in LookupTypeNameInEntityNoArity m id modref.ModuleOrNamespaceType do
                 let tcref = modref.NestedTyconRef tycon
                 if not (IsTyconUnseenObsoleteSpec ad g ncenv.amap m tcref true) then
                     yield! tcref |> generalizedTyconRef |> ResolvePartialLongIdentInTypeForItem ncenv nenv m ad true rest item
    }

let rec PartialResolveLookupInModuleOrNamespaceAsModuleOrNamespaceThenLazy f plid (modref: ModuleOrNamespaceRef) =
    let mty = modref.ModuleOrNamespaceType
    match plid with
    | [] -> f modref
    | id :: rest ->
        match mty.ModulesAndNamespacesByDemangledName.TryGetValue id with
        | true, mty ->
            PartialResolveLookupInModuleOrNamespaceAsModuleOrNamespaceThenLazy f rest (modref.NestedTyconRef mty)
        | _ -> Seq.empty

let PartialResolveLongIndentAsModuleOrNamespaceThenLazy (nenv: NameResolutionEnv) plid f =
    seq {
        match plid with
        | id :: rest ->
            match nenv.eModulesAndNamespaces.TryGetValue id with
            | true, modrefs ->
                for modref in modrefs do
                    yield! PartialResolveLookupInModuleOrNamespaceAsModuleOrNamespaceThenLazy f rest modref
            | _ -> ()
        | [] -> ()
    }

let rec GetCompletionForItem (ncenv: NameResolver) (nenv: NameResolutionEnv) m ad plid (item: Item) : seq<Item> =
    seq {
        let g = ncenv.g

        match plid with
        |  "global" :: plid -> // this is deliberately not the mangled name

           yield! GetCompletionForItem ncenv nenv m ad plid item

        |  [] ->

           /// Include all the entries in the eUnqualifiedItems table.
           for uitem in nenv.eUnqualifiedItems.Values do
               match uitem with
               | Item.UnqualifiedType _ -> ()
               | _ when not (ItemIsUnseen ad g ncenv.amap m uitem) ->
                   yield uitem
               | _ -> ()

           match item with
           | Item.ModuleOrNamespaces _ ->
               let moduleOrNamespaceRefs =
                   nenv.ModulesAndNamespaces OpenQualified
                   |> NameMultiMap.range

               if not (isNil moduleOrNamespaceRefs) then
                   let ilTyconNames = getFakeContainerModulesFromTyconRefs (nenv.TyconsByAccessNames(OpenQualified).Values)

                   for ns in moduleOrNamespaceRefs do
                       let demangledName = ns.DemangledModuleOrNamespaceName
                       if IsInterestingModuleName demangledName && notFakeContainerModule ilTyconNames demangledName
                          && EntityRefContainsSomethingAccessible ncenv m ad ns
                          && not (IsTyconUnseen ad g ncenv.amap m ns)
                       then yield ItemForModuleOrNamespaceRef ns

           | Item.Types _ ->
               for tcref in nenv.TyconsByDemangledNameAndArity(OpenQualified).Values do
                   if not tcref.IsExceptionDecl
                      && not (tcref.LogicalName.Contains ",")
                      && not (IsTyconUnseen ad g ncenv.amap m tcref)
                   then yield ItemOfTyconRef ncenv m tcref

           | Item.ActivePatternCase _ ->
               for pitem in NameMap.range nenv.ePatItems do
                   match pitem with
                   | Item.ActivePatternCase _ ->
                       yield pitem
                   | _ -> ()

           | Item.DelegateCtor _
           | Item.FakeInterfaceCtor _
           | Item.CtorGroup _
           | Item.UnqualifiedType _ ->
               for tcref in nenv.TyconsByDemangledNameAndArity(OpenQualified).Values do
                   if not (IsTyconUnseen ad g ncenv.amap m tcref)
                   then yield! InfosForTyconConstructors ncenv m ad tcref

           | _ -> ()

        | id :: rest ->

            // Look in the namespaces 'id'
            yield!
                PartialResolveLongIndentAsModuleOrNamespaceThenLazy nenv [id] (fun modref ->
                    if EntityRefContainsSomethingAccessible ncenv m ad modref then
                        ResolvePartialLongIdentInModuleOrNamespaceForItem ncenv nenv m ad modref rest item
                    else Seq.empty)

            // Look for values called 'id' that accept the dot-notation
            match nenv.eUnqualifiedItems.TryGetValue id with
            | true, Item.Value x ->
                let ty = x.Type
                let ty = if x.BaseOrThisInfo = CtorThisVal && isRefCellTy g ty then destRefCellTy g ty else ty
                yield! ResolvePartialLongIdentInTypeForItem ncenv nenv m ad false rest item ty
            | _ ->
                // type.lookup: lookup a static something in a type
                for tcref in LookupTypeNameInEnvNoArity OpenQualified id nenv do
                    let tcref = ResolveNestedTypeThroughAbbreviation ncenv tcref m
                    let ty = FreshenTycon ncenv m tcref
                    yield! ResolvePartialLongIdentInTypeForItem ncenv nenv m ad true rest item ty
    }

let IsItemResolvable (ncenv: NameResolver) (nenv: NameResolutionEnv) m ad plid (item: Item) : bool =
    protectAssemblyExploration false (fun () ->
        GetCompletionForItem ncenv nenv m ad plid item
        |> Seq.exists (ItemsAreEffectivelyEqual ncenv.g item)
    )

let GetVisibleNamespacesAndModulesAtPoint (ncenv: NameResolver) (nenv: NameResolutionEnv) m ad =
    protectAssemblyExploration [] (fun () ->
        let items =
            nenv.ModulesAndNamespaces FullyQualifiedFlag.OpenQualified
            |> NameMultiMap.range

        if isNil items then [] else

        let ilTyconNames = getFakeContainerModulesFromTyconRefs (nenv.TyconsByAccessNames(FullyQualifiedFlag.OpenQualified).Values)

        items
        |> List.filter (fun x ->
             let demangledName = x.DemangledModuleOrNamespaceName
             IsInterestingModuleName demangledName && notFakeContainerModule ilTyconNames demangledName
             && EntityRefContainsSomethingAccessible ncenv m ad  x
             && not (IsTyconUnseen ad ncenv.g ncenv.amap m x))
    )<|MERGE_RESOLUTION|>--- conflicted
+++ resolved
@@ -5,27 +5,6 @@
 module internal FSharp.Compiler.NameResolution
 
 open Internal.Utilities
-<<<<<<< HEAD
-open Microsoft.FSharp.Compiler
-open Microsoft.FSharp.Compiler.Text
-open Microsoft.FSharp.Compiler.Range
-open Microsoft.FSharp.Compiler.Ast
-open Microsoft.FSharp.Compiler.ErrorLogger
-open Microsoft.FSharp.Compiler.Tast
-open Microsoft.FSharp.Compiler.Tastops
-open Microsoft.FSharp.Compiler.TcGlobals
-open Microsoft.FSharp.Compiler.Lib
-open Microsoft.FSharp.Compiler.AbstractIL.Internal 
-open Microsoft.FSharp.Compiler.AbstractIL.Internal.Library
-open Microsoft.FSharp.Compiler.AbstractIL.Internal.Library.ResultOrException
-open Microsoft.FSharp.Compiler.AbstractIL.Diagnostics
-open Microsoft.FSharp.Compiler.AbstractIL.IL
-open Microsoft.FSharp.Compiler.Infos
-open Microsoft.FSharp.Compiler.AccessibilityLogic
-open Microsoft.FSharp.Compiler.AttributeChecking
-open Microsoft.FSharp.Compiler.InfoReader
-open Microsoft.FSharp.Compiler.PrettyNaming
-=======
 open FSharp.Compiler
 open FSharp.Compiler.Range
 open FSharp.Compiler.Ast
@@ -44,7 +23,7 @@
 open FSharp.Compiler.AttributeChecking
 open FSharp.Compiler.InfoReader
 open FSharp.Compiler.PrettyNaming
->>>>>>> d5f5bd00
+open Microsoft.FSharp.Compiler.Text
 open System.Collections.Generic
 
 #if !NO_EXTENSIONTYPING
@@ -919,11 +898,7 @@
     | Exception _, Result l -> Result l
     | Result x, Exception _ -> Result x
     // If we have error messages for the same symbol, then we can merge suggestions.
-<<<<<<< HEAD
-    | Exception (UndefinedName(n1,f,id1,suggestions1)),Exception (UndefinedName(n2,_,id2,suggestions2)) when n1 = n2 && id1.idText = id2.idText && Range.equals id1.idRange id2.idRange ->
-=======
-    | Exception (UndefinedName(n1, f, id1, suggestions1)), Exception (UndefinedName(n2, _, id2, suggestions2)) when n1 = n2 && id1.idText = id2.idText && id1.idRange = id2.idRange ->
->>>>>>> d5f5bd00
+    | Exception (UndefinedName(n1, f, id1, suggestions1)), Exception (UndefinedName(n2, _, id2, suggestions2)) when n1 = n2 && id1.idText = id2.idText && Range.equals id1.idRange id2.idRange ->
         let suggestions = HashSet(suggestions1())
         suggestions.UnionWith(suggestions2())
         Exception(UndefinedName(n1, f, id1, fun () -> suggestions))
@@ -1282,27 +1257,12 @@
 
 /// An abstract type for reporting the results of name resolution and type checking.
 type ITypecheckResultsSink =
-<<<<<<< HEAD
-    abstract NotifyEnvWithScope : range * NameResolutionEnv * AccessorDomain -> unit
-    abstract NotifyExprHasType : pos * TType * Tastops.DisplayEnv * NameResolutionEnv * AccessorDomain * range -> unit
-    abstract NotifyNameResolution : pos * Item * Item * TyparInst * ItemOccurence * Tastops.DisplayEnv * NameResolutionEnv * AccessorDomain * range * bool -> unit
-    abstract NotifyFormatSpecifierLocation : range * int -> unit
-    abstract NotifyOpenDeclaration : OpenDeclaration -> unit
-    abstract CurrentSourceText : ISourceText option
-    abstract FormatStringCheckContext : FormatStringCheckContext option
-
-let (|ValRefOfProp|_|) (pi : PropInfo) = pi.ArbitraryValRef
-let (|ValRefOfMeth|_|) (mi : MethInfo) = mi.ArbitraryValRef
-let (|ValRefOfEvent|_|) (evt : EventInfo) = evt.ArbitraryValRef
-
-let rec (|RecordFieldUse|_|) (item : Item) = 
-=======
     abstract NotifyEnvWithScope: range * NameResolutionEnv * AccessorDomain -> unit
     abstract NotifyExprHasType: pos * TType * Tastops.DisplayEnv * NameResolutionEnv * AccessorDomain * range -> unit
     abstract NotifyNameResolution: pos * Item * Item * TyparInst * ItemOccurence * Tastops.DisplayEnv * NameResolutionEnv * AccessorDomain * range * bool -> unit
     abstract NotifyFormatSpecifierLocation: range * int -> unit
     abstract NotifyOpenDeclaration: OpenDeclaration -> unit
-    abstract CurrentSource: string option
+    abstract CurrentSourceText: ISourceText option
     abstract FormatStringCheckContext: FormatStringCheckContext option
 
 let (|ValRefOfProp|_|) (pi: PropInfo) = pi.ArbitraryValRef
@@ -1310,7 +1270,6 @@
 let (|ValRefOfEvent|_|) (evt: EventInfo) = evt.ArbitraryValRef
 
 let rec (|RecordFieldUse|_|) (item: Item) =
->>>>>>> d5f5bd00
     match item with
     | Item.RecdField(RecdFieldInfo(_, RFRef(tcref, name))) -> Some (name, tcref)
     | Item.SetterArg(_, RecordFieldUse(f)) -> Some(f)
@@ -1408,15 +1367,10 @@
     valRefEq g vref1 vref2 ||
 
     // Signature items considered equal to implementation items
-<<<<<<< HEAD
     not (Range.equals vref1.DefinitionRange Range.rangeStartup) &&
     not (Range.equals vref1.DefinitionRange Range.range0) &&
     not (Range.equals vref1.DefinitionRange Range.rangeCmdArgs) &&
-    (Range.equals vref1.DefinitionRange vref2.DefinitionRange || Range.equals vref1.SigRange vref2.SigRange) && 
-=======
-    vref1.DefinitionRange <> Range.rangeStartup && vref1.DefinitionRange <> Range.range0 && vref1.DefinitionRange <> Range.rangeCmdArgs &&
-    (vref1.DefinitionRange = vref2.DefinitionRange || vref1.SigRange = vref2.SigRange) &&
->>>>>>> d5f5bd00
+    (Range.equals vref1.DefinitionRange vref2.DefinitionRange || Range.equals vref1.SigRange vref2.SigRange) &&
     vref1.LogicalName = vref2.LogicalName
 
 let unionCaseRefDefnEq g (uc1: UnionCaseRef) (uc2: UnionCaseRef) =
@@ -1428,17 +1382,6 @@
     | EntityUse ty1, EntityUse ty2 ->
         tyconRefDefnEq g ty1 ty2
 
-<<<<<<< HEAD
-    | Item.TypeVar (nm1,tp1), Item.TypeVar (nm2,tp2) -> 
-        nm1 = nm2 && 
-        (typeEquiv g (mkTyparTy tp1) (mkTyparTy tp2) || 
-         match stripTyparEqns (mkTyparTy tp1), stripTyparEqns (mkTyparTy tp2) with 
-         | TType_var tp1, TType_var tp2 -> 
-            not tp1.IsCompilerGenerated && not tp1.IsFromError && 
-            not tp2.IsCompilerGenerated && not tp2.IsFromError && 
-            Range.equals tp1.Range tp2.Range
-         | AbbrevOrAppTy tcref1, AbbrevOrAppTy tcref2 -> 
-=======
     | Item.TypeVar (nm1, tp1), Item.TypeVar (nm2, tp2) ->
         nm1 = nm2 &&
         (typeEquiv g (mkTyparTy tp1) (mkTyparTy tp2) ||
@@ -1446,22 +1389,16 @@
          | TType_var tp1, TType_var tp2 ->
             not tp1.IsCompilerGenerated && not tp1.IsFromError &&
             not tp2.IsCompilerGenerated && not tp2.IsFromError &&
-            tp1.Range = tp2.Range
+            Range.equals tp1.Range tp2.Range
          | AbbrevOrAppTy tcref1, AbbrevOrAppTy tcref2 ->
->>>>>>> d5f5bd00
             tyconRefDefnEq g tcref1 tcref2
          | _ -> false)
 
     | ValUse vref1, ValUse vref2 ->
         valRefDefnEq g vref1 vref2
 
-<<<<<<< HEAD
-    | ActivePatternCaseUse (range1, range1i, idx1), ActivePatternCaseUse (range2, range2i, idx2) -> 
+    | ActivePatternCaseUse (range1, range1i, idx1), ActivePatternCaseUse (range2, range2i, idx2) ->
         (idx1 = idx2) && (Range.equals range1 range2 || Range.equals range1i range2i)
-=======
-    | ActivePatternCaseUse (range1, range1i, idx1), ActivePatternCaseUse (range2, range2i, idx2) ->
-        (idx1 = idx2) && (range1 = range2 || range1i = range2i)
->>>>>>> d5f5bd00
 
     | MethodUse minfo1, MethodUse minfo2 ->
         MethInfo.MethInfosUseIdenticalDefinitions minfo1 minfo2 ||
@@ -1477,19 +1414,11 @@
         | Some vref1, Some vref2 -> valRefDefnEq g vref1 vref2
         | _ -> false
 
-<<<<<<< HEAD
-    | Item.ArgName (id1,_, _), Item.ArgName (id2,_, _) -> 
+    | Item.ArgName (id1, _, _), Item.ArgName (id2, _, _) ->
         (id1.idText = id2.idText && Range.equals id1.idRange id2.idRange)
 
-    | (Item.ArgName (id,_, _), ValUse vref) | (ValUse vref, Item.ArgName (id, _, _)) -> 
+    | (Item.ArgName (id, _, _), ValUse vref) | (ValUse vref, Item.ArgName (id, _, _)) ->
         ((Range.equals id.idRange vref.DefinitionRange || Range.equals id.idRange vref.SigRange) && id.idText = vref.DisplayName)
-=======
-    | Item.ArgName (id1, _, _), Item.ArgName (id2, _, _) ->
-        (id1.idText = id2.idText && id1.idRange = id2.idRange)
-
-    | (Item.ArgName (id, _, _), ValUse vref) | (ValUse vref, Item.ArgName (id, _, _)) ->
-        ((id.idRange = vref.DefinitionRange || id.idRange = vref.SigRange) && id.idText = vref.DisplayName)
->>>>>>> d5f5bd00
 
     | Item.AnonRecdField(anon1, _, i1, _), Item.AnonRecdField(anon2, _, i2, _) -> Tastops.anonInfoEquiv anon1 anon2 && i1 = i2
 
@@ -1631,11 +1560,7 @@
                             elif c = '\n' then yield i
                         yield sourceText.Length
                     |]
-<<<<<<< HEAD
-                { SourceText = sourceText 
-=======
-                { Source = source
->>>>>>> d5f5bd00
+                { SourceText = sourceText
                   LineStartPositions = positions })
 
     member this.GetResolutions() =
@@ -1661,15 +1586,9 @@
             // results in duplication of textual variables. So we ensure we never record two name resolutions
             // for the same identifier at the same location.
             if allowedRange m then
-<<<<<<< HEAD
-                if replace then 
+                if replace then
                     capturedNameResolutions.RemoveAll(fun cnr -> Range.equals cnr.Range m) |> ignore
                     capturedMethodGroupResolutions.RemoveAll(fun cnr -> Range.equals cnr.Range m) |> ignore
-=======
-                if replace then
-                    capturedNameResolutions.RemoveAll(fun cnr -> cnr.Range = m) |> ignore
-                    capturedMethodGroupResolutions.RemoveAll(fun cnr -> cnr.Range = m) |> ignore
->>>>>>> d5f5bd00
                 else
                     let alreadyDone =
                         match item with
@@ -1696,13 +1615,8 @@
         member sink.NotifyOpenDeclaration(openDeclaration) =
             capturedOpenDeclarations.Add(openDeclaration)
 
-<<<<<<< HEAD
         member sink.CurrentSourceText = sourceText
-        
-=======
-        member sink.CurrentSource = source
-
->>>>>>> d5f5bd00
+
         member sink.FormatStringCheckContext = formatStringCheckContext.Value
 
 /// An abstract type for reporting the results of name resolution and type checking, and which allows
@@ -2698,11 +2612,7 @@
                           } |> HashSet
 
                       match innerSearch with
-<<<<<<< HEAD
-                      | Exception (UndefinedName(0,_,id1,suggestionsF)) when Range.equals id.idRange id1.idRange ->
-=======
-                      | Exception (UndefinedName(0, _, id1, suggestionsF)) when id.idRange = id1.idRange ->
->>>>>>> d5f5bd00
+                      | Exception (UndefinedName(0, _, id1, suggestionsF)) when Range.equals id.idRange id1.idRange ->
                             let mergeSuggestions() =
                                 let res = suggestEverythingInScope()
                                 res.UnionWith(suggestionsF())
