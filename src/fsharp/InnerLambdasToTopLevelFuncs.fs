// Copyright (c) Microsoft Corporation.  All Rights Reserved.  See License.txt in the project root for license information.

module internal FSharp.Compiler.InnerLambdasToTopLevelFuncs

open FSharp.Compiler
open FSharp.Compiler.AbstractIL.Internal
open FSharp.Compiler.AbstractIL.Internal.Library
open FSharp.Compiler.AbstractIL.Diagnostics
open FSharp.Compiler.Ast
open FSharp.Compiler.ErrorLogger
open FSharp.Compiler.Tast
open FSharp.Compiler.Tastops
open FSharp.Compiler.Tastops.DebugPrint
open FSharp.Compiler.TcGlobals
open FSharp.Compiler.Layout
open FSharp.Compiler.Detuple.GlobalUsageAnalysis
open FSharp.Compiler.Lib

let verboseTLR = false

//-------------------------------------------------------------------------
// library helpers
//-------------------------------------------------------------------------

let internalError str = dprintf "Error: %s\n" str;raise (Failure str)

module Zmap =
    let force k   mp (str, soK) =
        try Zmap.find k mp
        with e ->
            dprintf "Zmap.force: %s %s\n" str (soK k)
            PreserveStackTrace(e)
            raise e

//-------------------------------------------------------------------------
// misc
//-------------------------------------------------------------------------

/// tree, used to store dec sequence
type Tree<'T> =
    | TreeNode of Tree<'T> list
    | LeafNode of 'T

let fringeTR tr =
    let rec collect tr acc =
        match tr with
        | TreeNode subts -> List.foldBack collect subts acc
        | LeafNode x     -> x::acc

    collect tr []

let emptyTR = TreeNode[]


//-------------------------------------------------------------------------
// misc
//-------------------------------------------------------------------------

/// Collapse reclinks on app and combine apps if possible
/// recursive ids are inside reclinks and maybe be type instanced with a Expr.App

// CLEANUP NOTE: mkApps ensures applications are kept in a collapsed
// and combined form, so this function should not be needed
let destApp (f, fty, tys, args, m) =
    match stripExpr f with
<<<<<<< HEAD
    | Expr.App (f2, fty2, tys2, []     , _) -> (f2, fty2, tys2 @ tys, args, m)
    | Expr.App _                        -> (f, fty, tys, args, m) (* has args, so not combine ty args *)
    | f                                  -> (f, fty, tys, args, m)
=======
    | Expr.App (f2, fty2, tys2, [], _) -> (f2, fty2, tys2 @ tys, args, m)
    | Expr.App _ -> (f, fty, tys, args, m) (* has args, so not combine ty args *)
    | f -> (f, fty, tys, args, m)
>>>>>>> 88d18d99

#if DEBUG
let showTyparSet tps = showL (commaListL (List.map typarL (Zset.elements tps)))
#endif

// CLEANUP NOTE: don't like the look of this function - this distinction
// should never be needed
<<<<<<< HEAD
let isDelayedRepr (f:Val) e =
=======
let isDelayedRepr (f: Val) e =
>>>>>>> 88d18d99
    let _tps, vss, _b, _rty = stripTopLambda (e, f.Type)
    List.length vss>0


// REVIEW: these should just be replaced by direct calls to mkLocal, mkCompGenLocal etc.
// REVIEW: However these set an arity whereas the others don't
let mkLocalNameTypeArity compgen m name ty topValInfo =
    NewVal(name, m, None, ty, Immutable, compgen, topValInfo, taccessPublic, ValNotInRecScope, None, NormalVal, [], ValInline.Optional, XmlDoc.Empty, false, false, false, false, false, false, None, ParentNone)

//-------------------------------------------------------------------------
// definitions: TLR, arity, arity-met, arity-short
//
// DEFN: An f is TLR with arity wf if
//         (a) it's repr is "LAM tps. lam x1...xN. body" and have N<=wf (i.e. have enough args)
//         (b) it has no free tps
//         (c) for g: freevars(repr), both
//             (1) g is TLR with arity wg, and
//             (2) g occurs in arity-met occurrence.
//         (d) if N=0, then further require that body be a TLR-constant.
//
//   Conditions (a-c) are required if f is to have a static method/field representation.
//   Condition (d) chooses which constants can be lifted. (no effects, non-trivial).
//
//   DEFN: An arity-met occurrence of g is a g application with enough args supplied,
//         ie. (g tps args) where wg <= |args|.
//
//   DEFN: An arity-short occurrence does not have enough args.
//
//   DEFN: A TLR-constant:
//         - can have constructors (tuples, datatype, records, exn).
//         - should be non-trivial (says, causes allocation).
//         - if calls are allowed, they must be effect free (since eval point is moving).
//-------------------------------------------------------------------------



//-------------------------------------------------------------------------
// OVERVIEW
// Overview of passes (over term) and steps (not over term):
//
//   pass1 - decide which f will be TLR and determine their arity.
//   pass2 - what closures are needed? Finds reqdTypars(f) and reqdItems(f) for TLR f.
//           Depends on the arity choice, so must follow pass1.
//   step3 - choose env packing, create fHats.
//   pass4 - rewrite term fixing up definitions and callsites.
//           Depends on closure and env packing, so must follow pass2 (and step 3).
//   pass5 - copyExpr call to topexpr to ensure all bound ids are unique.
//           For complexity reasons, better to re-recurse over expr once.
//   pass6 - sanity check, confirm that all TLR marked bindings meet DEFN.
//
//-------------------------------------------------------------------------


//-------------------------------------------------------------------------
// pass1: GetValsBoundUnderMustInline (see comment further below)
//-------------------------------------------------------------------------

let GetValsBoundUnderMustInline xinfo =
    let accRejectFrom (v: Val) repr rejectS =
      if v.InlineInfo = ValInline.PseudoVal then
        Zset.union (GetValsBoundInExpr repr) rejectS
      else rejectS
    let rejectS = Zset.empty valOrder
    let rejectS = Zmap.fold accRejectFrom xinfo.Defns rejectS
    rejectS

//-------------------------------------------------------------------------
// pass1: IsRefusedTLR
//-------------------------------------------------------------------------

<<<<<<< HEAD
let IsRefusedTLR g (f:Val) =
=======
let IsRefusedTLR g (f: Val) =
>>>>>>> 88d18d99
    let mutableVal = f.IsMutable
    // things marked ValInline.Never are special
    let dllImportStubOrOtherNeverInline = (f.InlineInfo = ValInline.Never)
    // Cannot have static fields of byref type
    let byrefVal = isByrefLikeTy g f.Range f.Type
    // Special values are instance methods etc. on .NET types.  For now leave these alone
    let specialVal = f.MemberInfo.IsSome
    let alreadyChosen = f.ValReprInfo.IsSome
    let refuseTest = alreadyChosen || mutableVal || byrefVal || specialVal || dllImportStubOrOtherNeverInline
    refuseTest

<<<<<<< HEAD
let IsMandatoryTopLevel (f:Val) =
=======
let IsMandatoryTopLevel (f: Val) =
>>>>>>> 88d18d99
    let specialVal = f.MemberInfo.IsSome
    let isModulBinding = f.IsMemberOrModuleBinding
    specialVal || isModulBinding

let IsMandatoryNonTopLevel g (f: Val) =
    let byrefVal = isByrefLikeTy g f.Range f.Type
    byrefVal

//-------------------------------------------------------------------------
// pass1: decide which f are to be TLR? and if so, arity(f)
//-------------------------------------------------------------------------

module Pass1_DetermineTLRAndArities =

    let GetMaxNumArgsAtUses xinfo f =
       match Zmap.tryFind f xinfo.Uses with
       | None       -> 0 (* no call sites *)
       | Some sites ->
           sites |> List.map (fun (_accessors, _tinst, args) -> List.length args) |> List.max

    let SelectTLRVals g xinfo f e =
        if IsRefusedTLR g f then None
        // Exclude values bound in a decision tree
        else if Zset.contains f xinfo.DecisionTreeBindings then None
        else
            // Could the binding be TLR? with what arity?
            let atTopLevel = Zset.contains f xinfo.TopLevelBindings
            let tps, vss, _b, _rty = stripTopLambda (e, f.Type)
            let nFormals    = vss.Length
            let nMaxApplied = GetMaxNumArgsAtUses xinfo f
            let arity       = Operators.min nFormals nMaxApplied
            if atTopLevel || arity<>0 || not (isNil tps) then Some (f, arity)
            else None

    /// Check if f involves any value recursion (so can skip those).
    /// ValRec considered: recursive && some f in mutual binding is not bound to a lambda
    let IsValueRecursionFree xinfo f =

        let hasDelayedRepr f = isDelayedRepr f (Zmap.force f xinfo.Defns ("IsValueRecursionFree - hasDelayedRepr", nameOfVal))
        let isRecursive, mudefs = Zmap.force f xinfo.RecursiveBindings ("IsValueRecursionFree", nameOfVal)
        not isRecursive || List.forall hasDelayedRepr mudefs

    let DumpArity arityM =
        let dump f n = dprintf "tlr: arity %50s = %d\n" (showL (valL f)) n
        Zmap.iter dump arityM

    let DetermineTLRAndArities g expr  =
       let xinfo = GetUsageInfoOfImplFile g expr
       let fArities = Zmap.chooseL (SelectTLRVals g xinfo) xinfo.Defns
       let fArities = List.filter (fst >> IsValueRecursionFree xinfo) fArities
       // Do not TLR v if it is bound under a mustinline defn
       // There is simply no point - the original value will be duplicated and TLR'd anyway
       let rejectS = GetValsBoundUnderMustInline xinfo
       let fArities = List.filter (fun (v, _) -> not (Zset.contains v rejectS)) fArities
       (*-*)
       let tlrS   = Zset.ofList valOrder (List.map fst fArities)
       let topValS   = xinfo.TopLevelBindings                     (* genuinely top level *)
       let topValS   = Zset.filter (IsMandatoryNonTopLevel g >> not) topValS     (* restrict *)
       (* REPORT MISSED CASES *)
#if DEBUG
       if verboseTLR then
           let missed = Zset.diff  xinfo.TopLevelBindings tlrS
           missed |> Zset.iter (fun v -> dprintf "TopLevel but not TLR = %s\n" v.LogicalName)
#endif
       (* REPORT OVER *)
       let arityM = Zmap.ofList valOrder fArities
#if DEBUG
       if verboseTLR then DumpArity arityM
#endif
       tlrS, topValS, arityM



(* NOTES:
   For constants,
     Want to fold in a declaration order,
     so can make decisions about TLR given TLR-knowledge about prior constants.
     Assuming ilxgen will fix up initialisations.
   So,
     Results to be extended to include some scoping representation.
     Maybe a telescope tree which can be walked over.
 *)

//-------------------------------------------------------------------------
// pass2: determine reqdTypars(f) and envreq(f) - notes
//-------------------------------------------------------------------------

/// What are the closing types/values for {f1, f2...} mutually defined?
///
//   Note: arity-met g-applications (g TLR) will translated as:
//           [[g @ tps ` args]] -> gHAT @ reqdTypars(g) tps ` env(g) args
//         so they require availability of closing types/values for g.
//
//   If g is free wrt f1, f2... then g's closure must be included.
//
//   Note: mutual definitions have a common closure.
//
//   For f1, f2, ... = fBody1, fbody2... mutual bindings:
//
//   DEFN: The reqdVals0 are the free-values of fBody1, fBody2...
//
//   What are the closure equations?
//
//   reqdTypars(f1, f2..)    includes free-tps(f)
//   reqdTypars(f1, f2..)    includes reqdTypars(g) if fBody has arity-met g-occurrence (g TLR).
//
//   reqdItems(f1, f2...) includes ReqdSubEnv(g) if fBody has arity-met   g-occurrence (g TLR)
//   reqdItems(f1, f2...) includes ReqdVal(g)    if fBody has arity-short g-occurrence (g TLR)
//   reqdItems(f1, f2...) includes ReqdVal(g)    if fBody has g-occurrence (g not TLR)
//
//   and only collect requirements if g is a generator (see next notes).
//
//   Note: "env-availability"
//     In the translated code, env(h) will be defined at the h definition point.
//     So, where-ever h could be called (recursive or not),
//     the env(h) will be available (in scope).
//
//   Note (subtle): "sub-env-requirement-only-for-reqdVals0"
//     If have an arity-met call to h inside fBody, but h is not a freevar for f,
//     then h does not contribute env(h) to env(f), the closure for f.
//     It is true that env(h) will be required at the h call-site,
//     but the env(h) will be available there (by "env-availability"),
//     since h must be bound inside the fBody since h was not a freevar for f.
//     .
//     [note, f and h may mutually recurse and formals of f may be in env(h),
//      so env(f) may be properly inside env(h),
//      so better not have env(h) in env(f)!!!].


/// The subset of ids from a mutal binding that are chosen to be TLR.
/// They share a common env.
/// [Each fclass has an env, the fclass are the handles to envs.]
type BindingGroupSharingSameReqdItems(bindings: Bindings) =
    let vals = valsOfBinds bindings
    let vset = Zset.addList vals (Zset.empty valOrder)

    member fclass.Vals = vals

    member fclass.Contains (v: Val) = vset.Contains v

    member fclass.IsEmpty = isNil vals

    member fclass.Pairs = vals |> List.map (fun f -> (f, fclass))

    override fclass.ToString() = "+" + String.concat "+" (List.map nameOfVal vals)

let fclassOrder = Order.orderOn (fun (b: BindingGroupSharingSameReqdItems) -> b.Vals) (List.order valOrder)

/// It is required to make the TLR closed wrt it's freevars (the env reqdVals0).
/// For gv a generator,
///   An arity-met gv occurrence contributes the env required for that gv call.
///   Other occurrences contribute the value gv.
type ReqdItem =
    | ReqdSubEnv of Val
    | ReqdVal    of Val
    override i.ToString() =
      match i with
      | ReqdSubEnv f -> "&" + f.LogicalName
      | ReqdVal    f -> f.LogicalName


let reqdItemOrder =
    let rep = function
<<<<<<< HEAD
      | ReqdSubEnv v -> true , v
=======
      | ReqdSubEnv v -> true, v
>>>>>>> 88d18d99
      | ReqdVal    v -> false, v

    Order.orderOn rep (Pair.order (Bool.order, valOrder))

/// An env says what is needed to close the corresponding defn(s).
/// The reqdTypars   are the free reqdTypars of the defns, and those required by any direct TLR arity-met calls.
/// The reqdItems are the ids/subEnvs required from calls to freeVars.
type ReqdItemsForDefn =
    { 
        reqdTypars: Zset<Typar>
        reqdItems: Zset<ReqdItem>
        m: Range.range
    }

    member env.ReqdSubEnvs = [ for x in env.reqdItems do match x with | ReqdSubEnv f -> yield f | ReqdVal _ -> () ]

    member env.ReqdVals = [ for x in env.reqdItems do match x with | ReqdSubEnv _ -> () | ReqdVal v -> yield v ]

    member env.Extend (typars, items) =
        {env with
               reqdTypars   = Zset.addList typars env.reqdTypars
               reqdItems = Zset.addList items  env.reqdItems}

    static member Initial typars m =
        {reqdTypars   = Zset.addList typars  (Zset.empty typarOrder)
         reqdItems = Zset.empty reqdItemOrder
         m      = m }

    override env.ToString() =
        (showL (commaListL (List.map typarL (Zset.elements env.reqdTypars)))) + "--" +
        (String.concat ", " (List.map string (Zset.elements env.reqdItems)))

(*--debug-stuff--*)


//-------------------------------------------------------------------------
// pass2: collector - state
//-------------------------------------------------------------------------

type Generators = Zset<Val>

/// check a named function value applied to sufficient arguments
<<<<<<< HEAD
let IsArityMet (vref:ValRef)  wf (tys: TypeInst) args =
    (tys.Length = vref.Typars.Length) && (wf <= List.length args)


module Pass2_DetermineReqdItems =
=======
let IsArityMet (vref: ValRef)  wf (tys: TypeInst) args =
    (tys.Length = vref.Typars.Length) && (wf <= List.length args)
>>>>>>> 88d18d99

module Pass2_DetermineReqdItems =

    // IMPLEMENTATION PLAN:
    //
    // fold over expr.
    //
    // - at an instance g,
    //   - (a) g arity-met, LogRequiredFrom g - ReqdSubEnv(g) -- direct call will require env(g) and reqdTypars(g)
    //   - (b) g arity-short, LogRequiredFrom g - ReqdVal(g)    -- remains g call
    //   - (c) g non-TLR, LogRequiredFrom g - ReqdVal(g)    -- remains g
    //  where
    //   LogRequiredFrom g ... = logs info into (reqdVals0, env) if g in reqdVals0.
<<<<<<< HEAD
    //
    // - at some mu-bindings, f1, f2... = fBody1, fBody2, ...
    //  "note reqdVals0, push (reqdVals0, env), fold-over bodies, pop, fold rest"
    //
=======
    //
    // - at some mu-bindings, f1, f2... = fBody1, fBody2, ...
    //  "note reqdVals0, push (reqdVals0, env), fold-over bodies, pop, fold rest"
    //
>>>>>>> 88d18d99
    //  - let fclass = ff1, ... be the fi which are being made TLR.
    //  - required to find an env for these.
    //  - start a new envCollector:
    //      freetps = freetypars of (fBody1, fBody2, ...)
    //      freevs  = freevars   of ..
    //      initialise:
    //        reqdTypars       = freetps
    //        reqdItems     = []      -- info collected from generator occurrences in bindings
    //        reqdVals0 = freevs
    //  - fold bodies, collecting info for reqdVals0.
    //  - pop and save env.
    //    - note: - reqdTypars(fclass) are only the freetps
    //            - they need to include reqdTypars(g) for each direct call to g (g a generator for fclass)
    //            - the reqdTypars(g) may not yet be known,
    //              e.g. if we are inside the definition of g and had recursively called it.
    //            - so need to FIX up the reqdTypars(-) function when collected info for all fclass.
    //  - fold rest (after binding)
    //
    // fix up reqdTypars(-) according to direct call dependencies.
    //


    /// This state collects:
    ///   reqdItemsMap          - fclass -> env
    ///   fclassM       - f      -> fclass
    ///   declist       - fclass list
    ///   recShortCallS - the f which are "recursively-called" in arity short instance.
    ///
    /// When walking expr, at each mutual binding site,
    /// push a (generator, env) collector frame on stack.
    /// If occurrences in body are relevant (for a generator) then it's contribution is logged.
    ///
    /// recShortCalls to f will require a binding for f in terms of fHat within the fHatBody.
    type state =
<<<<<<< HEAD
        { stack         : (BindingGroupSharingSameReqdItems * Generators * ReqdItemsForDefn) list
          reqdItemsMap  : Zmap<BindingGroupSharingSameReqdItems, ReqdItemsForDefn>
          fclassM       : Zmap<Val, BindingGroupSharingSameReqdItems>
          revDeclist    : BindingGroupSharingSameReqdItems list
          recShortCallS : Zset<Val>
=======
        {
            stack: (BindingGroupSharingSameReqdItems * Generators * ReqdItemsForDefn) list
            reqdItemsMap: Zmap<BindingGroupSharingSameReqdItems, ReqdItemsForDefn>
            fclassM: Zmap<Val, BindingGroupSharingSameReqdItems>
            revDeclist: BindingGroupSharingSameReqdItems list
            recShortCallS: Zset<Val>
>>>>>>> 88d18d99
        }

    let state0 =
        { stack         = []
          reqdItemsMap  = Zmap.empty fclassOrder
          fclassM       = Zmap.empty valOrder
          revDeclist    = []
          recShortCallS = Zset.empty valOrder }

    /// PUSH = start collecting for fclass
    let PushFrame (fclass: BindingGroupSharingSameReqdItems) (reqdTypars0, reqdVals0, m) state =
        if fclass.IsEmpty then
            state
        else
          {state with
               revDeclist = fclass :: state.revDeclist
               stack = (let env = ReqdItemsForDefn.Initial reqdTypars0 m in (fclass, reqdVals0, env)::state.stack) }

    /// POP & SAVE = end collecting for fclass and store
    let SaveFrame     (fclass: BindingGroupSharingSameReqdItems) state =
        if verboseTLR then dprintf "SaveFrame: %A\n" fclass
        if fclass.IsEmpty then
            state
        else
            match state.stack with
            | []                             -> internalError "trl: popFrame has empty stack"
            | (fclass, _reqdVals0, env)::stack -> (* ASSERT: same fclass *)
                {state with
                   stack        = stack
                   reqdItemsMap = Zmap.add  fclass env   state.reqdItemsMap
                   fclassM      = List.fold (fun mp (k, v) -> Zmap.add k v mp) state.fclassM fclass.Pairs }

    /// Log requirements for gv in the relevant stack frames
    let LogRequiredFrom gv items state =
<<<<<<< HEAD
        let logIntoFrame (fclass, reqdVals0:Zset<Val>, env: ReqdItemsForDefn) =
=======
        let logIntoFrame (fclass, reqdVals0: Zset<Val>, env: ReqdItemsForDefn) =
>>>>>>> 88d18d99
           let env =
               if reqdVals0.Contains gv then
                   env.Extend ([], items)
               else env

           fclass, reqdVals0, env

        {state with stack = List.map logIntoFrame state.stack}

    let LogShortCall gv state =
        if state.stack  |> List.exists (fun (fclass, _reqdVals0, _env) ->  fclass.Contains gv) then
           if verboseTLR then dprintf "shortCall:     rec: %s\n" gv.LogicalName
           // Have short call to gv within it's (mutual) definition(s)
           {state with
               recShortCallS = Zset.add gv state.recShortCallS}
        else
          if verboseTLR then dprintf "shortCall: not-rec: %s\n" gv.LogicalName
          state

    let FreeInBindings bs = List.fold (foldOn (freeInBindingRhs CollectTyparsAndLocals) unionFreeVars) emptyFreeVars bs

    /// Intercepts selected exprs.
    ///   "letrec f1, f2, ... = fBody1, fBody2, ... in rest" -
    ///   "val v"                                        - free occurrence
    ///   "app (f, tps, args)"                             - occurrence
    ///
    /// On intercepted nodes, must recurseF fold to collect from subexpressions.
    let ExprEnvIntercept (tlrS, arityM) recurseF noInterceptF z expr = 

<<<<<<< HEAD
         let accInstance z (fvref:ValRef, tps, args) = 
=======
         let accInstance z (fvref: ValRef, tps, args) = 
>>>>>>> 88d18d99
             let f = fvref.Deref
             match Zmap.tryFind f arityM with

             | Some wf ->
                 // f is TLR with arity wf
                 if IsArityMet fvref wf tps args then
                     // arity-met call to a TLR g
                     LogRequiredFrom f [ReqdSubEnv f] z
                 else
                     // arity-short instance
                     let z = LogRequiredFrom f [ReqdVal f] z
                     // LogShortCall - logs recursive short calls
                     let z = LogShortCall f z
                     z

             | None    ->
                 // f is non-TLR
                 LogRequiredFrom f [ReqdVal f] z

         let accBinds m z (binds: Bindings) =
             let tlrBs, nonTlrBs = binds |> List.partition (fun b -> Zset.contains b.Var tlrS)
             // For bindings marked TLR, collect implied env
             let fclass = BindingGroupSharingSameReqdItems tlrBs
             // what determines env?
             let frees = FreeInBindings tlrBs
             // put in env
             let reqdTypars0  = frees.FreeTyvars.FreeTypars |> Zset.elements     
             // occurrences contribute to env 
             let reqdVals0 = frees.FreeLocals |> Zset.elements
             // tlrBs are not reqdVals0 for themselves 
             let reqdVals0 = reqdVals0 |> List.filter (fun gv -> not (fclass.Contains gv)) 
             let reqdVals0 = reqdVals0 |> Zset.ofList valOrder 
             // collect into env over bodies 
             let z = PushFrame fclass (reqdTypars0, reqdVals0,m) z
             let z = (z, tlrBs) ||> List.fold (foldOn (fun b -> b.Expr) recurseF) 
             let z = SaveFrame fclass z
             // for bindings not marked TRL, collect 
             let z = (z, nonTlrBs) ||> List.fold (foldOn (fun b -> b.Expr) recurseF) 
             z

         match expr with
         | Expr.Val (v, _, _) -> 
             accInstance z (v, [], [])

         | Expr.Op (TOp.LValueOp (_, v), _tys, args, _) -> 
             let z = accInstance z (v, [], [])
             List.fold recurseF z args

         | Expr.App (f, fty, tys, args, m) -> 
             let f, _fty, tys, args, _m = destApp (f, fty, tys, args, m)
             match f with
             | Expr.Val (f, _, _) ->
                 // YES: APP vspec tps args - log 
                 let z = accInstance z (f, tys, args)
                 List.fold recurseF z args
             | _ ->
                 // NO: app, but function is not val - no log 
                 noInterceptF z expr

         | Expr.LetRec (binds, body, m, _) -> 
             let z = accBinds m z binds
             recurseF z body

         | Expr.Let (bind,body,m,_) -> 
             let z = accBinds m z [bind]
             // tailcall for linear sequences
             recurseF z body

         | _ -> 
             noInterceptF z expr
        

    /// Initially, reqdTypars(fclass) = freetps(bodies).
    /// For each direct call to a gv, a generator for fclass,
    /// Required to include the reqdTypars(gv) in reqdTypars(fclass).
    let CloseReqdTypars fclassM reqdItemsMap =
        if verboseTLR then dprintf "CloseReqdTypars------\n"

        let closeStep reqdItemsMap changed fc (env: ReqdItemsForDefn) =
            let directCallReqdEnvs   = env.ReqdSubEnvs
            let directCallReqdTypars = directCallReqdEnvs |> List.map (fun f ->
                                            let fc  = Zmap.force f  fclassM ("reqdTyparsFor", nameOfVal)
                                            let env = Zmap.force fc reqdItemsMap    ("reqdTyparsFor", string)
                                            env.reqdTypars)

            let reqdTypars0 = env.reqdTypars
            let reqdTypars  = List.fold Zset.union reqdTypars0 directCallReqdTypars
            let changed = changed || (not (Zset.equal reqdTypars0 reqdTypars))
            let env   = {env with reqdTypars = reqdTypars}
#if DEBUG
            if verboseTLR then
                dprintf "closeStep: fc=%30A nSubs=%d reqdTypars0=%s reqdTypars=%s\n" fc directCallReqdEnvs.Length (showTyparSet reqdTypars0) (showTyparSet reqdTypars)
                directCallReqdEnvs |> List.iter (fun f    -> dprintf "closeStep: dcall    f=%s\n" f.LogicalName)
                directCallReqdEnvs |> List.iter (fun f    -> dprintf "closeStep: dcall   fc=%A\n" (Zmap.find f fclassM))
                directCallReqdTypars |> List.iter (fun _reqdTypars -> dprintf "closeStep: dcall reqdTypars=%s\n" (showTyparSet reqdTypars0))
#else
            ignore fc
#endif
            changed, env

        let rec fixpoint reqdItemsMap =
            let changed = false
            let changed, reqdItemsMap = Zmap.foldMap (closeStep reqdItemsMap) changed reqdItemsMap
            if changed then
                fixpoint reqdItemsMap
            else
                reqdItemsMap

        fixpoint reqdItemsMap

#if DEBUG
    let DumpReqdValMap reqdItemsMap =
        for KeyValue(fc, env) in reqdItemsMap do
            dprintf "CLASS=%A\n env=%A\n" fc  env
#endif

    let DetermineReqdItems (tlrS, arityM) expr =
        if verboseTLR then dprintf "DetermineReqdItems------\n"
        let folder = {ExprFolder0 with exprIntercept = ExprEnvIntercept (tlrS, arityM)}
        let z = state0
        // Walk the entire assembly
        let z = FoldImplFile folder z expr
        // project results from the state
        let reqdItemsMap          = z.reqdItemsMap
        let fclassM       = z.fclassM
        let declist       = List.rev z.revDeclist
        let recShortCallS = z.recShortCallS
        // diagnostic dump
#if DEBUG
        if verboseTLR then DumpReqdValMap reqdItemsMap
#endif
        // close the reqdTypars under the subEnv reln
        let reqdItemsMap    = CloseReqdTypars fclassM reqdItemsMap
        // filter out trivial fclass - with no TLR defns
        let reqdItemsMap    = Zmap.remove (BindingGroupSharingSameReqdItems List.empty) reqdItemsMap
        // restrict declist to those with reqdItemsMap bindings (the non-trivial ones)
        let declist = List.filter (Zmap.memberOf reqdItemsMap) declist
#if DEBUG
        // diagnostic dump
        if verboseTLR then
             DumpReqdValMap reqdItemsMap
             declist |> List.iter (fun fc -> dprintf "Declist: %A\n" fc)
             recShortCallS |> Zset.iter (fun f -> dprintf "RecShortCall: %s\n" f.LogicalName)
#endif

        reqdItemsMap, fclassM, declist, recShortCallS

//-------------------------------------------------------------------------
// step3: PackedReqdItems
//-------------------------------------------------------------------------

/// Each env is represented by some carrier values, the aenvs.
/// An env packing defines these, and the pack/unpack bindings.
/// The bindings are in terms of the fvs directly.
///
/// When defining a new TLR f definition,
///   the fvs   will become bound by the unpack bindings,
///   the aenvs will become bound by the new lam, and
///   the reqdTypars  will become bound by the new LAM.
/// For uniqueness of bound ids,
///   all these ids (Typar/Val) will need to be freshened up.
/// It is OK to break the uniqueness-of-bound-ids rule during the rw,
/// provided it is fixed up via a copyExpr call on the final expr.

type PackedReqdItems =
<<<<<<< HEAD
    { /// The actual typars
      ep_etps   : Typars
      /// The actual env carrier values
      ep_aenvs  : Val   list
      /// Sequentially define the aenvs in terms of the fvs
      ep_pack   : Bindings
      /// Sequentially define the fvs   in terms of the aenvs
      ep_unpack : Bindings
=======
    {
        /// The actual typars
        ep_etps: Typars
      
        /// The actual env carrier values
        ep_aenvs: Val   list
        
        /// Sequentially define the aenvs in terms of the fvs
        ep_pack: Bindings
        
        /// Sequentially define the fvs   in terms of the aenvs
        ep_unpack: Bindings
>>>>>>> 88d18d99
    }


//-------------------------------------------------------------------------
// step3: FlatEnvPacks
//-------------------------------------------------------------------------

exception AbortTLR of Range.range

/// A naive packing of environments.
/// Chooses to pass all env values as explicit args (no tupling).
/// Note, tupling would cause an allocation,
/// so, unless arg lists get very long, this flat packing will be preferable.

/// Given (fclass, env).
/// Have env = ReqdVal vj, ReqdSubEnv subEnvk -- ranging over j, k
/// Define vals(env) = {vj}|j union vals(subEnvk)|k -- trans closure of vals of env.
/// Define <vi, aenvi> for each vi in vals(env).
///  This is the cmap for the env.

///  reqdTypars     = env.reqdTypars
///  carriers = aenvi|i
///  pack     = TBIND(aenvi = vi)            for each (aenvi, vi) in cmap
///  unpack   = TBIND(vj = aenvFor(vj))      for each vj in reqvals(env).
///         and TBIND(asubEnvi = aenvFor(v)) for each (asubEnvi, v) in cmap(subEnvk) ranging over required subEnvk.
/// where
///   aenvFor(v) = aenvi where (v, aenvi) in cmap.
let FlatEnvPacks g fclassM topValS declist (reqdItemsMap: Zmap<BindingGroupSharingSameReqdItems, ReqdItemsForDefn>) =
   let fclassOf f = Zmap.force f fclassM ("fclassM", nameOfVal)
<<<<<<< HEAD
   let packEnv carrierMaps (fc:BindingGroupSharingSameReqdItems) =
=======
   let packEnv carrierMaps (fc: BindingGroupSharingSameReqdItems) =
>>>>>>> 88d18d99
       if verboseTLR then dprintf "\ntlr: packEnv fc=%A\n" fc
       let env = Zmap.force fc reqdItemsMap ("packEnv", string)

       // carrierMaps = (fclass, (v, aenv)map)map
       let carrierMapFor f = Zmap.force (fclassOf f) carrierMaps ("carrierMapFor", string)
       let valsSubEnvFor f = Zmap.keys (carrierMapFor f)

       // determine vals(env) - transclosure
       let vals = env.ReqdVals @ List.collect valsSubEnvFor env.ReqdSubEnvs  // list, with repeats
       let vals = List.noRepeats valOrder vals                        // noRepeats

       // Remove genuinely toplevel, no need to close over these
       let vals = vals |> List.filter (IsMandatoryTopLevel >> not)
       // Remove byrefs, no need to close over these, and would be invalid to do so since their values can change.
       //
       // Note that it is normally not OK to skip closing over values, since values given (method) TLR must have implementations
       // which are truly closed. However, byref values never escape into any lambdas, so are never used in anything
       // for which we will choose a method TLR.
       //
       // For example, consider this (FSharp 1.0 bug 5578):
       //
       //    let mutable a = 1
       //
       //    let resutl1 =
       //        let x = &a  // This is NOT given TLR, because it is byref
       //        x <- 111
       //        let temp = x // This is given a static field TLR, not a method TLR
       //        // let f () = x  // This is not allowed, can't capture x
       //        x <- 999
       //        temp
       //
       // Compare with this:
       //    let mutable a = 1
       //
       //    let result2 =
       //        let x = a  // this is given static field TLR
       //        a <- 111
       //        let temp = a
       //        let f () = x  // This is not allowed, and is given a method TLR
       //        a <- 999
       //        temp


       let vals = vals |> List.filter (fun v -> not (isByrefLikeTy g v.Range v.Type))
       // Remove values which have been labelled TLR, no need to close over these
       let vals = vals |> List.filter (Zset.memberOf topValS >> not)

       // Carrier sets cannot include constrained polymorphic values. We can't just take such a value out, so for the moment
       // we'll just abandon TLR altogether and give a warning about this condition.
       match vals |> List.tryFind (IsGenericValWithGenericContraints g) with
       | None -> ()
       | Some v -> raise (AbortTLR v.Range)

       // build cmap for env
       let cmapPairs = vals |> List.map (fun v -> (v, (mkCompGenLocal env.m v.LogicalName v.Type |> fst)))
       let cmap      = Zmap.ofList valOrder cmapPairs
       let aenvFor     v = Zmap.force v cmap ("aenvFor", nameOfVal)
       let aenvExprFor v = exprForVal env.m (aenvFor v)

       // build PackedReqdItems
       let reqdTypars   = env.reqdTypars
       let aenvs  = Zmap.values cmap
       let pack   = cmapPairs |> List.map (fun (v, aenv) -> mkInvisibleBind aenv (exprForVal env.m v))
       let unpack =
           let unpackCarrier (v, aenv) = mkInvisibleBind (setValHasNoArity v) (exprForVal env.m aenv)
           let unpackSubenv f =
               let subCMap  = carrierMapFor f
               let vaenvs   = Zmap.toList subCMap
               vaenvs |> List.map (fun (subv, subaenv) -> mkBind NoSequencePointAtInvisibleBinding subaenv (aenvExprFor subv))
           List.map unpackCarrier (Zmap.toList cmap) @
           List.collect unpackSubenv env.ReqdSubEnvs

       // extend carrierMaps
       let carrierMaps = Zmap.add fc cmap carrierMaps

       // dump
       if verboseTLR then
           dprintf "tlr: packEnv envVals =%s\n" (showL (listL valL env.ReqdVals))
           dprintf "tlr: packEnv envSubs =%s\n" (showL (listL valL env.ReqdSubEnvs))
           dprintf "tlr: packEnv vals    =%s\n" (showL (listL valL vals))
           dprintf "tlr: packEnv aenvs   =%s\n" (showL (listL valL aenvs))
           dprintf "tlr: packEnv pack    =%s\n" (showL (listL bindingL pack))
           dprintf "tlr: packEnv unpack  =%s\n" (showL (listL bindingL unpack))

       // result
       (fc, { ep_etps   = Zset.elements reqdTypars
              ep_aenvs  = aenvs
              ep_pack   = pack
              ep_unpack = unpack}), carrierMaps

   let carriedMaps = Zmap.empty fclassOrder
   let envPacks, _carriedMaps = List.mapFold packEnv carriedMaps declist   (* List.mapFold in dec order *)
   let envPacks = Zmap.ofList fclassOrder envPacks
   envPacks


//-------------------------------------------------------------------------
// step3: chooseEnvPacks
//-------------------------------------------------------------------------

#if DEBUG
let DumpEnvPackM envPackM =
    for KeyValue(fc, packedReqdItems) in envPackM do
        dprintf "packedReqdItems: fc     = %A\n" fc
        dprintf "         reqdTypars   = %s\n" (showL (commaListL (List.map typarL packedReqdItems.ep_etps)))
        dprintf "         aenvs  = %s\n" (showL (commaListL (List.map valL packedReqdItems.ep_aenvs)))
        dprintf "         pack   = %s\n" (showL (semiListL (List.map bindingL packedReqdItems.ep_pack)))
        dprintf "         unpack = %s\n" (showL (semiListL (List.map bindingL packedReqdItems.ep_unpack)))
        dprintf "\n"
#endif

/// For each fclass, have an env.
/// Required to choose an PackedReqdItems,
/// e.g. deciding whether to tuple up the environment or not.
/// e.g. deciding whether to use known values for required sub environments.
///
/// Scope for optimisating env packing here.
/// For now, pass all environments via arguments since aiming to eliminate allocations.
/// Later, package as tuples if arg lists get too long.
let ChooseReqdItemPackings g fclassM topValS  declist reqdItemsMap =
    if verboseTLR then dprintf "ChooseReqdItemPackings------\n"
    let envPackM = FlatEnvPacks g fclassM topValS  declist reqdItemsMap
#if DEBUG
    if verboseTLR then DumpEnvPackM envPackM
#endif
    envPackM


//-------------------------------------------------------------------------
// step3: CreateNewValuesForTLR
//-------------------------------------------------------------------------

/// arity info where nothing is untupled
// REVIEW: could do better here by preserving names
let MakeSimpleArityInfo tps n = ValReprInfo (ValReprInfo.InferTyparInfo tps, List.replicate n ValReprInfo.unnamedTopArg, ValReprInfo.unnamedRetVal)

let CreateNewValuesForTLR g tlrS arityM fclassM envPackM =
    if verboseTLR then dprintf "CreateNewValuesForTLR------\n"
<<<<<<< HEAD
    let createFHat (f:Val) =
=======
    let createFHat (f: Val) =
>>>>>>> 88d18d99
        let wf     = Zmap.force f arityM ("createFHat - wf", (fun v -> showL (valL v)))
        let fc     = Zmap.force f fclassM ("createFHat - fc", nameOfVal)
        let envp   = Zmap.force fc envPackM ("CreateNewValuesForTLR - envp", string)
        let name   = f.LogicalName (* + "_TLR_" + string wf *)
        let m      = f.Range
        let tps, tau    = f.TypeScheme
        let argtys, res = stripFunTy g tau
        let newTps    = envp.ep_etps @ tps
        let fHatTy =
            let newArgtys = List.map typeOfVal envp.ep_aenvs @ argtys
            mkLambdaTy newTps newArgtys res
        let fHatArity = MakeSimpleArityInfo newTps (envp.ep_aenvs.Length + wf)
        let fHatName =  globalNng.FreshCompilerGeneratedName(name, m)

        let fHat = mkLocalNameTypeArity f.IsCompilerGenerated m fHatName fHatTy (Some fHatArity)
        fHat

    let fs     = Zset.elements tlrS
    let ffHats = List.map (fun f -> f, createFHat f) fs
    let fHatM  = Zmap.ofList valOrder ffHats
    fHatM


//-------------------------------------------------------------------------
// pass4: rewrite - penv
//-------------------------------------------------------------------------

module Pass4_RewriteAssembly =
    [<NoEquality; NoComparison>]
    type RewriteContext =
<<<<<<< HEAD
       { ccu           : CcuThunk
         g             : TcGlobals
         tlrS          : Zset<Val>
         topValS       : Zset<Val>
         arityM        : Zmap<Val, int>
         fclassM       : Zmap<Val, BindingGroupSharingSameReqdItems>
         recShortCallS : Zset<Val>
         envPackM      : Zmap<BindingGroupSharingSameReqdItems, PackedReqdItems>
         /// The mapping from 'f' values to 'fHat' values
         fHatM         : Zmap<Val, Val>
=======
       { ccu: CcuThunk
         g: TcGlobals
         tlrS: Zset<Val>
         topValS: Zset<Val>
         arityM: Zmap<Val, int>
         fclassM: Zmap<Val, BindingGroupSharingSameReqdItems>
         recShortCallS: Zset<Val>
         envPackM: Zmap<BindingGroupSharingSameReqdItems, PackedReqdItems>
         /// The mapping from 'f' values to 'fHat' values
         fHatM: Zmap<Val, Val>
>>>>>>> 88d18d99
       }


    //-------------------------------------------------------------------------
    // pass4: rwstate (z state)
    //-------------------------------------------------------------------------

    type IsRecursive   = IsRec | NotRec
    type LiftedDeclaration  = IsRecursive * Bindings (* where bool=true if letrec *)

    /// This state is related to lifting to top-level (which is actually disabled right now)
    /// This is to ensure the TLR constants get initialised once.
    ///
    /// Top-level status ends when stepping inside a lambda, where a lambda is:
    ///   Expr.TyLambda, Expr.Lambda, Expr.Obj (and tmethods).
    ///   [... also, try_catch handlers, and switch targets...]
    ///
    /// Top* repr bindings already at top-level do not need moving...
    ///   [and should not be, since they may lift over unmoved defns on which they depend].
    /// Any TLR repr bindings under lambdas can be filtered out (and collected),
    /// giving pre-declarations to insert before the outermost lambda expr.
    type RewriteState =
        { rws_mustinline: bool
          /// counts level of enclosing "lambdas"
<<<<<<< HEAD
          rws_innerLevel : int
          /// collected preDecs (fringe is in-order)
          rws_preDecs    : Tree<LiftedDeclaration>
=======
          rws_innerLevel: int
          /// collected preDecs (fringe is in-order)
          rws_preDecs: Tree<LiftedDeclaration>
>>>>>>> 88d18d99
        }

    let rewriteState0 = {rws_mustinline=false;rws_innerLevel=0;rws_preDecs=emptyTR}

    // move in/out of lambdas (or lambda containing construct)
    let EnterInner z = {z with rws_innerLevel = z.rws_innerLevel + 1}

    let ExitInner  z = {z with rws_innerLevel = z.rws_innerLevel - 1}

    let EnterMustInline b z f =
        let orig = z.rws_mustinline
        let x, z' = f (if b then {z with rws_mustinline = true } else z)
        {z' with rws_mustinline = orig }, x

    /// extract PreDecs (iff at top-level)
    let ExtractPreDecs z =
        // If level=0, so at top-level, then pop decs,
        // else keep until get back to a top-level point.
        if z.rws_innerLevel=0 then
          // at top-level, extract preDecs
          let preDecs = fringeTR z.rws_preDecs
          preDecs, {z with rws_preDecs=emptyTR}
        else
          // not yet top-level, keep decs
          [], z
<<<<<<< HEAD

    /// pop and set preDecs  as "LiftedDeclaration tree"
    let PopPreDecs z     = {z with rws_preDecs=emptyTR}, z.rws_preDecs
=======

    /// pop and set preDecs  as "LiftedDeclaration tree"
    let PopPreDecs z     = {z with rws_preDecs=emptyTR}, z.rws_preDecs

>>>>>>> 88d18d99
    let SetPreDecs z pdt = {z with rws_preDecs=pdt}

    /// collect Top* repr bindings - if needed...
    let LiftTopBinds _isRec _penv z binds =
        z, binds

    /// Wrap preDecs (in order) over an expr - use letrec/let as approp
    let MakePreDec  m (isRec, binds: Bindings) expr =
        if isRec=IsRec then
            // By definition top level bindings don't refer to non-top level bindings, so we can build them in two parts
            let topLevelBinds, nonTopLevelBinds = binds |> List.partition (fun bind -> bind.Var.IsCompiledAsTopLevel)
            mkLetRecBinds m topLevelBinds (mkLetRecBinds m nonTopLevelBinds expr)
        else
            mkLetsFromBindings  m binds expr

    /// Must MakePreDecs around every construct that could do EnterInner (which filters TLR decs).
    /// i.e. let, letrec (bind may...), ilobj, lambda, tlambda.
    let MakePreDecs m preDecs expr = List.foldBack (MakePreDec m) preDecs expr

    let RecursivePreDecs pdsA pdsB =
        let pds = fringeTR (TreeNode[pdsA;pdsB])
        let decs = pds |> List.collect snd
        LeafNode (IsRec, decs)

    //-------------------------------------------------------------------------
    // pass4: lowertop - convert_vterm_bind on TopLevel binds
    //-------------------------------------------------------------------------

    let ConvertBind g (TBind(v, repr, _) as bind)  =
        match v.ValReprInfo with
        | None -> v.SetValReprInfo (Some (InferArityOfExprBinding g AllowTypeDirectedDetupling.Yes v repr ))
        | Some _ -> ()

        bind

    //-------------------------------------------------------------------------
    // pass4: transBind (translate)
    //-------------------------------------------------------------------------

    // Transform
    //   let f<tps> vss = f_body[<f_freeTypars>, f_freeVars]
    // To
    //   let f<tps> vss = fHat<f_freeTypars> f_freeVars vss
    //   let fHat<tps> f_freeVars vss = f_body[<f_freeTypars>, f_freeVars]
<<<<<<< HEAD
    let TransTLRBindings penv (binds:Bindings) =
=======
    let TransTLRBindings penv (binds: Bindings) =
>>>>>>> 88d18d99
        if isNil binds then List.empty, List.empty else
        let fc   = BindingGroupSharingSameReqdItems binds
        let envp = Zmap.force fc penv.envPackM ("TransTLRBindings", string)

        let fRebinding (TBind(fOrig, b, letSeqPtOpt)) =
            let m = fOrig.Range
            let tps, vss, _b, rty = stripTopLambda (b, fOrig.Type)
            let aenvExprs = envp.ep_aenvs |> List.map (exprForVal m)
            let vsExprs   = vss |> List.map (mkRefTupledVars penv.g m)
            let fHat      = Zmap.force fOrig penv.fHatM ("fRebinding", nameOfVal)
            (* REVIEW: is this mutation really, really necessary? *)
            (* Why are we applying TLR if the thing already has an arity? *)
            let fOrig = setValHasNoArity fOrig
            let fBind =
               mkMultiLambdaBind fOrig letSeqPtOpt m tps vss
                   (mkApps penv.g
                            ((exprForVal m fHat, fHat.Type),
                             [List.map mkTyparTy (envp.ep_etps @ tps)],
                             aenvExprs @ vsExprs, m), rty)
            fBind

<<<<<<< HEAD
        let fHatNewBinding (shortRecBinds:Bindings) (TBind(f, b, letSeqPtOpt)) =
=======
        let fHatNewBinding (shortRecBinds: Bindings) (TBind(f, b, letSeqPtOpt)) =
>>>>>>> 88d18d99
            let wf   = Zmap.force f penv.arityM ("fHatNewBinding - arityM", nameOfVal)
            let fHat = Zmap.force f penv.fHatM  ("fHatNewBinding - fHatM", nameOfVal)
            // Take off the variables
            let tps, vss, b, rty = stripTopLambda (b, f.Type)
            // Don't take all the variables - only up to length wf
            let vssTake, vssDrop = List.splitAt wf vss
            // put the variables back on
            let b, rty = mkMultiLambdasCore b.Range vssDrop (b, rty)
            // fHat, args
            let m = fHat.Range
            // Add the type variables to the front
            let fHat_tps  = envp.ep_etps @ tps
            // Add the 'aenv' and original taken variables to the front
            let fHat_args = List.map List.singleton envp.ep_aenvs @ vssTake
            let fHat_body = mkLetsFromBindings m envp.ep_unpack b
            let fHat_body = mkLetsFromBindings m shortRecBinds  fHat_body  // bind "f" if have short recursive calls (somewhere)
            // fHat binding, f rebinding
            let fHatBind   = mkMultiLambdaBind fHat letSeqPtOpt m fHat_tps fHat_args (fHat_body, rty)
            fHatBind
        let rebinds = binds |> List.map fRebinding
        let shortRecBinds = rebinds |> List.filter (fun b -> penv.recShortCallS.Contains(b.Var))
        let newBinds      = binds |> List.map (fHatNewBinding shortRecBinds)
        newBinds, rebinds

    let GetAEnvBindings penv fc =
        match Zmap.tryFind fc penv.envPackM with
        | None      -> List.empty           // no env for this mutual binding
        | Some envp -> envp.ep_pack // environment pack bindings

<<<<<<< HEAD
    let TransBindings xisRec penv (binds:Bindings) =
=======
    let TransBindings xisRec penv (binds: Bindings) =
>>>>>>> 88d18d99
        let tlrBs, nonTlrBs = binds |> List.partition (fun b -> Zset.contains b.Var penv.tlrS)
        let fclass = BindingGroupSharingSameReqdItems tlrBs
        // Trans each TLR f binding into fHat and f rebind
        let newTlrBinds, tlrRebinds = TransTLRBindings penv tlrBs
        let aenvBinds = GetAEnvBindings penv fclass
        // lower nonTlrBs if they are GTL
        // QUERY: we repeat this logic in LowerCallsAndSeqs.  Do we really need to do this here?
        // QUERY: yes and no - if we don't, we have an unrealizable term, and many decisions must
        // QUERY: correlate with LowerCallsAndSeqs.
<<<<<<< HEAD
        let forceTopBindToHaveArity (bind:Binding) =
=======
        let forceTopBindToHaveArity (bind: Binding) =
>>>>>>> 88d18d99
            if penv.topValS.Contains(bind.Var) then ConvertBind penv.g bind
            else bind

        let nonTlrBs = nonTlrBs |> List.map forceTopBindToHaveArity
        let tlrRebinds = tlrRebinds |> List.map forceTopBindToHaveArity
        // assemble into replacement bindings
        let bindAs, rebinds =
            match xisRec with
            | IsRec  -> newTlrBinds @ tlrRebinds @ nonTlrBs @ aenvBinds, []    (* note: aenv last, order matters in letrec! *)
            | NotRec -> aenvBinds @ newTlrBinds, tlrRebinds @ nonTlrBs (* note: aenv go first, they may be used *)
        bindAs, rebinds


    //-------------------------------------------------------------------------
    // pass4: TransApp (translate)
    //-------------------------------------------------------------------------

    let TransApp penv (fx, fty, tys, args, m) =
        // Is it a val app, where the val f is TLR with arity wf?
        // CLEANUP NOTE: should be using a mkApps to make all applications
        match fx with
<<<<<<< HEAD
        | Expr.Val (fvref:ValRef, _, m) when
=======
        | Expr.Val (fvref: ValRef, _, m) when
>>>>>>> 88d18d99
                (Zset.contains fvref.Deref penv.tlrS) &&
                (let wf = Zmap.force fvref.Deref penv.arityM ("TransApp - wf", nameOfVal)
                 IsArityMet fvref wf tys args) ->

                   let f = fvref.Deref
                   (* replace by direct call to corresponding fHat (and additional closure args) *)
                   let fc   = Zmap.force f  penv.fclassM ("TransApp - fc", nameOfVal)
                   let envp = Zmap.force fc penv.envPackM ("TransApp - envp", string)
                   let fHat = Zmap.force f  penv.fHatM ("TransApp - fHat", nameOfVal)
                   let tys  = (List.map mkTyparTy envp.ep_etps) @ tys
                   let aenvExprs = List.map (exprForVal m) envp.ep_aenvs
                   let args = aenvExprs @ args
                   mkApps penv.g ((exprForVal m fHat, fHat.Type), [tys], args, m) (* change, direct fHat call with closure (reqdTypars, aenvs) *)
        | _ ->
            if isNil tys && isNil args then
                fx
            else Expr.App (fx, fty, tys, args, m)
                              (* no change, f is expr *)

    //-------------------------------------------------------------------------
    // pass4: pass (over expr)
    //-------------------------------------------------------------------------

    /// At bindings, fixup any TLR bindings.
    /// At applications, fixup calls  if they are arity-met instances of TLR.
    /// At free vals, fixup 0-call if it is an arity-met constant.
    /// Other cases rewrite structurally.
<<<<<<< HEAD
    let rec TransExpr (penv: RewriteContext) (z:RewriteState) expr : Expr * RewriteState =
=======
    let rec TransExpr (penv: RewriteContext) (z: RewriteState) expr: Expr * RewriteState =
>>>>>>> 88d18d99

        match expr with
        // Use TransLinearExpr with a rebuild-continuation for some forms to avoid stack overflows on large terms 
        | LinearOpExpr _
        | LinearMatchExpr _ 
        | Expr.LetRec _ // note, Expr.LetRec not normally considered linear, but keeping it here as it's always been here
        | Expr.Let    _ 
        | Expr.Sequential _ -> 
             TransLinearExpr penv z expr (fun res -> res)

        // app - call sites may require z.
        //     - match the app (collapsing reclinks and type instances).
        //     - patch it.
        | Expr.App (f, fty, tys, args, m) ->
           // pass over f, args subexprs
           let f, z      = TransExpr penv z f
           let args, z = List.mapFold (TransExpr penv) z args
           // match app, and fixup if needed
           let f, fty, tys, args, m = destApp (f, fty, tys, args, m)
           let expr = TransApp penv (f, fty, tys, args, m)
           expr, z

        | Expr.Val (v, _, m) ->
           // consider this a trivial app
           let fx, fty = expr, v.Type
           let expr = TransApp penv (fx, fty, [], [], m)
           expr, z

        // reclink - suppress
        | Expr.Link r ->
            TransExpr penv z (!r)

        // ilobj - has implicit lambda exprs and recursive/base references
        | Expr.Obj (_, ty, basev, basecall, overrides, iimpls, m) ->
            let basecall, z  = TransExpr penv                            z basecall
            let overrides, z = List.mapFold (TransMethod penv)                  z overrides
<<<<<<< HEAD
            let (iimpls:(TType*ObjExprMethod list)list), (z:RewriteState)    =
=======
            let (iimpls:(TType*ObjExprMethod list)list), (z: RewriteState)    =
>>>>>>> 88d18d99
                List.mapFold (fun z (tType, objExprs) ->
                    let objExprs', z' = List.mapFold (TransMethod penv) z objExprs
                    (tType, objExprs'), z') z iimpls
            let expr = Expr.Obj(newUnique(), ty, basev, basecall, overrides, iimpls, m)
            let pds, z = ExtractPreDecs z
            MakePreDecs m pds expr, z (* if TopLevel, lift preDecs over the ilobj expr *)

        // lambda, tlambda - explicit lambda terms
        | Expr.Lambda(_, ctorThisValOpt, baseValOpt, argvs, body, m, rty) ->
            let z = EnterInner z
            let body, z = TransExpr penv z body
            let z = ExitInner z
            let pds, z = ExtractPreDecs z
            MakePreDecs m pds (rebuildLambda m ctorThisValOpt baseValOpt argvs (body, rty)), z

        | Expr.TyLambda(_, argtyvs, body, m, rty) ->
            let z = EnterInner z
            let body, z = TransExpr penv z body
            let z = ExitInner z
            let pds, z = ExtractPreDecs z
            MakePreDecs m pds (mkTypeLambda m argtyvs (body, rty)), z

        /// Lifting TLR out over constructs (disabled)
        /// Lift minimally to ensure the defn is not lifted up and over defns on which it depends (disabled)
        | Expr.Match(spBind, exprm, dtree, targets, m, ty) ->
            let targets = Array.toList targets
            let dtree, z   = TransDecisionTree penv z dtree
            let targets, z = List.mapFold (TransDecisionTreeTarget penv) z targets
            // TransDecisionTreeTarget wraps EnterInner/exitInnter, so need to collect any top decs 
            let pds,z = ExtractPreDecs z
            MakePreDecs m pds (mkAndSimplifyMatch spBind exprm m ty dtree targets), z

        // all others - below - rewrite structurally - so boiler plate code after this point... 
        | Expr.Const _ -> 
            expr,z 

        | Expr.Quote (a,{contents=Some(typeDefs,argTypes,argExprs,data)},isFromQueryExpression,m,ty) -> 
            let argExprs,z = List.mapFold (TransExpr penv) z argExprs
            Expr.Quote(a,{contents=Some(typeDefs,argTypes,argExprs,data)},isFromQueryExpression,m,ty),z

        | Expr.Quote (a,{contents=None},isFromQueryExpression,m,ty) -> 
            Expr.Quote(a,{contents=None},isFromQueryExpression,m,ty),z

        | Expr.Op (c,tyargs,args,m) -> 
            let args,z = List.mapFold (TransExpr penv) z args
            Expr.Op(c,tyargs,args,m),z

        | Expr.StaticOptimization (constraints,e2,e3,m) ->
            let e2,z = TransExpr penv z e2
            let e3,z = TransExpr penv z e3
            Expr.StaticOptimization(constraints,e2,e3,m),z

        | Expr.TyChoose (_,_,m) -> 
            error(Error(FSComp.SR.tlrUnexpectedTExpr(),m))

    /// Walk over linear structured terms in tail-recursive loop, using a continuation 
    /// to represent the rebuild-the-term stack 
    and TransLinearExpr penv z expr (contf: Expr * RewriteState -> Expr * RewriteState) =
        match expr with
        | Expr.Sequential (e1, e2, dir, spSeq, m) ->
            let e1, z = TransExpr penv z e1
            TransLinearExpr penv z e2 (contf << (fun (e2, z) ->
                Expr.Sequential(e1, e2, dir, spSeq, m), z))

         // letrec - pass_recbinds does the work
         | Expr.LetRec (binds, e, m, _) ->
             let z = EnterInner z
             // For letrec, preDecs from RHS must mutually recurse with those from the bindings
             let z, pdsPrior    = PopPreDecs z
             let binds, z       = List.mapFold (TransBindingRhs penv) z binds
             let z, pdsRhs      = PopPreDecs z
             let binds, rebinds = TransBindings   IsRec penv binds
             let z, binds       = LiftTopBinds IsRec penv z   binds (* factor Top* repr binds *)
             let z, rebinds     = LiftTopBinds IsRec penv z rebinds
             let z, pdsBind     = PopPreDecs z
             let z             = SetPreDecs z (TreeNode [pdsPrior;RecursivePreDecs pdsBind pdsRhs])
             let z = ExitInner z
             let pds, z = ExtractPreDecs z
             // tailcall
             TransLinearExpr penv z e (contf << (fun (e, z) ->
                 let e = mkLetsFromBindings m rebinds e
                 MakePreDecs m pds (Expr.LetRec (binds, e, m, NewFreeVarsCache())), z))

         // let - can consider the mu-let bindings as mu-letrec bindings - so like as above
         | Expr.Let    (bind, e, m, _) ->

             // For let, preDecs from RHS go before those of bindings, which is collection order
             let bind, z       = TransBindingRhs penv z bind
             let binds, rebinds = TransBindings   NotRec penv [bind]
             // factor Top* repr binds
             let z, binds       = LiftTopBinds NotRec penv z   binds
             let z, rebinds     = LiftTopBinds NotRec penv z rebinds
             // any lifted PreDecs from binding, if so wrap them...
             let pds, z = ExtractPreDecs z
             // tailcall
             TransLinearExpr penv z e (contf << (fun (e, z) ->
                 let e = mkLetsFromBindings m rebinds e
                 MakePreDecs m pds (mkLetsFromBindings m binds e), z))
<<<<<<< HEAD

         | LinearMatchExpr (spBind, exprm, dtree, tg1, e2, sp2, m2, ty) ->
             let dtree, z = TransDecisionTree penv z dtree
             let tg1, z = TransDecisionTreeTarget penv z tg1
             // tailcall
             TransLinearExpr penv z e2 (contf << (fun (e2, z) ->
                 rebuildLinearMatchExpr (spBind, exprm, dtree, tg1, e2, sp2, m2, ty), z))

         | LinearOpExpr (op, tyargs, argsHead, argLast, m) ->
             let argsHead,z = List.mapFold (TransExpr penv) z argsHead
             // tailcall
=======

         | LinearMatchExpr (spBind, exprm, dtree, tg1, e2, sp2, m2, ty) ->
             let dtree, z = TransDecisionTree penv z dtree
             let tg1, z = TransDecisionTreeTarget penv z tg1
             // tailcall
             TransLinearExpr penv z e2 (contf << (fun (e2, z) ->
                 rebuildLinearMatchExpr (spBind, exprm, dtree, tg1, e2, sp2, m2, ty), z))

         | LinearOpExpr (op, tyargs, argsHead, argLast, m) ->
             let argsHead,z = List.mapFold (TransExpr penv) z argsHead
             // tailcall
>>>>>>> 88d18d99
             TransLinearExpr penv z argLast (contf << (fun (argLast, z) ->
                 rebuildLinearOpExpr (op, tyargs, argsHead, argLast, m), z))

         | _ -> 
            // not a linear expression
            contf (TransExpr penv z expr)

<<<<<<< HEAD
    and TransMethod penv (z:RewriteState) (TObjExprMethod(slotsig, attribs, tps, vs, e, m)) =
=======
    and TransMethod penv (z: RewriteState) (TObjExprMethod(slotsig, attribs, tps, vs, e, m)) =
>>>>>>> 88d18d99
        let z = EnterInner z
        let e, z = TransExpr penv z e
        let z = ExitInner z
        TObjExprMethod(slotsig, attribs, tps, vs, e, m), z

    and TransBindingRhs penv z (TBind(v, e, letSeqPtOpt)) : Binding * RewriteState =
        let mustInline = v.MustInline
        let z, e = EnterMustInline mustInline z (fun z -> TransExpr penv z e)
        TBind (v, e, letSeqPtOpt), z

<<<<<<< HEAD
    and TransDecisionTree penv z x : DecisionTree * RewriteState =
=======
    and TransDecisionTree penv z x: DecisionTree * RewriteState =
>>>>>>> 88d18d99
       match x with
       | TDSuccess (es, n) ->
           let es, z = List.mapFold (TransExpr penv) z es
           TDSuccess(es, n), z
       | TDBind (bind, rest) ->
           let bind, z       = TransBindingRhs penv z bind
           let rest, z = TransDecisionTree penv z rest
           TDBind(bind, rest), z
       | TDSwitch (e, cases, dflt, m) ->
           let e, z = TransExpr penv z e
           let TransDecisionTreeCase penv z (TCase (discrim, dtree)) =
               let dtree, z = TransDecisionTree penv z dtree
               TCase(discrim, dtree), z

           let cases, z = List.mapFold (TransDecisionTreeCase penv) z cases
           let dflt, z  = Option.mapFold (TransDecisionTree penv)      z dflt
           TDSwitch (e, cases, dflt, m), z

    and TransDecisionTreeTarget penv z (TTarget(vs, e, spTarget)) =
        let z = EnterInner z
        let e, z = TransExpr penv z e
        let z = ExitInner z
        TTarget(vs, e, spTarget), z

    and TransValBinding penv z bind = TransBindingRhs penv z bind
    and TransValBindings penv z binds = List.mapFold (TransValBinding penv) z  binds
    and TransModuleExpr penv z x =
        match x with
        | ModuleOrNamespaceExprWithSig(mty, def, m) ->
            let def, z = TransModuleDef penv z def
            ModuleOrNamespaceExprWithSig(mty, def, m), z

    and TransModuleDefs penv z x = List.mapFold (TransModuleDef penv) z x
<<<<<<< HEAD
    and TransModuleDef penv (z: RewriteState) x : ModuleOrNamespaceExpr * RewriteState =
=======
    and TransModuleDef penv (z: RewriteState) x: ModuleOrNamespaceExpr * RewriteState =
>>>>>>> 88d18d99
        match x with
        | TMDefRec(isRec, tycons, mbinds, m) ->
            let mbinds, z = TransModuleBindings penv z mbinds
            TMDefRec(isRec, tycons, mbinds, m), z
        | TMDefLet(bind, m)            ->
            let bind, z = TransValBinding penv z bind
            TMDefLet(bind, m), z
        | TMDefDo(e, m)            ->
            let _bind, z = TransExpr penv z e
            TMDefDo(e, m), z
        | TMDefs(defs)   ->
            let defs, z = TransModuleDefs penv z defs
            TMDefs(defs), z
        | TMAbstract(mexpr) ->
            let mexpr, z = TransModuleExpr penv z mexpr
            TMAbstract(mexpr), z
    and TransModuleBindings penv z binds = List.mapFold (TransModuleBinding penv) z  binds
    and TransModuleBinding penv z x =
        match x with
        | ModuleOrNamespaceBinding.Binding bind ->
            let bind, z = TransValBinding penv z bind
            ModuleOrNamespaceBinding.Binding bind, z
        | ModuleOrNamespaceBinding.Module(nm, rhs) ->
            let rhs, z = TransModuleDef penv z rhs
            ModuleOrNamespaceBinding.Module(nm, rhs), z

    let TransImplFile penv z (TImplFile(fragName, pragmas, moduleExpr, hasExplicitEntryPoint, isScript, anonRecdTypes)) =
        let moduleExpr, z = TransModuleExpr penv z moduleExpr
        (TImplFile(fragName, pragmas, moduleExpr, hasExplicitEntryPoint, isScript, anonRecdTypes)), z

//-------------------------------------------------------------------------
// pass5: copyExpr
//-------------------------------------------------------------------------

let RecreateUniqueBounds g expr =
    copyImplFile g OnlyCloneExprVals expr

//-------------------------------------------------------------------------
// entry point
//-------------------------------------------------------------------------

let MakeTLRDecisions ccu g expr =
   try
      // pass1: choose the f to be TLR with arity(f)
      let tlrS, topValS, arityM = Pass1_DetermineTLRAndArities.DetermineTLRAndArities g expr

      // pass2: determine the typar/freevar closures, f->fclass and fclass declist
      let reqdItemsMap, fclassM, declist, recShortCallS = Pass2_DetermineReqdItems.DetermineReqdItems (tlrS, arityM) expr

      // pass3
      let envPackM = ChooseReqdItemPackings g fclassM topValS  declist reqdItemsMap
      let fHatM    = CreateNewValuesForTLR g tlrS arityM fclassM envPackM

      // pass4: rewrite
      if verboseTLR then dprintf "TransExpr(rw)------\n"
      let expr, _ =
<<<<<<< HEAD
          let penv : Pass4_RewriteAssembly.RewriteContext =
=======
          let penv: Pass4_RewriteAssembly.RewriteContext =
>>>>>>> 88d18d99
              {ccu=ccu; g=g; tlrS=tlrS; topValS=topValS; arityM=arityM; fclassM=fclassM; recShortCallS=recShortCallS; envPackM=envPackM; fHatM=fHatM}
          let z = Pass4_RewriteAssembly.rewriteState0
          Pass4_RewriteAssembly.TransImplFile penv z expr

      // pass5: copyExpr to restore "each bound is unique" property
      // aka, copyExpr
      if verboseTLR then dprintf "copyExpr------\n"
      let expr = RecreateUniqueBounds g expr
      if verboseTLR then dprintf "TLR-done------\n"

      // Summary:
      //   GTL = genuine top-level
      //   TLR = TopLevelRep = identified by this pass
      //   Note, some GTL are skipped until sort out the initial env...
      // if verboseTLR then dprintf "note: tlr = %d inner-TLR + %d GenuineTopLevel-TLR + %d GenuineTopLevel skipped TLR (public)\n"
      //  (lengthS (Zset.diff  tlrS topValS))
      //  (lengthS (Zset.inter topValS tlrS))
      //  (lengthS (Zset.diff  topValS tlrS))

      // DONE
      expr
   with AbortTLR m ->
       warning(Error(FSComp.SR.tlrLambdaLiftingOptimizationsNotApplied(), m))
       expr<|MERGE_RESOLUTION|>--- conflicted
+++ resolved
@@ -63,15 +63,9 @@
 // and combined form, so this function should not be needed
 let destApp (f, fty, tys, args, m) =
     match stripExpr f with
-<<<<<<< HEAD
-    | Expr.App (f2, fty2, tys2, []     , _) -> (f2, fty2, tys2 @ tys, args, m)
-    | Expr.App _                        -> (f, fty, tys, args, m) (* has args, so not combine ty args *)
-    | f                                  -> (f, fty, tys, args, m)
-=======
     | Expr.App (f2, fty2, tys2, [], _) -> (f2, fty2, tys2 @ tys, args, m)
     | Expr.App _ -> (f, fty, tys, args, m) (* has args, so not combine ty args *)
     | f -> (f, fty, tys, args, m)
->>>>>>> 88d18d99
 
 #if DEBUG
 let showTyparSet tps = showL (commaListL (List.map typarL (Zset.elements tps)))
@@ -79,11 +73,7 @@
 
 // CLEANUP NOTE: don't like the look of this function - this distinction
 // should never be needed
-<<<<<<< HEAD
-let isDelayedRepr (f:Val) e =
-=======
 let isDelayedRepr (f: Val) e =
->>>>>>> 88d18d99
     let _tps, vss, _b, _rty = stripTopLambda (e, f.Type)
     List.length vss>0
 
@@ -154,11 +144,7 @@
 // pass1: IsRefusedTLR
 //-------------------------------------------------------------------------
 
-<<<<<<< HEAD
-let IsRefusedTLR g (f:Val) =
-=======
 let IsRefusedTLR g (f: Val) =
->>>>>>> 88d18d99
     let mutableVal = f.IsMutable
     // things marked ValInline.Never are special
     let dllImportStubOrOtherNeverInline = (f.InlineInfo = ValInline.Never)
@@ -170,11 +156,7 @@
     let refuseTest = alreadyChosen || mutableVal || byrefVal || specialVal || dllImportStubOrOtherNeverInline
     refuseTest
 
-<<<<<<< HEAD
-let IsMandatoryTopLevel (f:Val) =
-=======
 let IsMandatoryTopLevel (f: Val) =
->>>>>>> 88d18d99
     let specialVal = f.MemberInfo.IsSome
     let isModulBinding = f.IsMemberOrModuleBinding
     specialVal || isModulBinding
@@ -338,11 +320,7 @@
 
 let reqdItemOrder =
     let rep = function
-<<<<<<< HEAD
-      | ReqdSubEnv v -> true , v
-=======
       | ReqdSubEnv v -> true, v
->>>>>>> 88d18d99
       | ReqdVal    v -> false, v
 
     Order.orderOn rep (Pair.order (Bool.order, valOrder))
@@ -385,16 +363,8 @@
 type Generators = Zset<Val>
 
 /// check a named function value applied to sufficient arguments
-<<<<<<< HEAD
-let IsArityMet (vref:ValRef)  wf (tys: TypeInst) args =
-    (tys.Length = vref.Typars.Length) && (wf <= List.length args)
-
-
-module Pass2_DetermineReqdItems =
-=======
 let IsArityMet (vref: ValRef)  wf (tys: TypeInst) args =
     (tys.Length = vref.Typars.Length) && (wf <= List.length args)
->>>>>>> 88d18d99
 
 module Pass2_DetermineReqdItems =
 
@@ -408,17 +378,10 @@
     //   - (c) g non-TLR, LogRequiredFrom g - ReqdVal(g)    -- remains g
     //  where
     //   LogRequiredFrom g ... = logs info into (reqdVals0, env) if g in reqdVals0.
-<<<<<<< HEAD
     //
     // - at some mu-bindings, f1, f2... = fBody1, fBody2, ...
     //  "note reqdVals0, push (reqdVals0, env), fold-over bodies, pop, fold rest"
     //
-=======
-    //
-    // - at some mu-bindings, f1, f2... = fBody1, fBody2, ...
-    //  "note reqdVals0, push (reqdVals0, env), fold-over bodies, pop, fold rest"
-    //
->>>>>>> 88d18d99
     //  - let fclass = ff1, ... be the fi which are being made TLR.
     //  - required to find an env for these.
     //  - start a new envCollector:
@@ -453,20 +416,12 @@
     ///
     /// recShortCalls to f will require a binding for f in terms of fHat within the fHatBody.
     type state =
-<<<<<<< HEAD
-        { stack         : (BindingGroupSharingSameReqdItems * Generators * ReqdItemsForDefn) list
-          reqdItemsMap  : Zmap<BindingGroupSharingSameReqdItems, ReqdItemsForDefn>
-          fclassM       : Zmap<Val, BindingGroupSharingSameReqdItems>
-          revDeclist    : BindingGroupSharingSameReqdItems list
-          recShortCallS : Zset<Val>
-=======
         {
             stack: (BindingGroupSharingSameReqdItems * Generators * ReqdItemsForDefn) list
             reqdItemsMap: Zmap<BindingGroupSharingSameReqdItems, ReqdItemsForDefn>
             fclassM: Zmap<Val, BindingGroupSharingSameReqdItems>
             revDeclist: BindingGroupSharingSameReqdItems list
             recShortCallS: Zset<Val>
->>>>>>> 88d18d99
         }
 
     let state0 =
@@ -501,11 +456,7 @@
 
     /// Log requirements for gv in the relevant stack frames
     let LogRequiredFrom gv items state =
-<<<<<<< HEAD
-        let logIntoFrame (fclass, reqdVals0:Zset<Val>, env: ReqdItemsForDefn) =
-=======
         let logIntoFrame (fclass, reqdVals0: Zset<Val>, env: ReqdItemsForDefn) =
->>>>>>> 88d18d99
            let env =
                if reqdVals0.Contains gv then
                    env.Extend ([], items)
@@ -535,11 +486,7 @@
     /// On intercepted nodes, must recurseF fold to collect from subexpressions.
     let ExprEnvIntercept (tlrS, arityM) recurseF noInterceptF z expr = 
 
-<<<<<<< HEAD
-         let accInstance z (fvref:ValRef, tps, args) = 
-=======
          let accInstance z (fvref: ValRef, tps, args) = 
->>>>>>> 88d18d99
              let f = fvref.Deref
              match Zmap.tryFind f arityM with
 
@@ -705,16 +652,6 @@
 /// provided it is fixed up via a copyExpr call on the final expr.
 
 type PackedReqdItems =
-<<<<<<< HEAD
-    { /// The actual typars
-      ep_etps   : Typars
-      /// The actual env carrier values
-      ep_aenvs  : Val   list
-      /// Sequentially define the aenvs in terms of the fvs
-      ep_pack   : Bindings
-      /// Sequentially define the fvs   in terms of the aenvs
-      ep_unpack : Bindings
-=======
     {
         /// The actual typars
         ep_etps: Typars
@@ -727,7 +664,6 @@
         
         /// Sequentially define the fvs   in terms of the aenvs
         ep_unpack: Bindings
->>>>>>> 88d18d99
     }
 
 
@@ -757,11 +693,7 @@
 ///   aenvFor(v) = aenvi where (v, aenvi) in cmap.
 let FlatEnvPacks g fclassM topValS declist (reqdItemsMap: Zmap<BindingGroupSharingSameReqdItems, ReqdItemsForDefn>) =
    let fclassOf f = Zmap.force f fclassM ("fclassM", nameOfVal)
-<<<<<<< HEAD
-   let packEnv carrierMaps (fc:BindingGroupSharingSameReqdItems) =
-=======
    let packEnv carrierMaps (fc: BindingGroupSharingSameReqdItems) =
->>>>>>> 88d18d99
        if verboseTLR then dprintf "\ntlr: packEnv fc=%A\n" fc
        let env = Zmap.force fc reqdItemsMap ("packEnv", string)
 
@@ -900,11 +832,7 @@
 
 let CreateNewValuesForTLR g tlrS arityM fclassM envPackM =
     if verboseTLR then dprintf "CreateNewValuesForTLR------\n"
-<<<<<<< HEAD
-    let createFHat (f:Val) =
-=======
     let createFHat (f: Val) =
->>>>>>> 88d18d99
         let wf     = Zmap.force f arityM ("createFHat - wf", (fun v -> showL (valL v)))
         let fc     = Zmap.force f fclassM ("createFHat - fc", nameOfVal)
         let envp   = Zmap.force fc envPackM ("CreateNewValuesForTLR - envp", string)
@@ -935,18 +863,6 @@
 module Pass4_RewriteAssembly =
     [<NoEquality; NoComparison>]
     type RewriteContext =
-<<<<<<< HEAD
-       { ccu           : CcuThunk
-         g             : TcGlobals
-         tlrS          : Zset<Val>
-         topValS       : Zset<Val>
-         arityM        : Zmap<Val, int>
-         fclassM       : Zmap<Val, BindingGroupSharingSameReqdItems>
-         recShortCallS : Zset<Val>
-         envPackM      : Zmap<BindingGroupSharingSameReqdItems, PackedReqdItems>
-         /// The mapping from 'f' values to 'fHat' values
-         fHatM         : Zmap<Val, Val>
-=======
        { ccu: CcuThunk
          g: TcGlobals
          tlrS: Zset<Val>
@@ -957,7 +873,6 @@
          envPackM: Zmap<BindingGroupSharingSameReqdItems, PackedReqdItems>
          /// The mapping from 'f' values to 'fHat' values
          fHatM: Zmap<Val, Val>
->>>>>>> 88d18d99
        }
 
 
@@ -982,15 +897,9 @@
     type RewriteState =
         { rws_mustinline: bool
           /// counts level of enclosing "lambdas"
-<<<<<<< HEAD
-          rws_innerLevel : int
-          /// collected preDecs (fringe is in-order)
-          rws_preDecs    : Tree<LiftedDeclaration>
-=======
           rws_innerLevel: int
           /// collected preDecs (fringe is in-order)
           rws_preDecs: Tree<LiftedDeclaration>
->>>>>>> 88d18d99
         }
 
     let rewriteState0 = {rws_mustinline=false;rws_innerLevel=0;rws_preDecs=emptyTR}
@@ -1016,16 +925,10 @@
         else
           // not yet top-level, keep decs
           [], z
-<<<<<<< HEAD
 
     /// pop and set preDecs  as "LiftedDeclaration tree"
     let PopPreDecs z     = {z with rws_preDecs=emptyTR}, z.rws_preDecs
-=======
-
-    /// pop and set preDecs  as "LiftedDeclaration tree"
-    let PopPreDecs z     = {z with rws_preDecs=emptyTR}, z.rws_preDecs
-
->>>>>>> 88d18d99
+
     let SetPreDecs z pdt = {z with rws_preDecs=pdt}
 
     /// collect Top* repr bindings - if needed...
@@ -1070,11 +973,7 @@
     // To
     //   let f<tps> vss = fHat<f_freeTypars> f_freeVars vss
     //   let fHat<tps> f_freeVars vss = f_body[<f_freeTypars>, f_freeVars]
-<<<<<<< HEAD
-    let TransTLRBindings penv (binds:Bindings) =
-=======
     let TransTLRBindings penv (binds: Bindings) =
->>>>>>> 88d18d99
         if isNil binds then List.empty, List.empty else
         let fc   = BindingGroupSharingSameReqdItems binds
         let envp = Zmap.force fc penv.envPackM ("TransTLRBindings", string)
@@ -1096,11 +995,7 @@
                              aenvExprs @ vsExprs, m), rty)
             fBind
 
-<<<<<<< HEAD
-        let fHatNewBinding (shortRecBinds:Bindings) (TBind(f, b, letSeqPtOpt)) =
-=======
         let fHatNewBinding (shortRecBinds: Bindings) (TBind(f, b, letSeqPtOpt)) =
->>>>>>> 88d18d99
             let wf   = Zmap.force f penv.arityM ("fHatNewBinding - arityM", nameOfVal)
             let fHat = Zmap.force f penv.fHatM  ("fHatNewBinding - fHatM", nameOfVal)
             // Take off the variables
@@ -1130,11 +1025,7 @@
         | None      -> List.empty           // no env for this mutual binding
         | Some envp -> envp.ep_pack // environment pack bindings
 
-<<<<<<< HEAD
-    let TransBindings xisRec penv (binds:Bindings) =
-=======
     let TransBindings xisRec penv (binds: Bindings) =
->>>>>>> 88d18d99
         let tlrBs, nonTlrBs = binds |> List.partition (fun b -> Zset.contains b.Var penv.tlrS)
         let fclass = BindingGroupSharingSameReqdItems tlrBs
         // Trans each TLR f binding into fHat and f rebind
@@ -1144,11 +1035,7 @@
         // QUERY: we repeat this logic in LowerCallsAndSeqs.  Do we really need to do this here?
         // QUERY: yes and no - if we don't, we have an unrealizable term, and many decisions must
         // QUERY: correlate with LowerCallsAndSeqs.
-<<<<<<< HEAD
-        let forceTopBindToHaveArity (bind:Binding) =
-=======
         let forceTopBindToHaveArity (bind: Binding) =
->>>>>>> 88d18d99
             if penv.topValS.Contains(bind.Var) then ConvertBind penv.g bind
             else bind
 
@@ -1170,11 +1057,7 @@
         // Is it a val app, where the val f is TLR with arity wf?
         // CLEANUP NOTE: should be using a mkApps to make all applications
         match fx with
-<<<<<<< HEAD
-        | Expr.Val (fvref:ValRef, _, m) when
-=======
         | Expr.Val (fvref: ValRef, _, m) when
->>>>>>> 88d18d99
                 (Zset.contains fvref.Deref penv.tlrS) &&
                 (let wf = Zmap.force fvref.Deref penv.arityM ("TransApp - wf", nameOfVal)
                  IsArityMet fvref wf tys args) ->
@@ -1202,11 +1085,7 @@
     /// At applications, fixup calls  if they are arity-met instances of TLR.
     /// At free vals, fixup 0-call if it is an arity-met constant.
     /// Other cases rewrite structurally.
-<<<<<<< HEAD
-    let rec TransExpr (penv: RewriteContext) (z:RewriteState) expr : Expr * RewriteState =
-=======
     let rec TransExpr (penv: RewriteContext) (z: RewriteState) expr: Expr * RewriteState =
->>>>>>> 88d18d99
 
         match expr with
         // Use TransLinearExpr with a rebuild-continuation for some forms to avoid stack overflows on large terms 
@@ -1243,11 +1122,7 @@
         | Expr.Obj (_, ty, basev, basecall, overrides, iimpls, m) ->
             let basecall, z  = TransExpr penv                            z basecall
             let overrides, z = List.mapFold (TransMethod penv)                  z overrides
-<<<<<<< HEAD
-            let (iimpls:(TType*ObjExprMethod list)list), (z:RewriteState)    =
-=======
             let (iimpls:(TType*ObjExprMethod list)list), (z: RewriteState)    =
->>>>>>> 88d18d99
                 List.mapFold (fun z (tType, objExprs) ->
                     let objExprs', z' = List.mapFold (TransMethod penv) z objExprs
                     (tType, objExprs'), z') z iimpls
@@ -1346,7 +1221,6 @@
              TransLinearExpr penv z e (contf << (fun (e, z) ->
                  let e = mkLetsFromBindings m rebinds e
                  MakePreDecs m pds (mkLetsFromBindings m binds e), z))
-<<<<<<< HEAD
 
          | LinearMatchExpr (spBind, exprm, dtree, tg1, e2, sp2, m2, ty) ->
              let dtree, z = TransDecisionTree penv z dtree
@@ -1358,19 +1232,6 @@
          | LinearOpExpr (op, tyargs, argsHead, argLast, m) ->
              let argsHead,z = List.mapFold (TransExpr penv) z argsHead
              // tailcall
-=======
-
-         | LinearMatchExpr (spBind, exprm, dtree, tg1, e2, sp2, m2, ty) ->
-             let dtree, z = TransDecisionTree penv z dtree
-             let tg1, z = TransDecisionTreeTarget penv z tg1
-             // tailcall
-             TransLinearExpr penv z e2 (contf << (fun (e2, z) ->
-                 rebuildLinearMatchExpr (spBind, exprm, dtree, tg1, e2, sp2, m2, ty), z))
-
-         | LinearOpExpr (op, tyargs, argsHead, argLast, m) ->
-             let argsHead,z = List.mapFold (TransExpr penv) z argsHead
-             // tailcall
->>>>>>> 88d18d99
              TransLinearExpr penv z argLast (contf << (fun (argLast, z) ->
                  rebuildLinearOpExpr (op, tyargs, argsHead, argLast, m), z))
 
@@ -1378,11 +1239,7 @@
             // not a linear expression
             contf (TransExpr penv z expr)
 
-<<<<<<< HEAD
-    and TransMethod penv (z:RewriteState) (TObjExprMethod(slotsig, attribs, tps, vs, e, m)) =
-=======
     and TransMethod penv (z: RewriteState) (TObjExprMethod(slotsig, attribs, tps, vs, e, m)) =
->>>>>>> 88d18d99
         let z = EnterInner z
         let e, z = TransExpr penv z e
         let z = ExitInner z
@@ -1393,11 +1250,7 @@
         let z, e = EnterMustInline mustInline z (fun z -> TransExpr penv z e)
         TBind (v, e, letSeqPtOpt), z
 
-<<<<<<< HEAD
-    and TransDecisionTree penv z x : DecisionTree * RewriteState =
-=======
     and TransDecisionTree penv z x: DecisionTree * RewriteState =
->>>>>>> 88d18d99
        match x with
        | TDSuccess (es, n) ->
            let es, z = List.mapFold (TransExpr penv) z es
@@ -1431,11 +1284,7 @@
             ModuleOrNamespaceExprWithSig(mty, def, m), z
 
     and TransModuleDefs penv z x = List.mapFold (TransModuleDef penv) z x
-<<<<<<< HEAD
-    and TransModuleDef penv (z: RewriteState) x : ModuleOrNamespaceExpr * RewriteState =
-=======
     and TransModuleDef penv (z: RewriteState) x: ModuleOrNamespaceExpr * RewriteState =
->>>>>>> 88d18d99
         match x with
         | TMDefRec(isRec, tycons, mbinds, m) ->
             let mbinds, z = TransModuleBindings penv z mbinds
@@ -1492,11 +1341,7 @@
       // pass4: rewrite
       if verboseTLR then dprintf "TransExpr(rw)------\n"
       let expr, _ =
-<<<<<<< HEAD
-          let penv : Pass4_RewriteAssembly.RewriteContext =
-=======
           let penv: Pass4_RewriteAssembly.RewriteContext =
->>>>>>> 88d18d99
               {ccu=ccu; g=g; tlrS=tlrS; topValS=topValS; arityM=arityM; fclassM=fclassM; recShortCallS=recShortCallS; envPackM=envPackM; fHatM=fHatM}
           let z = Pass4_RewriteAssembly.rewriteState0
           Pass4_RewriteAssembly.TransImplFile penv z expr
