// Copyright (c) Microsoft Corporation.  All Rights Reserved.  See License.txt in the project root for license information.

/// Logic associated with resolving method calls.
module internal FSharp.Compiler.MethodCalls

open Internal.Utilities

open FSharp.Compiler 
open FSharp.Compiler.AbstractIL.IL 
open FSharp.Compiler.AbstractIL.Internal.Library 
open FSharp.Compiler.AbstractSyntax
open FSharp.Compiler.AbstractSyntaxOps
open FSharp.Compiler.AccessibilityLogic
open FSharp.Compiler.AttributeChecking
open FSharp.Compiler.ErrorLogger
open FSharp.Compiler.Features
open FSharp.Compiler.InfoReader
open FSharp.Compiler.Infos
open FSharp.Compiler.Lib
open FSharp.Compiler.NameResolution
open FSharp.Compiler.Range
open FSharp.Compiler.Tast
open FSharp.Compiler.Tastops
open FSharp.Compiler.Tastops.DebugPrint
open FSharp.Compiler.TcGlobals
open FSharp.Compiler.TypeRelations

#if !NO_EXTENSIONTYPING
open FSharp.Compiler.ExtensionTyping
#endif

//-------------------------------------------------------------------------
// Sets of methods involved in overload resolution and trait constraint
// satisfaction.
//------------------------------------------------------------------------- 

/// In the following, 'T gets instantiated to: 
///   1. the expression being supplied for an argument 
///   2. "unit", when simply checking for the existence of an overload that satisfies 
///      a signature, or when finding the corresponding witness. 
/// Note the parametricity helps ensure that overload resolution doesn't depend on the 
/// expression on the callside (though it is in some circumstances allowed 
/// to depend on some type information inferred syntactically from that 
/// expression, e.g. a lambda expression may be converted to a delegate as 
/// an adhoc conversion. 
///
/// The bool indicates if named using a '?', making the caller argument explicit-optional
type CallerArg<'T> = 
    /// CallerArg(ty, range, isOpt, exprInfo)
    | CallerArg of ty: TType * range: range * isOpt: bool * exprInfo: 'T  

    member x.CallerArgumentType = (let (CallerArg(ty, _, _, _)) = x in ty)

    member x.Range = (let (CallerArg(_, m, _, _)) = x in m)

    member x.IsExplicitOptional = (let (CallerArg(_, _, isOpt, _)) = x in isOpt)

    member x.Expr = (let (CallerArg(_, _, _, expr)) = x in expr)
    
/// Represents the information about an argument in the method being called
type CalledArg = 
    { Position: (int * int)
      IsParamArray : bool
      OptArgInfo : OptionalArgInfo
      CallerInfo : CallerInfo
      IsInArg: bool
      IsOutArg: bool
      ReflArgInfo: ReflectedArgInfo
      NameOpt: Ident option
      CalledArgumentType : TType }

let CalledArg (pos, isParamArray, optArgInfo, callerInfo, isInArg, isOutArg, nameOpt, reflArgInfo, calledArgTy) =
    { Position=pos
      IsParamArray=isParamArray
      OptArgInfo=optArgInfo
      CallerInfo=callerInfo
      IsInArg=isInArg
      IsOutArg=isOutArg
      ReflArgInfo=reflArgInfo
      NameOpt=nameOpt
      CalledArgumentType=calledArgTy }

/// Represents a match between a caller argument and a called argument, arising from either
/// a named argument or an unnamed argument.
type AssignedCalledArg<'T> = 

    { /// The identifier for a named argument, if any
      NamedArgIdOpt : Ident option

      /// The called argument in the method
      CalledArg: CalledArg 

      /// The argument on the caller side
      CallerArg: CallerArg<'T> }

    member x.Position = x.CalledArg.Position

/// Represents the possibilities for a named-setter argument (a property, field, or a record field setter)
type AssignedItemSetterTarget = 
    | AssignedPropSetter of PropInfo * MethInfo * TypeInst   (* the MethInfo is a non-indexer setter property *)
    | AssignedILFieldSetter of ILFieldInfo 
    | AssignedRecdFieldSetter of RecdFieldInfo 

/// Represents the resolution of a caller argument as a named-setter argument
type AssignedItemSetter<'T> = AssignedItemSetter of Ident * AssignedItemSetterTarget * CallerArg<'T> 

type CallerNamedArg<'T> = 
    | CallerNamedArg of Ident * CallerArg<'T>  

    member x.Ident = (let (CallerNamedArg(id, _)) = x in id)

    member x.Name = x.Ident.idText

    member x.CallerArg = (let (CallerNamedArg(_, a)) = x in a)

/// Represents the list of unnamed / named arguments at method call site
/// remark: The usage of list list is due to tupling and currying of arguments,
/// stemming from SynValInfo in the AST.
[<Struct>]
type CallerArgs<'T> = 
    { 
        Unnamed: CallerArg<'T> list list
        Named: CallerNamedArg<'T> list list 
    }
    static member Empty : CallerArgs<'T> = { Unnamed = []; Named = [] }
    member x.CallerArgCounts = (List.length x.Unnamed, List.length x.Named)
    member x.CurriedCallerArgs = List.zip x.Unnamed x.Named
    member x.ArgumentNamesAndTypes =
      [ (x.Unnamed |> List.map (List.map (fun i -> None, i.CallerArgumentType))) |> List.concat
        (x.Named |> List.map (List.map (fun i -> Some i.Name, i.CallerArg.CallerArgumentType))) |> List.concat ]
      |> List.concat
//-------------------------------------------------------------------------
// Callsite conversions
//------------------------------------------------------------------------- 

// If the called method argument is a delegate type, and the caller is known to be a function type, then the caller may provide a function 
// If the called method argument is an Expression<T> type, and the caller is known to be a function type, then the caller may provide a T
// If the called method argument is an [<AutoQuote>] Quotations.Expr<T>, and the caller is not known to be a quoted expression type, then the caller may provide a T
let AdjustCalledArgTypeForLinqExpressionsAndAutoQuote (infoReader: InfoReader) callerArgTy (calledArg: CalledArg) m =
    let g = infoReader.g
    let calledArgTy = calledArg.CalledArgumentType

    let adjustDelegateTy calledTy =
        let (SigOfFunctionForDelegate(_, delArgTys, _, fty)) = GetSigOfFunctionForDelegate infoReader calledTy m AccessibleFromSomewhere
        let delArgTys = if isNil delArgTys then [g.unit_ty] else delArgTys
        if (fst (stripFunTy g callerArgTy)).Length = delArgTys.Length then
            fty 
        else
            calledArgTy 

    if isDelegateTy g calledArgTy && isFunTy g callerArgTy then 
        adjustDelegateTy calledArgTy

    elif isLinqExpressionTy g calledArgTy && isFunTy g callerArgTy then 
        let calledArgTyNoExpr = destLinqExpressionTy g calledArgTy
        if isDelegateTy g calledArgTyNoExpr then 
            adjustDelegateTy calledArgTyNoExpr
        else
            calledArgTy

    elif calledArg.ReflArgInfo.AutoQuote && isQuotedExprTy g calledArgTy && not (isQuotedExprTy g callerArgTy) then 
        destQuotedExprTy g calledArgTy

    else calledArgTy

/// Adjust the called argument type to take into account whether the caller's argument is CSharpMethod(?arg=Some(3)) or CSharpMethod(arg=1) 
let AdjustCalledArgTypeForOptionals (g: TcGlobals) enforceNullableOptionalsKnownTypes (calledArg: CalledArg) calledArgTy (callerArg: CallerArg<_>) =

    if callerArg.IsExplicitOptional then 
        match calledArg.OptArgInfo with 
        // CSharpMethod(?x = arg), optional C#-style argument, may have nullable type
        | CallerSide _ -> 
            if g.langVersion.SupportsFeature LanguageFeature.NullableOptionalInterop then
                if isNullableTy g calledArgTy then
                    mkOptionTy g (destNullableTy g calledArgTy)
                else
                    mkOptionTy g calledArgTy
            else
                calledArgTy

        // FSharpMethod(?x = arg), optional F#-style argument
        | CalleeSide ->
            // In this case, the called argument will already have option type
            calledArgTy

        | NotOptional -> 
            // This condition represents an error but the error is raised in later processing
            calledArgTy
    else
        match calledArg.OptArgInfo with 
        | NotOptional ->
            calledArgTy

        // CSharpMethod(x = arg), optional C#-style argument, may have type Nullable<ty>. 
        // The arg should have type ty. However for backwards compat, we also allow arg to have type Nullable<ty>
        | CallerSide _ ->
            if isNullableTy g calledArgTy && g.langVersion.SupportsFeature LanguageFeature.NullableOptionalInterop then 
                // If inference has worked out it's a nullable then use this
                if isNullableTy g callerArg.CallerArgumentType then
                    calledArgTy
                // If inference has worked out it's a struct (e.g. an int) then use this
                elif isStructTy g callerArg.CallerArgumentType then
                    destNullableTy g calledArgTy
                // If neither and we are at the end of overload resolution then use the Nullable
                elif enforceNullableOptionalsKnownTypes then 
                    calledArgTy
                // If at the beginning of inference then use a type variable
                else 
                    let compgenId = mkSynId range0 unassignedTyparName
                    let NewInferenceType () = mkTyparTy (NewTypar (TyparKind.Type, TyparRigidity.Flexible, Typar(compgenId, NoStaticReq, true), false, TyparDynamicReq.No, [], false, false))
                    NewInferenceType()
            else
                calledArgTy

        // FSharpMethod(x = arg), optional F#-style argument, should have option type
        | CalleeSide ->
            if isOptionTy g calledArgTy then
                destOptionTy g calledArgTy
            else
                calledArgTy

// F# supports three adhoc conversions at method callsites (note C# supports more, though ones 
// such as implicit conversions interact badly with type inference). 
//
// 1. The use of "(fun x y -> ...)" when  a delegate it expected. This is not part of 
// the ":>" coercion relationship or inference constraint problem as 
// such, but is a special rule applied only to method arguments. 
// 
// The function AdjustCalledArgType detects this case based on types and needs to know that the type being applied 
// is a function type. 
// 
// 2. The use of "(fun x y -> ...)" when Expression<delegate> it expected. This is similar to above.
// 
// 3. Two ways to pass a value where a byref is expected. The first (default) 
// is to use a reference cell, and the interior address is taken automatically 
// The second is an explicit use of the "address-of" operator "&e". Here we detect the second case,
// and record the presence of the syntax "&e" in the pre-inferred actual type for the method argument. 
// The function AdjustCalledArgType detects this and refuses to apply the default byref-to-ref transformation. 
//
// The function AdjustCalledArgType also adjusts for optional arguments. 
let AdjustCalledArgType (infoReader: InfoReader) isConstraint enforceNullableOptionalsKnownTypes (calledArg: CalledArg) (callerArg: CallerArg<_>)  =
    let g = infoReader.g
    let m = callerArg.Range
    // #424218 - when overload resolution is part of constraint solving - do not perform type-directed conversions
    let calledArgTy = calledArg.CalledArgumentType
    let callerArgTy = callerArg.CallerArgumentType
    if isConstraint then 
        calledArgTy 
    else

        // If the called method argument is an inref type, then the caller may provide a byref or value
        if isInByrefTy g calledArgTy then
#if IMPLICIT_ADDRESS_OF
            if isByrefTy g callerArgTy then 
                calledArgTy
            else 
                destByrefTy g calledArgTy
#else
            calledArgTy
#endif

        // If the called method argument is a (non inref) byref type, then the caller may provide a byref or ref.
        elif isByrefTy g calledArgTy then
            if isByrefTy g callerArgTy then 
                calledArgTy
            else
                mkRefCellTy g (destByrefTy g calledArgTy)  

        else 
            let calledArgTy2 = AdjustCalledArgTypeForLinqExpressionsAndAutoQuote infoReader callerArgTy calledArg m
            let calledArgTy3 = AdjustCalledArgTypeForOptionals g enforceNullableOptionalsKnownTypes calledArg calledArgTy2 callerArg
            calledArgTy3        

//-------------------------------------------------------------------------
// CalledMeth
//------------------------------------------------------------------------- 

type CalledMethArgSet<'T> = 
    { /// The called arguments corresponding to "unnamed" arguments
      UnnamedCalledArgs : CalledArg list

      /// Any unnamed caller arguments not otherwise assigned 
      UnnamedCallerArgs :  CallerArg<'T> list

      /// The called "ParamArray" argument, if any
      ParamArrayCalledArgOpt : CalledArg option 

      /// Any unnamed caller arguments assigned to a "param array" argument
      ParamArrayCallerArgs : CallerArg<'T> list

      /// Named args
      AssignedNamedArgs: AssignedCalledArg<'T> list  }

    member x.NumUnnamedCallerArgs = x.UnnamedCallerArgs.Length

    member x.NumAssignedNamedArgs = x.AssignedNamedArgs.Length

    member x.NumUnnamedCalledArgs = x.UnnamedCalledArgs.Length

let MakeCalledArgs amap m (minfo: MethInfo) minst =
    // Mark up the arguments with their position, so we can sort them back into order later 
    let paramDatas = minfo.GetParamDatas(amap, m, minst)
    paramDatas |> List.mapiSquared (fun i j (ParamData(isParamArrayArg, isInArg, isOutArg, optArgInfo, callerInfoFlags, nmOpt, reflArgInfo, typeOfCalledArg))  -> 
      { Position=(i,j)
        IsParamArray=isParamArrayArg
        OptArgInfo=optArgInfo
        CallerInfo = callerInfoFlags
        IsInArg=isInArg
        IsOutArg=isOutArg
        ReflArgInfo=reflArgInfo
        NameOpt=nmOpt
        CalledArgumentType=typeOfCalledArg })

/// Represents the syntactic matching between a caller of a method and the called method.
///
/// The constructor takes all the information about the caller and called side of a method, match up named arguments, property setters etc.,
/// and returns a CalledMeth object for further analysis.
type CalledMeth<'T>
      (infoReader: InfoReader,
       nameEnv: NameResolutionEnv option,
       isCheckingAttributeCall,
       /// a function to help generate fresh type variables the property setters methods in generic classes
       freshenMethInfo,
       /// range
       m,
       /// the access domain of the place where the call is taking place
       ad,
       /// the method we're attempting to call
       minfo: MethInfo,
       /// the 'called type arguments', i.e. the fresh generic instantiation of the method we're attempting to call
       calledTyArgs,
       /// the 'caller type arguments', i.e. user-given generic instantiation of the method we're attempting to call
       // todo: consider CallerTypeArgs record
       callerTyArgs: TType list,
       /// the property related to the method we're attempting to call, if any
       pinfoOpt: PropInfo option,
       /// the types of the actual object argument, if any
       callerObjArgTys: TType list,
       /// the 'caller method arguments', i.e. a list of user-given parameter expressions, split between unnamed and named arguments
       callerArgs: CallerArgs<'T>,
       /// do we allow the use of a param args method in its "expanded" form?
       allowParamArgs: bool,
       /// do we allow the use of the transformation that converts out arguments as tuple returns?
       allowOutAndOptArgs: bool,
       /// method parameters
       tyargsOpt : TType option)    
    =
    let g = infoReader.g
    let methodRetTy = minfo.GetFSharpReturnTy(infoReader.amap, m, calledTyArgs)

    let fullCurriedCalledArgs = MakeCalledArgs infoReader.amap m minfo calledTyArgs
    do assert (fullCurriedCalledArgs.Length = fullCurriedCalledArgs.Length)
 
    let argSetInfos = 
        (callerArgs.CurriedCallerArgs, fullCurriedCalledArgs) ||> List.map2 (fun (unnamedCallerArgs, namedCallerArgs) fullCalledArgs -> 
            // Find the arguments not given by name 
            let unnamedCalledArgs = 
                fullCalledArgs |> List.filter (fun calledArg -> 
                    match calledArg.NameOpt with 
                    | Some nm -> namedCallerArgs |> List.forall (fun (CallerNamedArg(nm2, _e)) -> nm.idText <> nm2.idText)   
                    | None -> true)

            // See if any of them are 'out' arguments being returned as part of a return tuple 
            let minArgs, unnamedCalledArgs, unnamedCalledOptArgs, unnamedCalledOutArgs = 
                let nUnnamedCallerArgs = unnamedCallerArgs.Length
                let nUnnamedCalledArgs = unnamedCalledArgs.Length
                if allowOutAndOptArgs && nUnnamedCallerArgs < nUnnamedCalledArgs then
                    let unnamedCalledArgsTrimmed, unnamedCalledOptOrOutArgs = List.splitAt nUnnamedCallerArgs unnamedCalledArgs
                    
                    // Check if all optional/out arguments are byref-out args
                    if unnamedCalledOptOrOutArgs |> List.forall (fun x -> x.IsOutArg && isByrefTy g x.CalledArgumentType) then 
                        nUnnamedCallerArgs - 1, unnamedCalledArgsTrimmed, [], unnamedCalledOptOrOutArgs 
                    // Check if all optional/out arguments are optional args
                    elif unnamedCalledOptOrOutArgs |> List.forall (fun x -> x.OptArgInfo.IsOptional) then 
                        nUnnamedCallerArgs - 1, unnamedCalledArgsTrimmed, unnamedCalledOptOrOutArgs, []
                    // Otherwise drop them on the floor
                    else
                        nUnnamedCalledArgs - 1, unnamedCalledArgs, [], []
                else 
                    nUnnamedCalledArgs - 1, unnamedCalledArgs, [], []

            let (unnamedCallerArgs, paramArrayCallerArgs), unnamedCalledArgs, paramArrayCalledArgOpt = 
                let supportsParamArgs = 
                    allowParamArgs && 
                    minArgs >= 0 && 
                    unnamedCalledArgs |> List.last |> (fun calledArg -> calledArg.IsParamArray && isArray1DTy g calledArg.CalledArgumentType)

                if supportsParamArgs  && unnamedCallerArgs.Length >= minArgs then
                    let a, b = List.frontAndBack unnamedCalledArgs
                    List.splitAt minArgs unnamedCallerArgs, a, Some(b)
                else
                    (unnamedCallerArgs, []), unnamedCalledArgs, None

            let assignedNamedArgs = 
                fullCalledArgs |> List.choose (fun calledArg ->
                    match calledArg.NameOpt with 
                    | Some nm -> 
                        namedCallerArgs |> List.tryPick (fun (CallerNamedArg(nm2, callerArg)) -> 
                            if nm.idText = nm2.idText then Some { NamedArgIdOpt = Some nm2; CallerArg=callerArg; CalledArg=calledArg } 
                            else None) 
                    | _ -> None)

            let unassignedNamedItems = 
                namedCallerArgs |> List.filter (fun (CallerNamedArg(nm, _e)) -> 
                    fullCalledArgs |> List.forall (fun calledArg -> 
                        match calledArg.NameOpt with 
                        | Some nm2 -> nm.idText <> nm2.idText
                        | None -> true))

            let attributeAssignedNamedItems = 
                if isCheckingAttributeCall then 
                    // The process for assigning names-->properties is substantially different for attribute specifications 
                    // because it permits the bindings of names to immutable fields. So we use the old 
                    // code for this.
                    unassignedNamedItems
                 else 
                    []

            let assignedNamedProps, unassignedNamedItems = 
                let returnedObjTy = if minfo.IsConstructor then minfo.ApparentEnclosingType else methodRetTy
                unassignedNamedItems |> List.splitChoose (fun (CallerNamedArg(id, e) as arg) -> 
                    let nm = id.idText
                    let pinfos = GetIntrinsicPropInfoSetsOfType infoReader (Some nm) ad AllowMultiIntfInstantiations.Yes IgnoreOverrides id.idRange returnedObjTy
                    let pinfos = pinfos |> ExcludeHiddenOfPropInfos g infoReader.amap m 
                    match pinfos with 
                    | [pinfo] when pinfo.HasSetter && not pinfo.IsIndexer -> 
                        let pminfo = pinfo.SetterMethod
                        let pminst = freshenMethInfo m pminfo
                        Choice1Of2(AssignedItemSetter(id, AssignedPropSetter(pinfo, pminfo, pminst), e))
                    | _ ->
                        let epinfos = 
                            match nameEnv with  
                            | Some ne -> ExtensionPropInfosOfTypeInScope ResultCollectionSettings.AllResults infoReader ne (Some nm) ad m returnedObjTy
                            | _ -> []
                        match epinfos with 
                        | [pinfo] when pinfo.HasSetter && not pinfo.IsIndexer -> 
                            let pminfo = pinfo.SetterMethod
                            let pminst = match minfo with
                                         | MethInfo.FSMeth(_, TType.TType_app(_, types), _, _) -> types
                                         | _ -> freshenMethInfo m pminfo

                            let pminst = match tyargsOpt with
                                         | Some(TType.TType_app(_, types)) -> types
                                         | _ -> pminst
                            Choice1Of2(AssignedItemSetter(id, AssignedPropSetter(pinfo, pminfo, pminst), e))
                        |  _ ->    
                            match infoReader.GetILFieldInfosOfType(Some(nm), ad, m, returnedObjTy) with
                            | finfo :: _ -> 
                                Choice1Of2(AssignedItemSetter(id, AssignedILFieldSetter(finfo), e))
                            | _ ->              
                              match infoReader.TryFindRecdOrClassFieldInfoOfType(nm, m, returnedObjTy) with
                              | ValueSome rfinfo -> 
                                  Choice1Of2(AssignedItemSetter(id, AssignedRecdFieldSetter(rfinfo), e))
                              | _ -> 
                                  Choice2Of2(arg))

            let names = namedCallerArgs |> List.map (fun (CallerNamedArg(nm, _)) -> nm.idText) 

            if (List.noRepeats String.order names).Length <> namedCallerArgs.Length then
                errorR(Error(FSComp.SR.typrelNamedArgumentHasBeenAssignedMoreThenOnce(), m))
                
            let argSet = { UnnamedCalledArgs=unnamedCalledArgs; UnnamedCallerArgs=unnamedCallerArgs; ParamArrayCalledArgOpt=paramArrayCalledArgOpt; ParamArrayCallerArgs=paramArrayCallerArgs; AssignedNamedArgs=assignedNamedArgs }

            (argSet, assignedNamedProps, unassignedNamedItems, attributeAssignedNamedItems, unnamedCalledOptArgs, unnamedCalledOutArgs))

    let argSets                     = argSetInfos |> List.map     (fun (x, _, _, _, _, _) -> x)
    let assignedNamedProps          = argSetInfos |> List.collect (fun (_, x, _, _, _, _) -> x)
    let unassignedNamedItems        = argSetInfos |> List.collect (fun (_, _, x, _, _, _) -> x)
    let attributeAssignedNamedItems = argSetInfos |> List.collect (fun (_, _, _, x, _, _) -> x)
    let unnamedCalledOptArgs        = argSetInfos |> List.collect (fun (_, _, _, _, x, _) -> x)
    let unnamedCalledOutArgs        = argSetInfos |> List.collect (fun (_, _, _, _, _, x) -> x)

    member x.infoReader = infoReader

    member x.amap = infoReader.amap

      /// the method we're attempting to call 
    member x.Method = minfo

      /// the instantiation of the method we're attempting to call 
    member x.CalledTyArgs = calledTyArgs

    member x.AllCalledArgs = fullCurriedCalledArgs

      /// the instantiation of the method we're attempting to call 
    member x.CalledTyparInst = 
        let tps = minfo.FormalMethodTypars 
        if tps.Length = calledTyArgs.Length then mkTyparInst tps calledTyArgs else []

      /// the formal instantiation of the method we're attempting to call 
    member x.CallerTyArgs = callerTyArgs

      /// The types of the actual object arguments, if any
    member x.CallerObjArgTys = callerObjArgTys

      /// The argument analysis for each set of curried arguments
    member x.ArgSets = argSets

      /// return type after implicit deference of byref returns is taken into account
    member x.CalledReturnTypeAfterByrefDeref = 
        let retTy = methodRetTy
        if isByrefTy g retTy then destByrefTy g retTy else retTy

      /// return type after tupling of out args is taken into account
    member x.CalledReturnTypeAfterOutArgTupling = 
        let retTy = x.CalledReturnTypeAfterByrefDeref
        if isNil unnamedCalledOutArgs then 
            retTy 
        else 
            let outArgTys = unnamedCalledOutArgs |> List.map (fun calledArg -> destByrefTy g calledArg.CalledArgumentType) 
            if isUnitTy g retTy then mkRefTupledTy g outArgTys
            else mkRefTupledTy g (retTy :: outArgTys)

      /// named setters
    member x.AssignedItemSetters = assignedNamedProps

      /// the property related to the method we're attempting to call, if any  
    member x.AssociatedPropertyInfo = pinfoOpt

      /// unassigned args
    member x.UnassignedNamedArgs = unassignedNamedItems

      /// args assigned to specify values for attribute fields and properties (these are not necessarily "property sets")
    member x.AttributeAssignedNamedArgs = attributeAssignedNamedItems

      /// unnamed called optional args: pass defaults for these
    member x.UnnamedCalledOptArgs = unnamedCalledOptArgs

      /// unnamed called out args: return these as part of the return tuple
    member x.UnnamedCalledOutArgs = unnamedCalledOutArgs

    static member GetMethod (x: CalledMeth<'T>) = x.Method

    member x.NumArgSets = x.ArgSets.Length

    member x.HasOptArgs = not (isNil x.UnnamedCalledOptArgs)

    member x.HasOutArgs = not (isNil x.UnnamedCalledOutArgs)

    member x.UsesParamArrayConversion = x.ArgSets |> List.exists (fun argSet -> argSet.ParamArrayCalledArgOpt.IsSome)

    member x.ParamArrayCalledArgOpt = x.ArgSets |> List.tryPick (fun argSet -> argSet.ParamArrayCalledArgOpt)

    member x.ParamArrayCallerArgs = x.ArgSets |> List.tryPick (fun argSet -> if Option.isSome argSet.ParamArrayCalledArgOpt then Some argSet.ParamArrayCallerArgs else None )

    member x.GetParamArrayElementType() =
        // turned as a method to avoid assert in variable inspector 
        assert (x.UsesParamArrayConversion)
        x.ParamArrayCalledArgOpt.Value.CalledArgumentType |> destArrayTy x.amap.g 

    member x.NumAssignedProps = x.AssignedItemSetters.Length

    member x.CalledObjArgTys(m) = 
        match x.Method.GetObjArgTypes(x.amap, m, x.CalledTyArgs) with 
        | [ thisArgTy ] when isByrefTy g thisArgTy -> [ destByrefTy g thisArgTy ]
        | res -> res

    member x.NumCalledTyArgs = x.CalledTyArgs.Length

    member x.NumCallerTyArgs = x.CallerTyArgs.Length 

    member x.AssignsAllNamedArgs = isNil x.UnassignedNamedArgs

    member x.HasCorrectArity =
      (x.NumCalledTyArgs = x.NumCallerTyArgs)  &&
      x.ArgSets |> List.forall (fun argSet -> argSet.NumUnnamedCalledArgs = argSet.NumUnnamedCallerArgs) 

    member x.HasCorrectGenericArity =
      (x.NumCalledTyArgs = x.NumCallerTyArgs)  

    member x.IsAccessible(m, ad) = 
        IsMethInfoAccessible x.amap m ad x.Method 

    member x.HasCorrectObjArgs(m) = 
        x.CalledObjArgTys(m).Length = x.CallerObjArgTys.Length 

    member x.IsCandidate(m, ad) =
        x.IsAccessible(m, ad) &&
        x.HasCorrectArity && 
        x.HasCorrectObjArgs(m) &&
        x.AssignsAllNamedArgs

    member x.AssignedUnnamedArgs = 
       // We use Seq.map2 to tolerate there being mismatched caller/called args
       x.ArgSets |> List.map (fun argSet -> 
           (argSet.UnnamedCalledArgs, argSet.UnnamedCallerArgs) ||> Seq.map2 (fun calledArg callerArg -> 
               { NamedArgIdOpt=None; CalledArg=calledArg; CallerArg=callerArg }) |> Seq.toList)

    member x.AssignedNamedArgs = 
       x.ArgSets |> List.map (fun argSet -> argSet.AssignedNamedArgs)

    member x.AllUnnamedCalledArgs = x.ArgSets |> List.collect (fun x -> x.UnnamedCalledArgs)

    member x.TotalNumUnnamedCalledArgs = x.ArgSets |> List.sumBy (fun x -> x.NumUnnamedCalledArgs)

    member x.TotalNumUnnamedCallerArgs = x.ArgSets |> List.sumBy (fun x -> x.NumUnnamedCallerArgs)

    member x.TotalNumAssignedNamedArgs = x.ArgSets |> List.sumBy (fun x -> x.NumAssignedNamedArgs)

    override x.ToString() = "call to " + minfo.ToString()

let NamesOfCalledArgs (calledArgs: CalledArg list) = 
    calledArgs |> List.choose (fun x -> x.NameOpt) 

//-------------------------------------------------------------------------
// Helpers dealing with propagating type information in method overload resolution
//------------------------------------------------------------------------- 

type ArgumentAnalysis = 
    | NoInfo
    | ArgDoesNotMatch 
    | CallerLambdaHasArgTypes of TType list
    | CalledArgMatchesType of TType

let InferLambdaArgsForLambdaPropagation origRhsExpr = 
    let rec loop e = 
        match e with 
        | SynExpr.Lambda (_, _, _, rest, _) -> 1 + loop rest
        | SynExpr.MatchLambda _ -> 1
        | _ -> 0
    loop origRhsExpr

let ExamineArgumentForLambdaPropagation (infoReader: InfoReader) (arg: AssignedCalledArg<SynExpr>) =
    let g = infoReader.g

    // Find the explicit lambda arguments of the caller. Ignore parentheses.
    let argExpr = match arg.CallerArg.Expr with SynExpr.Paren (x, _, _, _) -> x  | x -> x
    let countOfCallerLambdaArg = InferLambdaArgsForLambdaPropagation argExpr

    // Adjust for Expression<_>, Func<_, _>, ...
    let adjustedCalledArgTy = AdjustCalledArgType infoReader false false arg.CalledArg arg.CallerArg
    if countOfCallerLambdaArg > 0 then 
        // Decompose the explicit function type of the target
        let calledLambdaArgTys, _calledLambdaRetTy = Tastops.stripFunTy g adjustedCalledArgTy
        if calledLambdaArgTys.Length >= countOfCallerLambdaArg then 
            // success 
            CallerLambdaHasArgTypes calledLambdaArgTys
        elif isDelegateTy g (if isLinqExpressionTy g adjustedCalledArgTy then destLinqExpressionTy g adjustedCalledArgTy else adjustedCalledArgTy) then
            // delegate arity mismatch
            ArgDoesNotMatch
        else
            // not a function type on the called side - no information
            NoInfo
    else
        // not a lambda on the caller side - push information from caller to called
        CalledArgMatchesType(adjustedCalledArgTy)  
        

let ExamineMethodForLambdaPropagation (x: CalledMeth<SynExpr>) =
    let unnamedInfo = x.AssignedUnnamedArgs |> List.mapSquared (ExamineArgumentForLambdaPropagation x.infoReader)
    let namedInfo = x.AssignedNamedArgs |> List.mapSquared (fun arg -> (arg.NamedArgIdOpt.Value, ExamineArgumentForLambdaPropagation x.infoReader arg))
    if unnamedInfo |> List.existsSquared (function CallerLambdaHasArgTypes _ -> true | _ -> false) || 
       namedInfo |> List.existsSquared (function (_, CallerLambdaHasArgTypes _) -> true | _ -> false) then 
        Some (unnamedInfo, namedInfo)
    else
        None

//-------------------------------------------------------------------------
// Additional helpers for building method calls and doing TAST generation
//------------------------------------------------------------------------- 

/// Is this a 'base' call (in the sense of C#) 
let IsBaseCall objArgs = 
    match objArgs with 
    | [Expr.Val (v, _, _)] when v.BaseOrThisInfo  = BaseVal -> true
    | _ -> false
    
/// Compute whether we insert a 'coerce' on the 'this' pointer for an object model call 
/// For example, when calling an interface method on a struct, or a method on a constrained 
/// variable type. 
let ComputeConstrainedCallInfo g amap m (objArgs, minfo: MethInfo) =
    match objArgs with 
    | [objArgExpr] when not minfo.IsExtensionMember -> 
        let methObjTy = minfo.ApparentEnclosingType
        let objArgTy = tyOfExpr g objArgExpr
        if TypeDefinitelySubsumesTypeNoCoercion 0 g amap m methObjTy objArgTy 
           // Constrained calls to class types can only ever be needed for the three class types that 
           // are base types of value types
           || (isClassTy g methObjTy && 
                 (not (typeEquiv g methObjTy g.system_Object_ty || 
                       typeEquiv g methObjTy g.system_Value_ty ||
                       typeEquiv g methObjTy g.system_Enum_ty))) then 
            None
        else
            // The object argument is a value type or variable type and the target method is an interface or System.Object
            // type. A .NET 2.0 generic constrained call is required
            Some objArgTy
    | _ -> 
        None

/// Adjust the 'this' pointer before making a call 
/// Take the address of a struct, and coerce to an interface/base/constraint type if necessary 
let TakeObjAddrForMethodCall g amap (minfo: MethInfo) isMutable m objArgs f =
    let ccallInfo = ComputeConstrainedCallInfo g amap m (objArgs, minfo)

    let wrap, objArgs = 

        match objArgs with
        | [objArgExpr] ->

            let hasCallInfo = ccallInfo.IsSome
            let mustTakeAddress = hasCallInfo || minfo.ObjArgNeedsAddress(amap, m)
            let objArgTy = tyOfExpr g objArgExpr
            
            let isMutable =
                match isMutable with
                | DefinitelyMutates
                | NeverMutates 
                | AddressOfOp -> isMutable
                | PossiblyMutates ->
                    // Check to see if the method is read-only. Perf optimization.
                    // If there is an extension member whose first arg is an inref, we must return NeverMutates.
                    if mustTakeAddress && (minfo.IsReadOnly || minfo.IsReadOnlyExtensionMember (amap, m)) then
                        NeverMutates
                    else
                        isMutable

            let wrap, objArgExprAddr, isReadOnly, _isWriteOnly =
                mkExprAddrOfExpr g mustTakeAddress hasCallInfo isMutable objArgExpr None m
            
            // Extension members and calls to class constraints may need a coercion for their object argument
            let objArgExprCoerced = 
              if not hasCallInfo &&
                 not (TypeDefinitelySubsumesTypeNoCoercion 0 g amap m minfo.ApparentEnclosingType objArgTy) then 
                  mkCoerceExpr(objArgExprAddr, minfo.ApparentEnclosingType, m, objArgTy)
              else
                  objArgExprAddr

            // Check to see if the extension member uses the extending type as a byref.
            //     If so, make sure we don't allow readonly/immutable values to be passed byref from an extension member. 
            //     An inref will work though.
            if isReadOnly && mustTakeAddress && minfo.IsExtensionMember then
                minfo.TryObjArgByrefType(amap, m, minfo.FormalMethodInst)
                |> Option.iter (fun ty ->
                    if not (isInByrefTy g ty) then
                        errorR(Error(FSComp.SR.tcCannotCallExtensionMethodInrefToByref(minfo.DisplayName), m)))
                        

            wrap, [objArgExprCoerced] 

        | _ -> 
            id, objArgs
    let e, ety = f ccallInfo objArgs
    wrap e, ety

//-------------------------------------------------------------------------
// Build method calls.
//------------------------------------------------------------------------- 

/// Build an expression node that is a call to a .NET method. 
let BuildILMethInfoCall g amap m isProp (minfo: ILMethInfo) valUseFlags minst direct args = 
    let valu = isStructTy g minfo.ApparentEnclosingType
    let ctor = minfo.IsConstructor
    if minfo.IsClassConstructor then 
        error (InternalError (minfo.ILName+": cannot call a class constructor", m))
    let useCallvirt = 
        not valu && not direct && minfo.IsVirtual
    let isProtected = minfo.IsProtectedAccessibility
    let ilMethRef = minfo.ILMethodRef
    let newobj = ctor && (match valUseFlags with NormalValUse -> true | _ -> false)
    let exprTy = if ctor then minfo.ApparentEnclosingType else minfo.GetFSharpReturnTy(amap, m, minst)
    let retTy = if not ctor && ilMethRef.ReturnType = ILType.Void then [] else [exprTy]
    let isDllImport = minfo.IsDllImport g
    Expr.Op (TOp.ILCall (useCallvirt, isProtected, valu, newobj, valUseFlags, isProp, isDllImport, ilMethRef, minfo.DeclaringTypeInst, minst, retTy), [], args, m),
    exprTy


/// Build a call to an F# method.
///
/// Consume the arguments in chunks and build applications.  This copes with various F# calling signatures
/// all of which ultimately become 'methods'.
///
/// QUERY: this looks overly complex considering that we are doing a fundamentally simple 
/// thing here. 
let BuildFSharpMethodApp g m (vref: ValRef) vexp vexprty (args: Exprs) =
    let arities =  (arityOfVal vref.Deref).AritiesOfArgs
    
    let args3, (leftover, retTy) =
        let exprL expr = exprL g expr
        ((args, vexprty), arities) ||> List.mapFold (fun (args, fty) arity -> 
            match arity, args with 
            | (0|1), [] when typeEquiv g (domainOfFunTy g fty) g.unit_ty -> mkUnit g m, (args, rangeOfFunTy g fty)
            | 0, (arg :: argst) -> 
                let msg = Layout.showL (Layout.sepListL (Layout.rightL (Layout.TaggedTextOps.tagText ";")) (List.map exprL args))
                warning(InternalError(sprintf "Unexpected zero arity, args = %s" msg, m))
                arg, (argst, rangeOfFunTy g fty)
            | 1, (arg :: argst) -> arg, (argst, rangeOfFunTy g fty)
            | 1, [] -> error(InternalError("expected additional arguments here", m))
            | _ -> 
                if args.Length < arity then
                    error(InternalError("internal error in getting arguments, n = "+string arity+", #args = "+string args.Length, m))
                let tupargs, argst = List.splitAt arity args
                let tuptys = tupargs |> List.map (tyOfExpr g) 
                (mkRefTupled g m tupargs tuptys),
                (argst, rangeOfFunTy g fty) )
    if not leftover.IsEmpty then error(InternalError("Unexpected "+string(leftover.Length)+" remaining arguments in method application", m))
    mkApps g ((vexp, vexprty), [], args3, m),
    retTy
    
/// Build a call to an F# method.
let BuildFSharpMethodCall g m (vref: ValRef) valUseFlags declaringTypeInst minst args =
    let vexp = Expr.Val (vref, valUseFlags, m)
    let vexpty = vref.Type
    let tpsorig, tau =  vref.TypeScheme
    let vtinst = declaringTypeInst @ minst
    if tpsorig.Length <> vtinst.Length then error(InternalError("BuildFSharpMethodCall: unexpected typar length mismatch",m))
    let expr = mkTyAppExpr m (vexp, vexpty) vtinst
    let exprty = instType (mkTyparInst tpsorig vtinst) tau
    BuildFSharpMethodApp g m vref expr exprty args
    

/// Make a call to a method info. Used by the optimizer and code generator to build 
/// calls to the type-directed solutions to member constraints.
let MakeMethInfoCall amap m minfo minst args =
    let valUseFlags = NormalValUse // correct unless if we allow wild trait constraints like "T has a ctor and can be used as a parent class" 

    match minfo with 

    | ILMeth(g, ilminfo, _) -> 
        let direct = not minfo.IsVirtual
        let isProp = false // not necessarily correct, but this is only used post-creflect where this flag is irrelevant 
        BuildILMethInfoCall g amap m isProp ilminfo valUseFlags minst  direct args |> fst

    | FSMeth(g, _, vref, _) -> 
        BuildFSharpMethodCall g m vref valUseFlags minfo.DeclaringTypeInst minst args |> fst

    | DefaultStructCtor(_, ty) -> 
       mkDefault (m, ty)

#if !NO_EXTENSIONTYPING
    | ProvidedMeth(amap, mi, _, m) -> 
        let isProp = false // not necessarily correct, but this is only used post-creflect where this flag is irrelevant 
        let ilMethodRef = Import.ImportProvidedMethodBaseAsILMethodRef amap m mi
        let isConstructor = mi.PUntaint((fun c -> c.IsConstructor), m)
        let valu = mi.PUntaint((fun c -> c.DeclaringType.IsValueType), m)
        let actualTypeInst = [] // GENERIC TYPE PROVIDERS: for generics, we would have something here
        let actualMethInst = [] // GENERIC TYPE PROVIDERS: for generics, we would have something here
        let ilReturnTys = Option.toList (minfo.GetCompiledReturnTy(amap, m, []))  // GENERIC TYPE PROVIDERS: for generics, we would have more here
        // REVIEW: Should we allow protected calls?
        Expr.Op (TOp.ILCall (false, false, valu, isConstructor, valUseFlags, isProp, false, ilMethodRef, actualTypeInst, actualMethInst, ilReturnTys), [], args, m)

#endif

#if !NO_EXTENSIONTYPING
// This imports a provided method, and checks if it is a known compiler intrinsic like "1 + 2"
let TryImportProvidedMethodBaseAsLibraryIntrinsic (amap: Import.ImportMap, m: range, mbase: Tainted<ProvidedMethodBase>) = 
    let methodName = mbase.PUntaint((fun x -> x.Name), m)
    let declaringType = Import.ImportProvidedType amap m (mbase.PApply((fun x -> x.DeclaringType), m))
    if isAppTy amap.g declaringType then 
        let declaringEntity = tcrefOfAppTy amap.g declaringType
        if not declaringEntity.IsLocalRef && ccuEq declaringEntity.nlr.Ccu amap.g.fslibCcu then
            match amap.g.knownIntrinsics.TryGetValue ((declaringEntity.LogicalName, methodName)) with 
            | true, vref -> Some vref
            | _ -> 
            match amap.g.knownFSharpCoreModules.TryGetValue declaringEntity.LogicalName with
            | true, modRef -> 
                modRef.ModuleOrNamespaceType.AllValsByLogicalName 
                |> Seq.tryPick (fun (KeyValue(_, v)) -> if (v.CompiledName amap.g.CompilerGlobalState) = methodName then Some (mkNestedValRef modRef v) else None)
            | _ -> None
        else
            None
    else
        None
#endif
        

/// Build an expression that calls a given method info. 
/// This is called after overload resolution, and also to call other 
/// methods such as 'setters' for properties. 
//   tcVal: used to convert an F# value into an expression. See tc.fs. 
//   isProp: is it a property get? 
//   minst: the instantiation to apply for a generic method 
//   objArgs: the 'this' argument, if any 
//   args: the arguments, if any 
let BuildMethodCall tcVal g amap isMutable m isProp minfo valUseFlags minst objArgs args =
    let direct = IsBaseCall objArgs

    TakeObjAddrForMethodCall g amap minfo isMutable m objArgs (fun ccallInfo objArgs -> 
        let allArgs = objArgs @ args
        let valUseFlags = 
            if direct && (match valUseFlags with NormalValUse -> true | _ -> false) then 
                VSlotDirectCall 
            else 
                match ccallInfo with
                | Some ty -> 
                    // printfn "possible constrained call to '%s' at %A" minfo.LogicalName m
                    PossibleConstrainedCall ty
                | None -> 
                    valUseFlags

        match minfo with 
#if !NO_EXTENSIONTYPING
        // By this time this is an erased method info, e.g. one returned from an expression
        // REVIEW: copied from tastops, which doesn't allow protected methods
        | ProvidedMeth (amap, providedMeth, _, _) -> 
            // TODO: there  is a fair bit of duplication here with mk_il_minfo_call. We should be able to merge these
                
            /// Build an expression node that is a call to a extension method in a generated assembly
            let enclTy = minfo.ApparentEnclosingType
            // prohibit calls to methods that are declared in specific array types (Get, Set, Address)
            // these calls are provided by the runtime and should not be called from the user code
            if isArrayTy g enclTy then
                let tpe = TypeProviderError(FSComp.SR.tcRuntimeSuppliedMethodCannotBeUsedInUserCode(minfo.DisplayName), providedMeth.TypeProviderDesignation, m)
                error tpe
            let valu = isStructTy g enclTy
            let isCtor = minfo.IsConstructor
            if minfo.IsClassConstructor then 
                error (InternalError (minfo.LogicalName + ": cannot call a class constructor", m))
            let useCallvirt = not valu && not direct && minfo.IsVirtual
            let isProtected = minfo.IsProtectedAccessibility
            let exprTy = if isCtor then enclTy else minfo.GetFSharpReturnTy(amap, m, minst)
            match TryImportProvidedMethodBaseAsLibraryIntrinsic (amap, m, providedMeth) with 
            | Some fsValRef -> 
                //reraise() calls are converted to TOp.Reraise in the type checker. So if a provided expression includes a reraise call
                // we must put it in that form here.
                if valRefEq amap.g fsValRef amap.g.reraise_vref then
                    mkReraise m exprTy, exprTy
                else
                    let vexp, vexpty = tcVal fsValRef valUseFlags (minfo.DeclaringTypeInst @ minst) m
                    BuildFSharpMethodApp g m fsValRef vexp vexpty allArgs
            | None -> 
                let ilMethRef = Import.ImportProvidedMethodBaseAsILMethodRef amap m providedMeth
                let isNewObj = isCtor && (match valUseFlags with NormalValUse -> true | _ -> false)
                let actualTypeInst = 
                    if isRefTupleTy g enclTy then argsOfAppTy g (mkCompiledTupleTy g false (destRefTupleTy g enclTy))  // provided expressions can include method calls that get properties of tuple types
                    elif isFunTy g enclTy then [ domainOfFunTy g enclTy; rangeOfFunTy g enclTy ]  // provided expressions can call Invoke
                    else minfo.DeclaringTypeInst
                let actualMethInst = minst
                let retTy = if not isCtor && (ilMethRef.ReturnType = ILType.Void) then [] else [exprTy]
                let noTailCall = false
                let expr = Expr.Op (TOp.ILCall (useCallvirt, isProtected, valu, isNewObj, valUseFlags, isProp, noTailCall, ilMethRef, actualTypeInst, actualMethInst, retTy), [], allArgs, m)
                expr, exprTy

#endif
            
        // Build a call to a .NET method 
        | ILMeth(_, ilMethInfo, _) -> 
            BuildILMethInfoCall g amap m isProp ilMethInfo valUseFlags minst direct allArgs

        // Build a call to an F# method 
        | FSMeth(_, _, vref, _) -> 

            // Go see if this is a use of a recursive definition... Note we know the value instantiation 
            // we want to use so we pass that in order not to create a new one. 
            let vexp, vexpty = tcVal vref valUseFlags (minfo.DeclaringTypeInst @ minst) m
            BuildFSharpMethodApp g m vref vexp vexpty allArgs

        // Build a 'call' to a struct default constructor 
        | DefaultStructCtor (g, ty) -> 
            if not (TypeHasDefaultValue g m ty) then 
                errorR(Error(FSComp.SR.tcDefaultStructConstructorCall(), m))
            mkDefault (m, ty), ty)

//-------------------------------------------------------------------------
// Adjust caller arguments as part of building a method call
//------------------------------------------------------------------------- 

/// Build a call to the System.Object constructor taking no arguments,
let BuildObjCtorCall (g: TcGlobals) m =
    let ilMethRef = (mkILCtorMethSpecForTy(g.ilg.typ_Object, [])).MethodRef
    Expr.Op (TOp.ILCall (false, false, false, false, CtorValUsedAsSuperInit, false, true, ilMethRef, [], [], [g.obj_ty]), [], [], m)

/// Implements the elaborated form of adhoc conversions from functions to delegates at member callsites
let BuildNewDelegateExpr (eventInfoOpt: EventInfo option, g, amap, traitCtxt, delegateTy, invokeMethInfo: MethInfo, delArgTys, f, fty, m) =
    let slotsig = invokeMethInfo.GetSlotSig(amap, m, traitCtxt)
    let delArgVals, expr = 
        let topValInfo = ValReprInfo([], List.replicate (max 1 (List.length delArgTys)) ValReprInfo.unnamedTopArg, ValReprInfo.unnamedRetVal)

        // Try to pull apart an explicit lambda and use it directly 
        // Don't do this in the case where we're adjusting the arguments of a function used to build a .NET-compatible event handler 
        let lambdaContents = 
            if Option.isSome eventInfoOpt then 
                None 
            else 
                tryDestTopLambda g amap topValInfo (f, fty)        

        match lambdaContents with 
        | None -> 
        
            if List.exists (isByrefTy g) delArgTys then
                    error(Error(FSComp.SR.tcFunctionRequiresExplicitLambda(List.length delArgTys), m)) 

            let delArgVals = delArgTys |> List.mapi (fun i argty -> fst (mkCompGenLocal m ("delegateArg" + string i) argty)) 
            let expr = 
                let args = 
                    match eventInfoOpt with 
                    | Some einfo -> 
                        match delArgVals with 
                        | [] -> error(nonStandardEventError einfo.EventName m)
                        | h :: _ when not (isObjTy g h.Type) -> error(nonStandardEventError einfo.EventName m)
                        | h :: t -> [exprForVal m h; mkRefTupledVars g m t] 
                    | None -> 
                        if isNil delArgTys then [mkUnit g m] else List.map (exprForVal m) delArgVals
                mkApps g ((f, fty), [], args, m)
            delArgVals, expr
            
        | Some _ -> 
            let _, _, _, vsl, body, _ = IteratedAdjustArityOfLambda g amap topValInfo f
            List.concat vsl, body
            
    let meth = TObjExprMethod(slotsig, [], [], [delArgVals], expr, m)
    mkObjExpr(delegateTy, None, BuildObjCtorCall g m, [meth], [], m)

let CoerceFromFSharpFuncToDelegate g amap traitCtxt infoReader ad callerArgTy m callerArgExpr delegateTy =    
    let (SigOfFunctionForDelegate(invokeMethInfo, delArgTys, _, _)) = GetSigOfFunctionForDelegate infoReader delegateTy m ad
    BuildNewDelegateExpr (None, g, amap, traitCtxt, delegateTy, invokeMethInfo, delArgTys, callerArgExpr, callerArgTy, m)

// Handle adhoc argument conversions
let AdjustCallerArgExprForCoercions (g: TcGlobals) amap traitCtxt infoReader ad isOutArg calledArgTy (reflArgInfo: ReflectedArgInfo) callerArgTy m callerArgExpr = 
   if isByrefTy g calledArgTy && isRefCellTy g callerArgTy then 
       None, Expr.Op (TOp.RefAddrGet false, [destRefCellTy g callerArgTy], [callerArgExpr], m) 

#if IMPLICIT_ADDRESS_OF
   elif isInByrefTy g calledArgTy && not (isByrefTy g callerArgTy) then 
       let wrap, callerArgExprAddress, _readonly, _writeonly = mkExprAddrOfExpr g true false NeverMutates callerArgExpr None m
       Some wrap, callerArgExprAddress
#endif

   elif isDelegateTy g calledArgTy && isFunTy g callerArgTy then 
       None, CoerceFromFSharpFuncToDelegate g amap traitCtxt infoReader ad callerArgTy m callerArgExpr calledArgTy

   elif isLinqExpressionTy g calledArgTy && isDelegateTy g (destLinqExpressionTy g calledArgTy) && isFunTy g callerArgTy then 
       let delegateTy = destLinqExpressionTy g calledArgTy
       let expr = CoerceFromFSharpFuncToDelegate g amap traitCtxt infoReader ad callerArgTy m callerArgExpr delegateTy
       None, mkCallQuoteToLinqLambdaExpression g m delegateTy (Expr.Quote (expr, ref None, false, m, mkQuotedExprTy g delegateTy))

   // auto conversions to quotations (to match auto conversions to LINQ expressions)
   elif reflArgInfo.AutoQuote && isQuotedExprTy g calledArgTy && not (isQuotedExprTy g callerArgTy) then 
       match reflArgInfo with 
       | ReflectedArgInfo.Quote true -> 
           None, mkCallLiftValueWithDefn g m calledArgTy callerArgExpr
       | ReflectedArgInfo.Quote false -> 
           None, Expr.Quote (callerArgExpr, ref None, false, m, calledArgTy)
       | ReflectedArgInfo.None -> failwith "unreachable" // unreachable due to reflArgInfo.AutoQuote condition

   // Note: out args do not need to be coerced 
   elif isOutArg then 
       None, callerArgExpr

   // Note: not all these casts are reported in quotations 
   else 
       None, mkCoerceIfNeeded g calledArgTy callerArgTy callerArgExpr

/// Some of the code below must allocate temporary variables or bind other variables to particular values. 
/// As usual we represent variable allocators by expr -> expr functions 
/// which we then use to wrap the whole expression. These will either do nothing or pre-bind a variable. It doesn't
/// matter what order they are applied in as long as they are all composed together.
let emptyPreBinder (e: Expr) = e

/// Get the expression that must be inserted on the caller side for a CallerSide optional arg,
/// i.e. one where there is no corresponding caller arg.
let rec GetDefaultExpressionForCallerSideOptionalArg tcFieldInit g (calledArg: CalledArg) currCalledArgTy currDfltVal eCallerMemberName mMethExpr =
    match currDfltVal with
    | MissingValue -> 
        // Add an I_nop if this is an initonly field to make sure we never recognize it as an lvalue. See mkExprAddrOfExpr. 
        emptyPreBinder, mkAsmExpr ([ mkNormalLdsfld (fspec_Missing_Value g); AI_nop ], [], [], [currCalledArgTy], mMethExpr)

    | DefaultValue -> 
        emptyPreBinder, mkDefault(mMethExpr, currCalledArgTy)

    | Constant fieldInit -> 
        match currCalledArgTy with
        | NullableTy g inst when fieldInit <> ILFieldInit.Null ->
            let nullableTy = mkILNonGenericBoxedTy(g.FindSysILTypeRef "System.Nullable`1")
            let ctor = mkILCtorMethSpecForTy(nullableTy, [ILType.TypeVar 0us]).MethodRef
            let ctorArgs = [Expr.Const (tcFieldInit mMethExpr fieldInit, mMethExpr, inst)]
            emptyPreBinder, Expr.Op (TOp.ILCall (false, false, true, true, NormalValUse, false, false, ctor, [inst], [], [currCalledArgTy]), [], ctorArgs, mMethExpr)
        | ByrefTy g inst ->
            GetDefaultExpressionForCallerSideOptionalArg tcFieldInit g calledArg inst (PassByRef(inst, currDfltVal)) eCallerMemberName mMethExpr
        | _ ->
            match calledArg.CallerInfo, eCallerMemberName with
            | CallerLineNumber, _ when typeEquiv g currCalledArgTy g.int_ty ->
                emptyPreBinder, Expr.Const (Const.Int32(mMethExpr.StartLine), mMethExpr, currCalledArgTy)
            | CallerFilePath, _ when typeEquiv g currCalledArgTy g.string_ty ->
                let fileName = mMethExpr.FileName |> FileSystem.GetFullPathShim |> PathMap.apply g.pathMap
                emptyPreBinder, Expr.Const (Const.String fileName, mMethExpr, currCalledArgTy)
            | CallerMemberName, Some callerName when (typeEquiv g currCalledArgTy g.string_ty) ->
                emptyPreBinder, Expr.Const (Const.String callerName, mMethExpr, currCalledArgTy)
            | _ ->
                emptyPreBinder, Expr.Const (tcFieldInit mMethExpr fieldInit, mMethExpr, currCalledArgTy)
                
    | WrapperForIDispatch ->
        match g.TryFindSysILTypeRef "System.Runtime.InteropServices.DispatchWrapper" with
        | None -> error(Error(FSComp.SR.fscSystemRuntimeInteropServicesIsRequired(), mMethExpr))
        | Some tref ->
            let ty = mkILNonGenericBoxedTy tref
            let mref = mkILCtorMethSpecForTy(ty, [g.ilg.typ_Object]).MethodRef
            let expr = Expr.Op (TOp.ILCall (false, false, false, true, NormalValUse, false, false, mref, [], [], [g.obj_ty]), [], [mkDefault(mMethExpr, currCalledArgTy)], mMethExpr)
            emptyPreBinder, expr

    | WrapperForIUnknown ->
        match g.TryFindSysILTypeRef "System.Runtime.InteropServices.UnknownWrapper" with
        | None -> error(Error(FSComp.SR.fscSystemRuntimeInteropServicesIsRequired(), mMethExpr))
        | Some tref ->
            let ty = mkILNonGenericBoxedTy tref
            let mref = mkILCtorMethSpecForTy(ty, [g.ilg.typ_Object]).MethodRef
            let expr = Expr.Op (TOp.ILCall (false, false, false, true, NormalValUse, false, false, mref, [], [], [g.obj_ty]), [], [mkDefault(mMethExpr, currCalledArgTy)], mMethExpr)
            emptyPreBinder, expr

    | PassByRef (ty, dfltVal2) ->
        let v, _ = mkCompGenLocal mMethExpr "defaultByrefArg" ty
        let wrapper2, rhs = GetDefaultExpressionForCallerSideOptionalArg tcFieldInit g calledArg currCalledArgTy dfltVal2 eCallerMemberName mMethExpr
        (wrapper2 >> mkCompGenLet mMethExpr v rhs), mkValAddr mMethExpr false (mkLocalValRef v)

/// Get the expression that must be inserted on the caller side for a CalleeSide optional arg where
/// no caller argument has been provided. Normally this is 'None', however CallerMemberName and friends
/// can be used with 'CalleeSide' optional arguments
let GetDefaultExpressionForCalleeSideOptionalArg g (calledArg: CalledArg) eCallerMemberName (mMethExpr: range) =
    let calledArgTy = calledArg.CalledArgumentType
    let calledNonOptTy = 
        if isOptionTy g calledArgTy then 
            destOptionTy g calledArgTy 
        else
            calledArgTy // should be unreachable

    match calledArg.CallerInfo, eCallerMemberName with
    | CallerLineNumber, _ when typeEquiv g calledNonOptTy g.int_ty ->
        let lineExpr = Expr.Const(Const.Int32 mMethExpr.StartLine, mMethExpr, calledNonOptTy)
        mkSome g calledNonOptTy lineExpr mMethExpr
    | CallerFilePath, _ when typeEquiv g calledNonOptTy g.string_ty ->
        let fileName = mMethExpr.FileName |> FileSystem.GetFullPathShim |> PathMap.apply g.pathMap
        let filePathExpr = Expr.Const (Const.String(fileName), mMethExpr, calledNonOptTy)
        mkSome g calledNonOptTy filePathExpr mMethExpr
    | CallerMemberName, Some(callerName) when typeEquiv g calledNonOptTy g.string_ty ->
        let memberNameExpr = Expr.Const (Const.String callerName, mMethExpr, calledNonOptTy)
        mkSome g calledNonOptTy memberNameExpr mMethExpr
    | _ ->
        mkNone g calledNonOptTy mMethExpr

/// Get the expression that must be inserted on the caller side for an optional arg where
/// no caller argument has been provided. 
let GetDefaultExpressionForOptionalArg tcFieldInit g (calledArg: CalledArg) eCallerMemberName mItem (mMethExpr: range) =
    let calledArgTy = calledArg.CalledArgumentType
    let preBinder, expr = 
        match calledArg.OptArgInfo with 
        | NotOptional -> 
            error(InternalError("Unexpected NotOptional", mItem))

        | CallerSide dfltVal ->
            GetDefaultExpressionForCallerSideOptionalArg tcFieldInit g calledArg calledArgTy dfltVal eCallerMemberName mMethExpr

        | CalleeSide ->
            emptyPreBinder, GetDefaultExpressionForCalleeSideOptionalArg g calledArg eCallerMemberName mMethExpr

    // Combine the variable allocators (if any)
    let callerArg = CallerArg(calledArgTy, mMethExpr, false, expr)
    preBinder, { NamedArgIdOpt = None; CalledArg = calledArg; CallerArg = callerArg }

// Adjust all the optional arguments, filling in values for defaults, 
let AdjustCallerArgForOptional tcFieldInit eCallerMemberName (infoReader: InfoReader) (assignedArg: AssignedCalledArg<_>) =
    let g = infoReader.g
    let amap = infoReader.amap
    let callerArg = assignedArg.CallerArg
    let (CallerArg(callerArgTy, m, isOptCallerArg, callerArgExpr)) = callerArg
    let calledArg = assignedArg.CalledArg
    match calledArg.OptArgInfo with 
    | NotOptional -> 
        if isOptCallerArg then errorR(Error(FSComp.SR.tcFormalArgumentIsNotOptional(), m))
        assignedArg
    | _ -> 
        let callerArgExpr2 = 
            match calledArg.OptArgInfo with 
            | NotOptional -> failwith "unreachable"
            
            | CallerSide dfltVal -> 
                let calledArgTy = calledArg.CalledArgumentType

                if isOptCallerArg then 
                    // CSharpMethod(?x=b) 
                    if isOptionTy g callerArgTy then 
                        if isNullableTy g calledArgTy then 
                            // CSharpMethod(?x=b) when 'b' has optional type and 'x' has nullable type --> CSharpMethod(x=Option.toNullable b)
                            mkOptionToNullable g m (destOptionTy g callerArgTy) callerArgExpr
                        else 
                            // CSharpMethod(?x=b) when 'b' has optional type and 'x' has non-nullable type --> CSharpMethod(x=Option.defaultValue DEFAULT v)
                            let _wrapper, defaultExpr = GetDefaultExpressionForCallerSideOptionalArg tcFieldInit g calledArg calledArgTy dfltVal eCallerMemberName m
                            let ty = destOptionTy g callerArgTy
                            mkOptionDefaultValue g m ty defaultExpr callerArgExpr
                    else
                        // This should be unreachable but the error will be reported elsewhere
                        callerArgExpr
                else
                    if isNullableTy g calledArgTy  then 
                        // CSharpMethod(x=b) when 'x' has nullable type
                        if isNullableTy g callerArgTy then 
                            // CSharpMethod(x=b) when both 'x' and 'b' have nullable type --> CSharpMethod(x=b)
                            callerArgExpr
                        else
                            // CSharpMethod(x=b) when 'x' has nullable type and 'b' does not --> CSharpMethod(x=Nullable(b))
                            let calledNonOptTy = destNullableTy g calledArgTy 
                            let minfo = GetIntrinsicConstructorInfosOfType infoReader m calledArgTy |> List.head
                            let callerArgExprCoerced = mkCoerceIfNeeded g calledNonOptTy callerArgTy callerArgExpr
                            MakeMethInfoCall amap m minfo [] [callerArgExprCoerced]
                    else 
                        // CSharpMethod(x=b) --> CSharpMethod(?x=b)
                        callerArgExpr

            | CalleeSide -> 
                if isOptCallerArg then 
                    // CSharpMethod(?x=b) --> CSharpMethod(?x=b)
                    callerArgExpr 
                else                            
                    // CSharpMethod(x=b) when CSharpMethod(A) --> CSharpMethod(?x=Some(b :> A))
                    let calledArgTy = assignedArg.CalledArg.CalledArgumentType
                    if isOptionTy g calledArgTy then 
                        let calledNonOptTy = destOptionTy g calledArgTy 
                        let callerArgExprCoerced = mkCoerceIfNeeded g calledNonOptTy callerArgTy callerArgExpr
                        mkSome g calledNonOptTy callerArgExprCoerced m
                    else 
                        assert false
                        callerArgExpr // defensive code - this case is unreachable 
                        
        let callerArg2 = CallerArg(tyOfExpr g callerArgExpr2, m, isOptCallerArg, callerArgExpr2)
        { assignedArg with CallerArg=callerArg2 }

// Handle CallerSide optional arguments. 
//
// CallerSide optional arguments are largely for COM interop, e.g. to PIA assemblies for Word etc.
// As a result we follow the VB and C# behavior here.
//
//   "1. If the parameter is statically typed as System.Object and does not have a value, then there are four cases:
//       a. The parameter is marked with MarshalAs(IUnknown), MarshalAs(Interface), or MarshalAs(IDispatch). In this case we pass null.
//       b. Else if the parameter is marked with IUnknownConstantAttribute. In this case we pass new System.Runtime.InteropServices.UnknownWrapper(null)
//       c. Else if the parameter is marked with IDispatchConstantAttribute. In this case we pass new System.Runtime.InteropServices.DispatchWrapper(null)
//       d. Else, we will pass Missing.Value.
//    2. Otherwise, if there is a value attribute, then emit the default value.
//    3. Otherwise, we emit default(T).
//    4. Finally, we apply conversions from the value to the parameter type. This is where the nullable conversions take place for VB.
//    - VB allows you to mark ref parameters as optional. The semantics of this is that we create a temporary 
//        with type = type of parameter, load the optional value to it, and call the method. 
//    - VB also allows you to mark arrays with Nothing as the optional value.
//    - VB also allows you to pass intrinsic values as optional values to parameters 
//        typed as Object. What we do in this case is we box the intrinsic value."
//
let AdjustCallerArgsForOptionals tcFieldInit eCallerMemberName (infoReader: InfoReader) (calledMeth: CalledMeth<_>) mItem mMethExpr =
    let g = infoReader.g

    let assignedNamedArgs = calledMeth.ArgSets |> List.collect (fun argSet -> argSet.AssignedNamedArgs)
    let unnamedCalledArgs = calledMeth.ArgSets |> List.collect (fun argSet -> argSet.UnnamedCalledArgs)
    let unnamedCallerArgs = calledMeth.ArgSets |> List.collect (fun argSet -> argSet.UnnamedCallerArgs)
    let unnamedArgs =
        (unnamedCalledArgs, unnamedCallerArgs) ||> List.map2 (fun called caller -> 
            { NamedArgIdOpt = None; CalledArg=called; CallerArg=caller })

    // Adjust all the optional arguments that require a default value to be inserted into the call,
    // i.e. there is no corresponding caller arg.
    let optArgs, optArgPreBinder = 
        (emptyPreBinder, calledMeth.UnnamedCalledOptArgs) ||> List.mapFold (fun preBinder calledArg -> 
            let preBinder2, arg = GetDefaultExpressionForOptionalArg tcFieldInit g calledArg eCallerMemberName mItem mMethExpr
            arg, (preBinder >> preBinder2))

    let adjustedNormalUnnamedArgs = List.map (AdjustCallerArgForOptional tcFieldInit eCallerMemberName infoReader) unnamedArgs
    let adjustedAssignedNamedArgs = List.map (AdjustCallerArgForOptional tcFieldInit eCallerMemberName infoReader) assignedNamedArgs

    optArgs, optArgPreBinder, adjustedNormalUnnamedArgs, adjustedAssignedNamedArgs

/// Adjust any 'out' arguments, passing in the address of a mutable local
let AdjustOutCallerArgs g (calledMeth: CalledMeth<_>) mMethExpr =
    calledMeth.UnnamedCalledOutArgs |> List.map (fun calledArg -> 
        let calledArgTy = calledArg.CalledArgumentType
        let outArgTy = destByrefTy g calledArgTy
        let outv, outArgExpr = mkMutableCompGenLocal mMethExpr PrettyNaming.outArgCompilerGeneratedName outArgTy // mutable! 
        let expr = mkDefault (mMethExpr, outArgTy)
        let callerArg = CallerArg (calledArgTy, mMethExpr, false, mkValAddr mMethExpr false (mkLocalValRef outv))
        let outArg = { NamedArgIdOpt=None;CalledArg=calledArg;CallerArg=callerArg }
        outArg, outArgExpr, mkCompGenBind outv expr) 
        |> List.unzip3

/// Adjust any '[<ParamArray>]' arguments, converting to an array
let AdjustParamArrayCallerArgs g amap traitCtxt infoReader ad (calledMeth: CalledMeth<_>) mMethExpr =
    let argSets = calledMeth.ArgSets

    let paramArrayCallerArgs = argSets |> List.collect (fun argSet -> argSet.ParamArrayCallerArgs)

    match calledMeth.ParamArrayCalledArgOpt with 
    | None -> 
        [], []

    | Some paramArrayCalledArg -> 
        let paramArrayCalledArgElementType = destArrayTy g paramArrayCalledArg.CalledArgumentType

        let paramArrayPreBinders, paramArrayExprs = 
            paramArrayCallerArgs  
            |> List.map (fun callerArg -> 
                let (CallerArg(callerArgTy, m, isOutArg, callerArgExpr)) = callerArg
                AdjustCallerArgExprForCoercions g amap traitCtxt infoReader ad isOutArg paramArrayCalledArgElementType paramArrayCalledArg.ReflArgInfo callerArgTy m callerArgExpr)
            |> List.unzip

        let paramArrayExpr = Expr.Op (TOp.Array, [paramArrayCalledArgElementType], paramArrayExprs, mMethExpr)
        
        let paramArrayCallerArg = 
            [ { NamedArgIdOpt = None
                CalledArg=paramArrayCalledArg
                CallerArg=CallerArg(paramArrayCalledArg.CalledArgumentType, mMethExpr, false, paramArrayExpr) } ]

        paramArrayPreBinders, paramArrayCallerArg

/// Build the argument list for a method call. Adjust for param array, optional arguments, byref arguments and coercions.
/// For example, if you pass an F# reference cell to a byref then we must get the address of the 
/// contents of the ref. Likewise lots of adjustments are made for optional arguments etc.
let AdjustCallerArgs tcFieldInit eCallerMemberName (infoReader: InfoReader) ad traitCtxt (calledMeth: CalledMeth<_>) objArgs lambdaVars mItem mMethExpr =
    let g = infoReader.g
    let amap = infoReader.amap
    let calledMethInfo = calledMeth.Method

    // For unapplied 'e.M' we first evaluate 'e' outside the lambda, i.e. 'let v = e in (fun arg -> v.CSharpMethod(arg))' 
    let objArgPreBinder, objArgs = 
        match objArgs, lambdaVars with 
        | [objArg], Some _ -> 
            if calledMethInfo.IsExtensionMember && calledMethInfo.ObjArgNeedsAddress(amap, mMethExpr) then
                error(Error(FSComp.SR.tcCannotPartiallyApplyExtensionMethodForByref(calledMethInfo.DisplayName), mMethExpr))
            let objArgTy = tyOfExpr g objArg
            let v, ve = mkCompGenLocal mMethExpr "objectArg" objArgTy
            (fun body -> mkCompGenLet mMethExpr v objArg body), [ve]
        | _ -> 
            emptyPreBinder, objArgs

    // Handle param array and optional arguments
    let paramArrayPreBinders, paramArrayArgs =
        AdjustParamArrayCallerArgs g amap traitCtxt infoReader ad calledMeth mMethExpr

    let optArgs, optArgPreBinder, adjustedNormalUnnamedArgs, adjustedFinalAssignedNamedArgs = 
        AdjustCallerArgsForOptionals tcFieldInit eCallerMemberName infoReader calledMeth mItem mMethExpr

    let outArgs, outArgExprs, outArgTmpBinds =
        AdjustOutCallerArgs g calledMeth mMethExpr

    let allArgs =
        adjustedNormalUnnamedArgs @
        adjustedFinalAssignedNamedArgs @
        paramArrayArgs @
        optArgs @ 
        outArgs
        
    let allArgs = 
        allArgs |> List.sortBy (fun x -> x.Position)

    let allArgsPreBinders, allArgsCoerced = 
        allArgs
        |> List.map (fun assignedArg -> 
            let isOutArg = assignedArg.CalledArg.IsOutArg
            let reflArgInfo = assignedArg.CalledArg.ReflArgInfo
            let calledArgTy = assignedArg.CalledArg.CalledArgumentType
            let (CallerArg(callerArgTy, m, _, e)) = assignedArg.CallerArg
    
            AdjustCallerArgExprForCoercions g amap traitCtxt infoReader ad isOutArg calledArgTy reflArgInfo callerArgTy m e)
        |> List.unzip

    objArgPreBinder, objArgs, allArgsPreBinders, allArgs, allArgsCoerced, optArgPreBinder, paramArrayPreBinders, outArgExprs, outArgTmpBinds


//-------------------------------------------------------------------------
// Import provided expressions
//------------------------------------------------------------------------- 


#if !NO_EXTENSIONTYPING
// This file is not a great place for this functionality to sit, it's here because of BuildMethodCall
module ProvidedMethodCalls =

    let private convertConstExpr g amap m (constant : Tainted<obj * ProvidedType>) =
        let (obj, objTy) = constant.PApply2(id, m)
        let ty = Import.ImportProvidedType amap m objTy
        let normTy = normalizeEnumTy g ty
        obj.PUntaint((fun v ->
            let fail() = raise (TypeProviderError(FSComp.SR.etUnsupportedConstantType(v.GetType().ToString()), constant.TypeProviderDesignation, m))
            try 
                if isNull v then mkNull m ty else
                let c = 
                    match v with
                    | _ when typeEquiv g normTy g.bool_ty -> Const.Bool(v :?> bool)
                    | _ when typeEquiv g normTy g.sbyte_ty -> Const.SByte(v :?> sbyte)
                    | _ when typeEquiv g normTy g.byte_ty -> Const.Byte(v :?> byte)
                    | _ when typeEquiv g normTy g.int16_ty -> Const.Int16(v :?> int16)
                    | _ when typeEquiv g normTy g.uint16_ty -> Const.UInt16(v :?> uint16)
                    | _ when typeEquiv g normTy g.int32_ty -> Const.Int32(v :?> int32)
                    | _ when typeEquiv g normTy g.uint32_ty -> Const.UInt32(v :?> uint32)
                    | _ when typeEquiv g normTy g.int64_ty -> Const.Int64(v :?> int64)
                    | _ when typeEquiv g normTy g.uint64_ty -> Const.UInt64(v :?> uint64)
                    | _ when typeEquiv g normTy g.nativeint_ty -> Const.IntPtr(v :?> int64)
                    | _ when typeEquiv g normTy g.unativeint_ty -> Const.UIntPtr(v :?> uint64)
                    | _ when typeEquiv g normTy g.float32_ty -> Const.Single(v :?> float32)
                    | _ when typeEquiv g normTy g.float_ty -> Const.Double(v :?> float)
                    | _ when typeEquiv g normTy g.char_ty -> Const.Char(v :?> char)
                    | _ when typeEquiv g normTy g.string_ty -> Const.String(v :?> string)
                    | _ when typeEquiv g normTy g.decimal_ty -> Const.Decimal(v :?> decimal)
                    | _ when typeEquiv g normTy g.unit_ty -> Const.Unit
                    | _ -> fail()
                Expr.Const (c, m, ty)
             with _ -> fail()
            ), range=m)

    /// Erasure over System.Type.
    ///
    /// This is a reimplementation of the logic of provided-type erasure, working entirely over (tainted, provided) System.Type
    /// values. This is used when preparing ParameterInfo objects to give to the provider in GetInvokerExpression. 
    /// These ParameterInfo have erased ParameterType - giving the provider an erased type makes it considerably easier 
    /// to implement a correct GetInvokerExpression.
    ///
    /// Ideally we would implement this operation by converting to an F# TType using ImportSystemType, and then erasing, and then converting
    /// back to System.Type. However, there is currently no way to get from an arbitrary F# TType (even the TType for 
    /// System.Object) to a System.Type to give to the type provider.
    let eraseSystemType (amap, m, inputType) = 
        let rec loop (st: Tainted<ProvidedType>) = 
            if st.PUntaint((fun st -> st.IsGenericParameter), m) then st
            elif st.PUntaint((fun st -> st.IsArray), m) then 
                let et = st.PApply((fun st -> st.GetElementType()), m)
                let rank = st.PUntaint((fun st -> st.GetArrayRank()), m)
                (loop et).PApply((fun st -> if rank = 1 then st.MakeArrayType() else st.MakeArrayType(rank)), m)
            elif st.PUntaint((fun st -> st.IsByRef), m) then 
                let et = st.PApply((fun st -> st.GetElementType()), m)
                (loop et).PApply((fun st -> st.MakeByRefType()), m)
            elif st.PUntaint((fun st -> st.IsPointer), m) then 
                let et = st.PApply((fun st -> st.GetElementType()), m)
                (loop et).PApply((fun st -> st.MakePointerType()), m)
            else
                let isGeneric = st.PUntaint((fun st -> st.IsGenericType), m)
                let headType = if isGeneric then st.PApply((fun st -> st.GetGenericTypeDefinition()), m) else st
                // We import in order to use IsProvidedErasedTycon, to make sure we at least don't reinvent that 
                let headTypeAsFSharpType = Import.ImportProvidedNamedType amap m headType
                if headTypeAsFSharpType.IsProvidedErasedTycon then 
                    let baseType = 
                        st.PApply((fun st -> 
                            match st.BaseType with 
                            | null -> ProvidedType.CreateNoContext(typeof<obj>)  // it might be an interface
                            | st -> st), m)
                    loop baseType
                else
                    if isGeneric then 
                        let genericArgs = st.PApplyArray((fun st -> st.GetGenericArguments()), "GetGenericArguments", m) 
                        let typars = headTypeAsFSharpType.Typars(m)
                        // Drop the generic arguments that don't correspond to type arguments, i.e. are units-of-measure
                        let genericArgs = 
                            [| for (genericArg, tp) in Seq.zip genericArgs typars do
                                   if tp.Kind = TyparKind.Type then 
                                       yield genericArg |]

                        if genericArgs.Length = 0 then
                            headType
                        else
                            let erasedArgTys = genericArgs |> Array.map loop
                            headType.PApply((fun st -> 
                                let erasedArgTys = erasedArgTys |> Array.map (fun a -> a.PUntaintNoFailure(id))
                                st.MakeGenericType erasedArgTys), m)
                    else   
                        st
        loop inputType

    let convertProvidedExpressionToExprAndWitness
            tcVal
            (thisArg: Expr option,
             allArgs: Exprs,
             paramVars: Tainted<ProvidedVar>[],
             g,
             amap, 
             traitCtxt,
             mut,
             isProp,
             isSuperInit, m,
             expr: Tainted<ProvidedExpr>) = 

        let varConv =
            // note: using paramVars.Length as assumed initial size, but this might not 
            // be the optimal value; this wasn't checked before obsoleting Dictionary.ofList
            let dict = Dictionary.newWithSize paramVars.Length
            for v, e in Seq.zip (paramVars |> Seq.map (fun x -> x.PUntaint(id, m))) (Option.toList thisArg @ allArgs) do
                dict.Add(v, (None, e))
            dict
        let rec exprToExprAndWitness top (ea: Tainted<ProvidedExpr>) =
            let fail() = error(Error(FSComp.SR.etUnsupportedProvidedExpression(ea.PUntaint((fun etree -> etree.UnderlyingExpressionString), m)), m))
            match ea with
            | Tainted.Null -> error(Error(FSComp.SR.etNullProvidedExpression(ea.TypeProviderDesignation), m))
            |  _ ->
            match ea.PApplyOption((function ProvidedTypeAsExpr x -> Some x | _ -> None), m) with
            | Some info -> 
                let (expr, targetTy) = info.PApply2(id, m)
                let srcExpr = exprToExpr expr
                let targetTy = Import.ImportProvidedType amap m (targetTy.PApply(id, m)) 
                let sourceTy = Import.ImportProvidedType amap m (expr.PApply ((fun e -> e.Type), m)) 
                let te = mkCoerceIfNeeded g targetTy sourceTy srcExpr
                None, (te, tyOfExpr g te)
            | None -> 
            match ea.PApplyOption((function ProvidedTypeTestExpr x -> Some x | _ -> None), m) with
            | Some info -> 
                let (expr, targetTy) = info.PApply2(id, m)
                let srcExpr = exprToExpr expr
                let targetTy = Import.ImportProvidedType amap m (targetTy.PApply(id, m)) 
                let te = mkCallTypeTest g m targetTy srcExpr
                None, (te, tyOfExpr g te)
            | None -> 
            match ea.PApplyOption((function ProvidedIfThenElseExpr x -> Some x | _ -> None), m) with
            | Some info -> 
                let test, thenBranch, elseBranch = info.PApply3(id, m)
                let testExpr = exprToExpr test
                let ifTrueExpr = exprToExpr thenBranch
                let ifFalseExpr = exprToExpr elseBranch
                let te = mkCond NoDebugPointAtStickyBinding DebugPointForTarget.No m (tyOfExpr g ifTrueExpr) testExpr ifTrueExpr ifFalseExpr
                None, (te, tyOfExpr g te)
            | None -> 
            match ea.PApplyOption((function ProvidedVarExpr x -> Some x | _ -> None), m) with
            | Some info ->  
                let _, vTe = varToExpr info
                None, (vTe, tyOfExpr g vTe)
            | None -> 
            match ea.PApplyOption((function ProvidedConstantExpr x -> Some x | _ -> None), m) with
            | Some info -> 
                let ce = convertConstExpr g amap m info
                None, (ce, tyOfExpr g ce)
            | None -> 
            match ea.PApplyOption((function ProvidedNewTupleExpr x -> Some x | _ -> None), m) with
            | Some info -> 
                let elems = info.PApplyArray(id, "GetInvokerExpression", m)
                let elemsT = elems |> Array.map exprToExpr |> Array.toList
                let exprT = mkRefTupledNoTypes g m elemsT
                None, (exprT, tyOfExpr g exprT)
            | None -> 
            match ea.PApplyOption((function ProvidedNewArrayExpr x -> Some x | _ -> None), m) with
            | Some info -> 
                let ty, elems = info.PApply2(id, m)
                let tyT = Import.ImportProvidedType amap m ty
                let elems = elems.PApplyArray(id, "GetInvokerExpression", m)
                let elemsT = elems |> Array.map exprToExpr |> Array.toList
                let exprT = Expr.Op (TOp.Array, [tyT], elemsT, m)
                None, (exprT, tyOfExpr g exprT)
            | None -> 
            match ea.PApplyOption((function ProvidedTupleGetExpr x -> Some x | _ -> None), m) with
            | Some info -> 
                let inp, n = info.PApply2(id, m)
                let inpT = inp |> exprToExpr 
                // if type of expression is erased type then we need convert it to the underlying base type
                let typeOfExpr = 
                    let t = tyOfExpr g inpT
                    stripTyEqnsWrtErasure EraseMeasures g t
                let tupInfo, tysT = tryDestAnyTupleTy g typeOfExpr
                let exprT = mkTupleFieldGet g (tupInfo, inpT, tysT, n.PUntaint(id, m), m)
                None, (exprT, tyOfExpr g exprT)
            | None -> 
            match ea.PApplyOption((function ProvidedLambdaExpr x -> Some x | _ -> None), m) with
            | Some info -> 
                let v, b = info.PApply2(id, m)
                let vT = addVar v
                let bT = exprToExpr b
                removeVar v
                let exprT = mkLambda m vT (bT, tyOfExpr g bT)
                None, (exprT, tyOfExpr g exprT)
            | None -> 
            match ea.PApplyOption((function ProvidedLetExpr x -> Some x | _ -> None), m) with
            | Some info -> 
                let v, e, b = info.PApply3(id, m)
                let eT = exprToExpr  e
                let vT = addVar v
                let bT = exprToExpr  b
                removeVar v
                let exprT = mkCompGenLet m vT eT bT
                None, (exprT, tyOfExpr g exprT)
            | None -> 
            match ea.PApplyOption((function ProvidedVarSetExpr x -> Some x | _ -> None), m) with
            | Some info -> 
                let v, e = info.PApply2(id, m)
                let eT = exprToExpr  e
                let vTopt, _ = varToExpr v
                match vTopt with 
                | None -> 
                    fail()
                | Some vT -> 
                    let exprT = mkValSet m (mkLocalValRef vT) eT 
                    None, (exprT, tyOfExpr g exprT)
            | None -> 
            match ea.PApplyOption((function ProvidedWhileLoopExpr x -> Some x | _ -> None), m) with
            | Some info -> 
                let guardExpr, bodyExpr = info.PApply2(id, m)
                let guardExprT = exprToExpr guardExpr
                let bodyExprT = exprToExpr bodyExpr
                let exprT = mkWhile g (DebugPointAtWhile.No, SpecialWhileLoopMarker.NoSpecialWhileLoopMarker, guardExprT, bodyExprT, m)
                None, (exprT, tyOfExpr g exprT)
            | None -> 
            match ea.PApplyOption((function ProvidedForIntegerRangeLoopExpr x -> Some x | _ -> None), m) with
            | Some info -> 
                let v, e1, e2, e3 = info.PApply4(id, m)
                let e1T = exprToExpr  e1
                let e2T = exprToExpr  e2
                let vT = addVar v
                let e3T = exprToExpr  e3
                removeVar v
                let exprT = mkFastForLoop g (DebugPointAtFor.No, m, vT, e1T, true, e2T, e3T)
                None, (exprT, tyOfExpr g exprT)
            | None -> 
            match ea.PApplyOption((function ProvidedNewDelegateExpr x -> Some x | _ -> None), m) with
            | Some info -> 
                let delegateTy, boundVars, delegateBodyExpr = info.PApply3(id, m)
                let delegateTyT = Import.ImportProvidedType amap m delegateTy
                let vs = boundVars.PApplyArray(id, "GetInvokerExpression", m) |> Array.toList 
                let vsT = List.map addVar vs
                let delegateBodyExprT = exprToExpr delegateBodyExpr
                List.iter removeVar vs
                let lambdaExpr = mkLambdas m [] vsT (delegateBodyExprT, tyOfExpr g delegateBodyExprT)
                let lambdaExprTy = tyOfExpr g lambdaExpr
                let infoReader = InfoReader(g, amap)
                let exprT = CoerceFromFSharpFuncToDelegate g amap traitCtxt infoReader AccessorDomain.AccessibleFromSomewhere lambdaExprTy m lambdaExpr delegateTyT
                None, (exprT, tyOfExpr g exprT)
            | None -> 
#if PROVIDED_ADDRESS_OF
            match ea.PApplyOption((function ProvidedAddressOfExpr x -> Some x | _ -> None), m) with
            | Some e -> 
                let eT =  exprToExpr e
                let wrap,ce, _readonly, _writeonly = mkExprAddrOfExpr g true false DefinitelyMutates eT None m
                let ce = wrap ce
                None, (ce, tyOfExpr g ce)
            | None -> 
#endif
            match ea.PApplyOption((function ProvidedDefaultExpr x -> Some x | _ -> None), m) with
            | Some pty -> 
                let ty = Import.ImportProvidedType amap m pty
                let ce = mkDefault (m, ty)
                None, (ce, tyOfExpr g ce)
            | None -> 
            match ea.PApplyOption((function ProvidedCallExpr c -> Some c | _ -> None), m) with 
            | Some info ->
                methodCallToExpr top ea info
            | None -> 
            match ea.PApplyOption((function ProvidedSequentialExpr c -> Some c | _ -> None), m) with 
            | Some info ->
                let e1, e2 = info.PApply2(id, m)
                let e1T = exprToExpr e1
                let e2T = exprToExpr e2
                let ce = mkCompGenSequential m e1T e2T
                None, (ce, tyOfExpr g ce)
            | None -> 
            match ea.PApplyOption((function ProvidedTryFinallyExpr c -> Some c | _ -> None), m) with 
            | Some info ->
                let e1, e2 = info.PApply2(id, m)
                let e1T = exprToExpr e1
                let e2T = exprToExpr e2
                let ce = mkTryFinally g (e1T, e2T, m, tyOfExpr g e1T, DebugPointAtTry.No, DebugPointAtFinally.No)
                None, (ce, tyOfExpr g ce)
            | None -> 
            match ea.PApplyOption((function ProvidedTryWithExpr c -> Some c | _ -> None), m) with 
            | Some info ->
                let bT = exprToExpr (info.PApply((fun (x, _, _, _, _) -> x), m))
                let v1 = info.PApply((fun (_, x, _, _, _) -> x), m)
                let v1T = addVar v1
                let e1T = exprToExpr (info.PApply((fun (_, _, x, _, _) -> x), m))
                removeVar v1
                let v2 = info.PApply((fun (_, _, _, x, _) -> x), m)
                let v2T = addVar v2
                let e2T = exprToExpr (info.PApply((fun (_, _, _, _, x) -> x), m))
                removeVar v2
                let ce = mkTryWith g (bT, v1T, e1T, v2T, e2T, m, tyOfExpr g bT, DebugPointAtTry.No, DebugPointAtWith.No)
                None, (ce, tyOfExpr g ce)
            | None -> 
            match ea.PApplyOption((function ProvidedNewObjectExpr c -> Some c | _ -> None), m) with 
            | Some info -> 
                None, ctorCallToExpr info
            | None -> 
                fail()


        and ctorCallToExpr (ne: Tainted<_>) =    
            let (ctor, args) = ne.PApply2(id, m)
            let targetMethInfo = ProvidedMeth(amap, ctor.PApply((fun ne -> upcast ne), m), None, m)
            let objArgs = [] 
            let arguments = [ for ea in args.PApplyArray(id, "GetInvokerExpression", m) -> exprToExpr ea ]
            let callExpr = BuildMethodCall tcVal g amap Mutates.PossiblyMutates m false targetMethInfo isSuperInit [] objArgs arguments
            callExpr

        and addVar (v: Tainted<ProvidedVar>) =    
            let nm = v.PUntaint ((fun v -> v.Name), m)
            let mut = v.PUntaint ((fun v -> v.IsMutable), m)
            let vRaw = v.PUntaint (id, m)
            let tyT = Import.ImportProvidedType amap m (v.PApply ((fun v -> v.Type), m))
            let vT, vTe = if mut then mkMutableCompGenLocal m nm tyT else mkCompGenLocal m nm tyT
            varConv.[vRaw] <- (Some vT, vTe)
            vT

        and removeVar (v: Tainted<ProvidedVar>) =    
            let vRaw = v.PUntaint (id, m)
            varConv.Remove vRaw |> ignore

        and methodCallToExpr top _origExpr (mce: Tainted<_>) =    
            let (objOpt, meth, args) = mce.PApply3(id, m)
            let targetMethInfo = ProvidedMeth(amap, meth.PApply((fun mce -> upcast mce), m), None, m)
            let objArgs = 
                match objOpt.PApplyOption(id, m) with
                | None -> []
                | Some objExpr -> [exprToExpr objExpr]

            let arguments = [ for ea in args.PApplyArray(id, "GetInvokerExpression", m) -> exprToExpr ea ]
            let genericArguments = 
                if meth.PUntaint((fun m -> m.IsGenericMethod), m) then 
                    meth.PApplyArray((fun m -> m.GetGenericArguments()), "GetGenericArguments", m)  
                else 
                    [| |]
            let replacementGenericArguments = genericArguments |> Array.map (fun t->Import.ImportProvidedType amap m t) |> List.ofArray

            let mut         = if top then mut else PossiblyMutates
            let isSuperInit = if top then isSuperInit else ValUseFlag.NormalValUse
            let isProp      = if top then isProp else false
            let callExpr = BuildMethodCall tcVal g amap mut m isProp targetMethInfo isSuperInit replacementGenericArguments objArgs arguments
            Some meth, callExpr

        and varToExpr (pe: Tainted<ProvidedVar>) =    
            // sub in the appropriate argument
            // REVIEW: "thisArg" pointer should be first, if present
            let vRaw = pe.PUntaint(id, m)
            match varConv.TryGetValue vRaw with
            | true, v -> v
            | _ ->
                let typeProviderDesignation = ExtensionTyping.DisplayNameOfTypeProvider (pe.TypeProvider, m)
                error(NumberedError(FSComp.SR.etIncorrectParameterExpression(typeProviderDesignation, vRaw.Name), m))
                
        and exprToExpr expr =
            let _, (resExpr, _) = exprToExprAndWitness false expr
            resExpr

        exprToExprAndWitness true expr

        
    // fill in parameter holes in the expression   
    let TranslateInvokerExpressionForProvidedMethodCall tcVal (g, amap, traitCtxt, mut, isProp, isSuperInit, mi: Tainted<ProvidedMethodBase>, objArgs, allArgs, m) =        
        let parameters = 
            mi.PApplyArray((fun mi -> mi.GetParameters()), "GetParameters", m)
        let paramTys = 
            parameters
            |> Array.map (fun p -> p.PApply((fun st -> st.ParameterType), m))
        let erasedParamTys = 
            paramTys
            |> Array.map (fun pty -> eraseSystemType (amap, m, pty))
        let paramVars = 
            erasedParamTys
            |> Array.mapi (fun i erasedParamTy -> erasedParamTy.PApply((fun ty -> ProvidedVar.Fresh("arg" + i.ToString(), ty)), m))


        // encode "this" as the first ParameterExpression, if applicable
        let thisArg, paramVars = 
            match objArgs with
            | [objArg] -> 
                let erasedThisTy = eraseSystemType (amap, m, mi.PApply((fun mi -> mi.DeclaringType), m))
                let thisVar = erasedThisTy.PApply((fun ty -> ProvidedVar.Fresh("this", ty)), m)
                Some objArg, Array.append [| thisVar |] paramVars
            | [] -> None, paramVars
            | _ -> failwith "multiple objArgs?"
            
        let ea = mi.PApplyWithProvider((fun (methodInfo, provider) -> ExtensionTyping.GetInvokerExpression(provider, methodInfo, [| for p in paramVars -> p.PUntaintNoFailure id |])), m)

        convertProvidedExpressionToExprAndWitness tcVal (thisArg, allArgs, paramVars, g, amap, traitCtxt, mut, isProp, isSuperInit, m, ea)

            
    let BuildInvokerExpressionForProvidedMethodCall tcVal (g, amap, traitCtxt, mi: Tainted<ProvidedMethodBase>, objArgs, mut, isProp, isSuperInit, allArgs, m) =
        try                   
            let methInfoOpt, (expr, retTy) = TranslateInvokerExpressionForProvidedMethodCall tcVal (g, amap, traitCtxt, mut, isProp, isSuperInit, mi, objArgs, allArgs, m)

            let exprty = GetCompiledReturnTyOfProvidedMethodInfo amap m mi |> GetFSharpViewOfReturnType g
            let expr = mkCoerceIfNeeded g exprty retTy expr
            methInfoOpt, expr, exprty
        with
            | :? TypeProviderError as tpe ->
                let typeName = mi.PUntaint((fun mb -> mb.DeclaringType.FullName), m)
                let methName = mi.PUntaint((fun mb -> mb.Name), m)
                raise( tpe.WithContext(typeName, methName) )  // loses original stack trace
#endif

let RecdFieldInstanceChecks g amap ad m (rfinfo: RecdFieldInfo) = 
    if rfinfo.IsStatic then error (Error (FSComp.SR.tcStaticFieldUsedWhenInstanceFieldExpected(), m))
    CheckRecdFieldInfoAttributes g rfinfo m |> CommitOperationResult        
    CheckRecdFieldInfoAccessible amap m ad rfinfo

let ILFieldStaticChecks g amap infoReader ad m (finfo : ILFieldInfo) =
    CheckILFieldInfoAccessible g amap m ad finfo
    if not finfo.IsStatic then error (Error (FSComp.SR.tcFieldIsNotStatic(finfo.FieldName), m))

    // Static IL interfaces fields are not supported in lower F# versions.
    if isInterfaceTy g finfo.ApparentEnclosingType then    
        tryLanguageFeatureRuntimeErrorRecover infoReader LanguageFeature.DefaultInterfaceMemberConsumption m
        tryLanguageFeatureErrorRecover g.langVersion LanguageFeature.DefaultInterfaceMemberConsumption m

    CheckILFieldAttributes g finfo m

let ILFieldInstanceChecks  g amap ad m (finfo : ILFieldInfo) =
    if finfo.IsStatic then error (Error (FSComp.SR.tcStaticFieldUsedWhenInstanceFieldExpected(), m))
    CheckILFieldInfoAccessible g amap m ad finfo
    CheckILFieldAttributes g finfo m

let MethInfoChecks g amap isInstance tyargsOpt objArgs ad m (minfo: MethInfo)  =
    if minfo.IsInstance <> isInstance then
      if isInstance then 
        error (Error (FSComp.SR.csMethodIsNotAnInstanceMethod(minfo.LogicalName), m))
      else        
        error (Error (FSComp.SR.csMethodIsNotAStaticMethod(minfo.LogicalName), m))

    // keep the original accessibility domain to determine type accessibility
    let adOriginal = ad
    // Eliminate the 'protected' portion of the accessibility domain for instance accesses    
    let ad = 
        match objArgs, ad with 
        | [objArg], AccessibleFrom(paths, Some tcref) -> 
            let objArgTy = tyOfExpr g objArg 
            let ty = generalizedTyconRef tcref
            // We get to keep our rights if the type we're in subsumes the object argument type
            if TypeFeasiblySubsumesType 0 g amap m ty CanCoerce objArgTy then
                ad
            // We get to keep our rights if this is a base call
            elif IsBaseCall objArgs then 
                ad
            else
                AccessibleFrom(paths, None) 
        | _ -> ad

    if not (IsTypeAndMethInfoAccessible amap m adOriginal ad minfo) then 
      error (Error (FSComp.SR.tcMethodNotAccessible(minfo.LogicalName), m))

    if isAnyTupleTy g minfo.ApparentEnclosingType && not minfo.IsExtensionMember &&
        (minfo.LogicalName.StartsWithOrdinal("get_Item") || minfo.LogicalName.StartsWithOrdinal("get_Rest")) then
      warning (Error (FSComp.SR.tcTupleMemberNotNormallyUsed(), m))

    CheckMethInfoAttributes g m tyargsOpt minfo |> CommitOperationResult

exception FieldNotMutable of DisplayEnv * Tast.RecdFieldRef * range

let CheckRecdFieldMutation m denv (rfinfo: RecdFieldInfo) = 
    if not rfinfo.RecdField.IsMutable then
        errorR (FieldNotMutable (denv, rfinfo.RecdFieldRef, m))

<<<<<<< HEAD

let ObjArgExprNeedsAddressOf g argExprs =
    match argExprs with 
    | [] -> false 
    | h :: _ -> not (isByrefTy g (tyOfExpr g h))

=======
>>>>>>> faf460b3
/// Generate a witness for the given (solved) constraint.  Five possiblilities are taken
/// into account.
///   1. The constraint is solved by a .NET-declared method or an F#-declared method
///   2. The constraint is solved by an F# record field
///   3. The constraint is solved by an F# anonymous record field
///   4. The constraint is considered solved by a "built in" solution
///   5. The constraint is solved by a closed expression given by a provided method from a type provider
/// 
/// In each case an expression is returned where the method is applied to the given arguments, or the
/// field is dereferenced.
/// 
/// None is returned in the cases where the trait has not been solved (e.g. is part of generic code)
/// or there is an unexpected mismatch of some kind.
let GenWitnessExpr amap g m (traitInfo: TraitConstraintInfo) argExprs =

    let sln = 
        match traitInfo.Solution with 
        | None -> Choice5Of5()
        | Some sln ->

            // Given the solution information, reconstruct the MethInfo for the solution
            match sln with 
            | ILMethSln(apparentTy, extOpt, mref, minst) ->

                let metadataTy = convertToTypeWithMetadataIfPossible g apparentTy

                // Find the actual type containing the solution
                let actualTyconRef = 
                    match extOpt with 
                    | None -> tcrefOfAppTy g metadataTy
                    | Some ilActualTypeRef -> Import.ImportILTypeRef amap m ilActualTypeRef 

                let mdef = resolveILMethodRef actualTyconRef.ILTyconRawMetadata mref
                
                let minfo =
                    match extOpt with 
                    | None -> MethInfo.CreateILMeth(amap, m, apparentTy, mdef)
                    | Some _ -> 

                        let pri = 0UL // irrelevant for post-typecheck processing of solution
                        MethInfo.CreateILExtensionMeth(amap, m, apparentTy, actualTyconRef, Some pri, mdef)

                Choice1Of5 (minfo, minst)

            | FSMethSln(ty, vref, minst, isExt) ->
                let minfo =
                    if isExt then 
                        let pri = 0UL // irrelevant for post-typecheck processing of solution
                        FSMeth(g, ty, vref, Some pri)
                    else
                        FSMeth(g, ty, vref, None)

                Choice1Of5 (minfo, minst)

            | FSRecdFieldSln(tinst, rfref, isSetProp) ->
                Choice2Of5  (tinst, rfref, isSetProp)

            | FSAnonRecdFieldSln(anonInfo, tinst, i) -> 
                Choice3Of5  (anonInfo, tinst, i)

            | BuiltInSln -> 
                Choice5Of5 ()

            | ClosedExprSln expr -> 
                Choice4Of5 expr
    match sln with
    | Choice1Of5(minfo, methArgTys) -> 
        let argExprs = 
            // FIX for #421894 - typechecker assumes that coercion can be applied for the trait calls arguments but codegen doesn't emit coercion operations
            // result - generation of non-verifiable code
            // fix - apply coercion for the arguments (excluding 'receiver' argument in instance calls)

            // flatten list of argument types (looks like trait calls with curried arguments are not supported so we can just convert argument list in straightforward way)
            let argTypes =
                minfo.GetParamTypes(amap, m, methArgTys) 
                |> List.concat 
            // do not apply coercion to the 'receiver' argument
            let receiverArgOpt, argExprs = 
                if minfo.IsInstance then
                    match argExprs with
                    | h :: t -> Some h, t
                    | argExprs -> None, argExprs
                else None, argExprs
            let convertedArgs = (argExprs, argTypes) ||> List.map2 (fun expr expectedTy -> mkCoerceIfNeeded g expectedTy (tyOfExpr g expr) expr)
            match receiverArgOpt with
            | Some r -> r :: convertedArgs
            | None -> convertedArgs

        // Fix bug 1281: If we resolve to an instance method on a struct and we haven't yet taken 
        // the address of the object then go do that 
        if minfo.IsStruct && minfo.IsInstance && (minfo.ObjArgNeedsAddress(amap, m)) && ObjArgExprNeedsAddressOf g argExprs then
            let h, t = List.headAndTail argExprs
            let wrap, h', _readonly, _writeonly = mkExprAddrOfExpr g true false PossiblyMutates h None m 
            Some (wrap (Expr.Op (TOp.TraitCall (traitInfo), [], (h' :: t), m)))
        else        
            Some (MakeMethInfoCall amap m minfo methArgTys argExprs )

    | Choice2Of5 (tinst, rfref, isSet) -> 
        match isSet, rfref.RecdField.IsStatic, argExprs.Length with 

        // static setter
        | true, true, 1 -> 
            Some (mkStaticRecdFieldSet (rfref, tinst, argExprs.[0], m))

        // instance setter
        | true, false, 2 -> 
            // If we resolve to an instance field on a struct and we haven't yet taken 
            // the address of the object then go do that 
            if rfref.Tycon.IsStructOrEnumTycon && not (isByrefTy g (tyOfExpr g argExprs.[0])) then 
                let h = List.head argExprs
                let wrap, h', _readonly, _writeonly = mkExprAddrOfExpr g true false DefinitelyMutates h None m 
                Some (wrap (mkRecdFieldSetViaExprAddr (h', rfref, tinst, argExprs.[1], m)))
            else        
                Some (mkRecdFieldSetViaExprAddr (argExprs.[0], rfref, tinst, argExprs.[1], m))

        // static getter
        | false, true, 0 -> 
            Some (mkStaticRecdFieldGet (rfref, tinst, m))

        // instance getter
        | false, false, 1 -> 
            if rfref.Tycon.IsStructOrEnumTycon && isByrefTy g (tyOfExpr g argExprs.[0]) then 
                Some (mkRecdFieldGetViaExprAddr (argExprs.[0], rfref, tinst, m))
            else 
                Some (mkRecdFieldGet g (argExprs.[0], rfref, tinst, m))

        | _ -> None 

    | Choice3Of5 (anonInfo, tinst, i) -> 
        let tupInfo = anonInfo.TupInfo
        if evalTupInfoIsStruct tupInfo && isByrefTy g (tyOfExpr g argExprs.[0]) then 
            Some (mkAnonRecdFieldGetViaExprAddr (anonInfo, argExprs.[0], tinst, i, m))
        else 
            Some (mkAnonRecdFieldGet g (anonInfo, argExprs.[0], tinst, i, m))

    | Choice4Of5 expr ->
        Some (MakeApplicationAndBetaReduce g (expr, tyOfExpr g expr, [], argExprs, m))

    | Choice5Of5 () ->
        None<|MERGE_RESOLUTION|>--- conflicted
+++ resolved
@@ -1820,15 +1820,12 @@
     if not rfinfo.RecdField.IsMutable then
         errorR (FieldNotMutable (denv, rfinfo.RecdFieldRef, m))
 
-<<<<<<< HEAD
 
 let ObjArgExprNeedsAddressOf g argExprs =
     match argExprs with 
     | [] -> false 
     | h :: _ -> not (isByrefTy g (tyOfExpr g h))
 
-=======
->>>>>>> faf460b3
 /// Generate a witness for the given (solved) constraint.  Five possiblilities are taken
 /// into account.
 ///   1. The constraint is solved by a .NET-declared method or an F#-declared method
