--- conflicted
+++ resolved
@@ -370,22 +370,16 @@
       let key = ValLinkageFullKey({ MemberParentMangledName=memberParentName; MemberIsOverride=false; LogicalName=logicalName; TotalArgCount= argCount }, linkageType)
       let vref = IntrinsicValRef(enclosingEntity, logicalName, isMember, ty, key)
       let compiledName = defaultArg compiledNameOpt logicalName
-<<<<<<< HEAD
+
       let key = (enclosingEntity.LastItemMangledName, memberParentName, compiledName, argCount)
       assert not (v_knownIntrinsics.ContainsKey(key))
-      if not (v_knownIntrinsics.ContainsKey(key)) then
+      if isKnown && not (v_knownIntrinsics.ContainsKey(key)) then
           v_knownIntrinsics.Add(key, ValRefForIntrinsic vref)
       vref
 
-=======
-      if isKnown then
-          v_knownIntrinsics.Add((enclosingEntity.LastItemMangledName, compiledName), ValRefForIntrinsic vref)
-      vref
-
   let makeIntrinsicValRef info = makeIntrinsicValRefGeneral true info
   let makeOtherIntrinsicValRef info = makeIntrinsicValRefGeneral false info
 
->>>>>>> d0c19d86
   let v_IComparer_ty = mkSysNonGenericTy sysCollections "IComparer"
   let v_IEqualityComparer_ty = mkSysNonGenericTy sysCollections "IEqualityComparer"
 
