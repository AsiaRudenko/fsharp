--- conflicted
+++ resolved
@@ -692,18 +692,14 @@
     | None -> ()
 
 let internal tryLanguageFeatureErrorRecover langVersion langFeature m =
-<<<<<<< HEAD
-    tryLanguageFeatureErrorAux langVersion langFeature m errorR
+    match tryLanguageFeatureErrorAux langVersion langFeature m with
+    | Some e -> errorR e
+    | None -> ()
+
+let internal tryLanguageFeatureErrorOption langVersion langFeature m =
+    tryLanguageFeatureErrorAux langVersion langFeature m
 
 let internal languageFeatureNotSupportedInLibraryError (langVersion: LanguageVersion) (langFeature: LanguageFeature) (m: range) =
     let featureStr = langVersion.GetFeatureString langFeature
     let suggestedVersionStr = langVersion.GetFeatureVersionString langFeature
-    error (Error(FSComp.SR.chkFeatureNotSupportedInLibrary(featureStr, suggestedVersionStr), m))
-=======
-    match tryLanguageFeatureErrorAux langVersion langFeature m with
-    | Some e -> errorR e
-    | None -> ()
-
-let internal tryLanguageFeatureErrorOption langVersion langFeature m =
-    tryLanguageFeatureErrorAux langVersion langFeature m 
->>>>>>> 8077622f
+    error (Error(FSComp.SR.chkFeatureNotSupportedInLibrary(featureStr, suggestedVersionStr), m))