--- conflicted
+++ resolved
@@ -509,11 +509,7 @@
 exception internal UpperCaseIdentifierInPattern of range
 
 /// Generate a new reference to a record field with a fresh type instantiation
-<<<<<<< HEAD
-val FreshenRecdFieldRef: NameResolver -> ITraitContext option -> Range.range -> Tast.RecdFieldRef -> Item
-=======
-val FreshenRecdFieldRef :NameResolver -> Range.range -> RecdFieldRef -> Item
->>>>>>> be621d87
+val FreshenRecdFieldRef: NameResolver -> ITraitContext option -> range -> RecdFieldRef -> Item
 
 /// Indicates the kind of lookup being performed. Note, this type should be made private to nameres.fs.
 [<RequireQualifiedAccess>]
