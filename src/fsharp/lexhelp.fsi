// Copyright (c) Microsoft Corporation.  All Rights Reserved.  See License.txt in the project root for license information.

module internal FSharp.Compiler.Lexhelp

open Internal.Utilities
open Internal.Utilities.Text

open FSharp.Compiler
open FSharp.Compiler.AbstractIL.Internal
open FSharp.Compiler.ErrorLogger
open FSharp.Compiler.ParseHelpers
open FSharp.Compiler.Range

val stdinMockFilename: string

[<Sealed>]
type LightSyntaxStatus =
    new: initial:bool * warn: bool -> LightSyntaxStatus
    member ExplicitlySet: bool
    member Status: bool
    member Status: bool with set
    member WarnOnMultipleTokens: bool

[<Sealed>]
type LexResourceManager =
<<<<<<< HEAD
    new : ?capacity: int -> LexResourceManager
=======
    new: ?capacity: int -> LexResourceManager
>>>>>>> 522dd906

type lexargs =
    { defines: string list
      mutable ifdefStack: LexerIfdefStack
      resourceManager: LexResourceManager
      lightSyntaxStatus: LightSyntaxStatus
      errorLogger: ErrorLogger
      applyLineDirectives: bool
      pathMap: PathMap }

type LongUnicodeLexResult =
    | SurrogatePair of uint16 * uint16
    | SingleChar of uint16
    | Invalid

val resetLexbufPos: string -> UnicodeLexing.Lexbuf -> unit

val mkLexargs: 'a * string list * LightSyntaxStatus * LexResourceManager * LexerIfdefStack * ErrorLogger * PathMap -> lexargs

val reusingLexbufForParsing: UnicodeLexing.Lexbuf -> (unit -> 'a) -> 'a 

val usingLexbufForParsing: UnicodeLexing.Lexbuf * string -> (UnicodeLexing.Lexbuf -> 'a) -> 'a

val defaultStringFinisher: 'a -> 'b -> byte[] -> Parser.token

val callStringFinisher: ('a -> 'b -> byte[] -> 'c) -> ByteBuffer -> 'a -> 'b -> 'c

val addUnicodeString: ByteBuffer -> string -> unit

val addUnicodeChar: ByteBuffer -> int -> unit

val addByteChar: ByteBuffer -> char -> unit

val stringBufferAsString: byte[] -> string

val stringBufferAsBytes: ByteBuffer -> byte[]

val stringBufferIsBytes: ByteBuffer -> bool

val newline: Lexing.LexBuffer<'a> -> unit

val trigraph: char -> char -> char -> char

val digit: char -> int32

val hexdigit: char -> int32

val unicodeGraphShort: string -> uint16

val hexGraphShort: string -> uint16

val unicodeGraphLong: string -> LongUnicodeLexResult

val escape: char -> char

exception ReservedKeyword of string * Range.range

exception IndentationProblem of string * Range.range

module Keywords = 

    val KeywordOrIdentifierToken: lexargs -> UnicodeLexing.Lexbuf -> string -> Parser.token

    val IdentifierToken: lexargs -> UnicodeLexing.Lexbuf -> string -> Parser.token

    val DoesIdentifierNeedQuotation: string -> bool

    val QuoteIdentifierIfNeeded: string -> string

    val NormalizeIdentifierBackticks: string -> string

    val keywordNames: string list

    /// Keywords paired with their descriptions. Used in completion and quick info.
    val keywordsWithDescription: (string * string) list
<|MERGE_RESOLUTION|>--- conflicted
+++ resolved
@@ -23,11 +23,7 @@
 
 [<Sealed>]
 type LexResourceManager =
-<<<<<<< HEAD
-    new : ?capacity: int -> LexResourceManager
-=======
     new: ?capacity: int -> LexResourceManager
->>>>>>> 522dd906
 
 type lexargs =
     { defines: string list
