--- conflicted
+++ resolved
@@ -6,11 +6,6 @@
 
     open System
     open System.Collections.Generic
-<<<<<<< HEAD
-=======
-    open System.Diagnostics
-    open System.Globalization
->>>>>>> d3a2f7b1
     open System.IO
     open System.Reflection
 
