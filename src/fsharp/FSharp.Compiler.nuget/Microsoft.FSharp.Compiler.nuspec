<?xml version="1.0"?>
<package xmlns="http://schemas.microsoft.com/packaging/2012/06/nuspec.xsd">
    <metadata>
        $CommonMetadataElements$
        <language>en-US</language>
        <dependencies>
            <group targetFramework=".NETStandard2.0">
                <dependency id="Microsoft.NETCore.Platforms" version="2.0.0" />
                <dependency id="NETStandard.Library" version="2.0.0" />
                <dependency id="System.Collections.Immutable" version="1.5.0" />
                <dependency id="System.Diagnostics.Process" version="4.3.0" />
                <dependency id="System.Diagnostics.TraceSource" version="4.3.0" />
                <dependency id="System.Linq.Expressions" version="4.3.0" />
                <dependency id="System.Linq.Queryable" version="4.3.0" />
                <dependency id="System.Net.Requests" version="4.3.0" />
                <dependency id="System.Reflection.Emit" version="4.3.0" />
                <dependency id="System.Reflection.Metadata" version="1.6.0" />
                <dependency id="System.Runtime.InteropServices" version="4.3.0" />
                <dependency id="System.Runtime.Loader" version="4.3.0" />
                <dependency id="System.Security.Cryptography.Algorithms" version="4.3.0" />
                <dependency id="System.Threading.Tasks.Parallel" version="4.3.0" />
                <dependency id="System.Threading.Thread" version="4.3.0" />
                <dependency id="System.Threading.ThreadPool" version="4.3.0" />
                <dependency id="System.ValueTuple" version="4.4.0" />
            </group>
        </dependencies>
        <contentFiles>
            <files include="any\any\default.win32manifest"                       buildAction="Content" copyToOutput="true" flatten="false" />
            <files include="any\any\Microsoft.FSharp.Targets"                    buildAction="Content" copyToOutput="true" flatten="false" />
            <files include="any\any\Microsoft.Portable.FSharp.targets"           buildAction="Content" copyToOutput="true" flatten="false" />
            <files include="any\any\Microsoft.FSharp.NetSdk.props"               buildAction="Content" copyToOutput="true" flatten="false" />
            <files include="any\any\Microsoft.FSharp.NetSdk.targets"             buildAction="Content" copyToOutput="true" flatten="false" />
            <files include="any\any\Microsoft.FSharp.Overrides.NetSdk.targets"   buildAction="Content" copyToOutput="true" flatten="false" />
        </contentFiles>
    </metadata>
    <files>
        <!--
            Why is this like this?
            This package is used to deploy the fsharp compiler tools as built product.

            We need nuget package to merely deploy the contents of the lib directory.
            tools, build and runtime/native make unnecessary copies.
            this approach gives a very small deployment. Which is kind of necessary.
        -->
        <!-- assemblies -->
<<<<<<< HEAD
        <file src="$artifactsbindir$\fsc\$configuration$\netcoreapp2.1\fsc.exe"                                             target="lib\netcoreapp2.1" />
        <file src="$artifactsbindir$\fsi\$configuration$\netcoreapp2.1\fsi.exe"                                             target="lib\netcoreapp2.1" />
        <file src="$artifactsbindir$\FSharp.Core\$configuration$\netstandard1.6\FSharp.Core.dll"                            target="lib\netcoreapp2.1" />
        <file src="$artifactsbindir$\FSharp.Compiler.Private\$configuration$\netstandard2.0\FSharp.Compiler.Private.dll"    target="lib\netcoreapp2.1" />
        <file src="$artifactsbindir$\FSharp.Build\$configuration$\netstandard2.0\FSharp.Build.dll"                          target="lib\netcoreapp2.1" />
        <file src="$artifactsbindir$\FSharp.Compiler.Interactive.Settings\$configuration$\netstandard2.0\FSharp.Compiler.Interactive.Settings.dll"
                                                                                                                            target="lib\netcoreapp2.1" />
        <!-- symbols -->
        <file src="$artifactsbindir$\fsc\$configuration$\netcoreapp2.1\fsc.pdb"                                             target="lib\netcoreapp2.1" />
        <file src="$artifactsbindir$\fsi\$configuration$\netcoreapp2.1\fsi.pdb"                                             target="lib\netcoreapp2.1" />
        <file src="$artifactsbindir$\FSharp.Core\$configuration$\netstandard1.6\FSharp.Core.pdb"                            target="lib\netcoreapp2.1" />
        <file src="$artifactsbindir$\FSharp.Compiler.Private\$configuration$\netstandard2.0\FSharp.Compiler.Private.pdb"    target="lib\netcoreapp2.1" />
        <file src="$artifactsbindir$\FSharp.Build\$configuration$\netstandard2.0\FSharp.Build.pdb"                          target="lib\netcoreapp2.1" />
        <file src="$artifactsbindir$\FSharp.Compiler.Interactive.Settings\$configuration$\netstandard2.0\FSharp.Compiler.Interactive.Settings.pdb"
                                                                                                                            target="lib\netcoreapp2.1" />
        <!-- additional files -->
        <file src="$artifactsbindir$\fsc\$configuration$\netcoreapp2.1\default.win32manifest"                               target="contentFiles\any\any" />
        <file src="$artifactsbindir$\FSharp.Build\$configuration$\netstandard2.0\Microsoft.FSharp.Targets"                  target="contentFiles\any\any" />
        <file src="$artifactsbindir$\FSharp.Build\$configuration$\netstandard2.0\Microsoft.Portable.FSharp.Targets"         target="contentFiles\any\any" />
        <file src="$artifactsbindir$\FSharp.Build\$configuration$\netstandard2.0\Microsoft.FSharp.NetSdk.props"             target="contentFiles\any\any" />
        <file src="$artifactsbindir$\FSharp.Build\$configuration$\netstandard2.0\Microsoft.FSharp.NetSdk.targets"           target="contentFiles\any\any" />
        <file src="$artifactsbindir$\FSharp.Build\$configuration$\netstandard2.0\Microsoft.FSharp.Overrides.NetSdk.targets" target="contentFiles\any\any" />

        <!-- resources -->
        <file src="$artifactsbindir$\FSharp.Core\$configuration$\netstandard1.6\**\FSharp.Core.resources.dll"               target="lib\netcoreapp2.1" />
        <file src="$artifactsbindir$\FSharp.Compiler.Private\$configuration$\netstandard2.0\**\FSharp.Compiler.Private.resources.dll"
                                                                                                                            target="lib\netcoreapp2.1" />
        <file src="$artifactsbindir$\FSharp.Compiler.Interactive.Settings\$configuration$\netstandard2.0\**\FSharp.Compiler.Interactive.Settings.resources.dll"
                                                                                                                            target="lib\netcoreapp2.1" />
        <file src="$artifactsbindir$\FSharp.Build\$configuration$\netstandard2.0\**\FSharp.Build.resources.dll"             target="lib\netcoreapp2.1" />
=======
        <file src="fsc\$Configuration$\netcoreapp2.1\fsc.exe"                                             target="lib\netcoreapp2.1" />
        <file src="fsi\$Configuration$\netcoreapp2.1\fsi.exe"                                             target="lib\netcoreapp2.1" />
        <file src="FSharp.Core\$Configuration$\netstandard1.6\FSharp.Core.dll"                            target="lib\netcoreapp2.1" />
        <file src="FSharp.Compiler.Private\$Configuration$\netstandard2.0\FSharp.Compiler.Private.dll"    target="lib\netcoreapp2.1" />
        <file src="FSharp.Build\$Configuration$\netstandard2.0\FSharp.Build.dll"                          target="lib\netcoreapp2.1" />
        <file src="FSharp.Compiler.Interactive.Settings\$Configuration$\netstandard2.0\FSharp.Compiler.Interactive.Settings.dll"
                                                                                                                            target="lib\netcoreapp2.1" />
        <!-- symbols -->
        <file src="fsc\$Configuration$\netcoreapp2.1\fsc.pdb"                                             target="lib\netcoreapp2.1" />
        <file src="fsi\$Configuration$\netcoreapp2.1\fsi.pdb"                                             target="lib\netcoreapp2.1" />
        <file src="FSharp.Core\$Configuration$\netstandard1.6\FSharp.Core.pdb"                            target="lib\netcoreapp2.1" />
        <file src="FSharp.Compiler.Private\$Configuration$\netstandard2.0\FSharp.Compiler.Private.pdb"    target="lib\netcoreapp2.1" />
        <file src="FSharp.Build\$Configuration$\netstandard2.0\FSharp.Build.pdb"                          target="lib\netcoreapp2.1" />
        <file src="FSharp.Compiler.Interactive.Settings\$Configuration$\netstandard2.0\FSharp.Compiler.Interactive.Settings.pdb"
                                                                                                                            target="lib\netcoreapp2.1" />
        <!-- additional files -->
        <file src="fsc\$Configuration$\netcoreapp2.1\default.win32manifest"                               target="contentFiles\any\any" />
        <file src="FSharp.Build\$Configuration$\netstandard2.0\Microsoft.FSharp.Targets"                  target="contentFiles\any\any" />
        <file src="FSharp.Build\$Configuration$\netstandard2.0\Microsoft.Portable.FSharp.Targets"         target="contentFiles\any\any" />
        <file src="FSharp.Build\$Configuration$\netstandard2.0\Microsoft.FSharp.NetSdk.props"             target="contentFiles\any\any" />
        <file src="FSharp.Build\$Configuration$\netstandard2.0\Microsoft.FSharp.NetSdk.targets"           target="contentFiles\any\any" />
        <file src="FSharp.Build\$Configuration$\netstandard2.0\Microsoft.FSharp.Overrides.NetSdk.targets" target="contentFiles\any\any" />

        <!-- resources -->
        <file src="FSharp.Core\$Configuration$\netstandard1.6\**\FSharp.Core.resources.dll"               target="lib\netcoreapp2.1" />
        <file src="FSharp.Compiler.Private\$Configuration$\netstandard2.0\**\FSharp.Compiler.Private.resources.dll"
                                                                                                                            target="lib\netcoreapp2.1" />
        <file src="FSharp.Compiler.Interactive.Settings\$Configuration$\netstandard2.0\**\FSharp.Compiler.Interactive.Settings.resources.dll"
                                                                                                                            target="lib\netcoreapp2.1" />
        <file src="FSharp.Build\$Configuration$\netstandard2.0\**\FSharp.Build.resources.dll"             target="lib\netcoreapp2.1" />
>>>>>>> 88d18d99
    </files>
</package><|MERGE_RESOLUTION|>--- conflicted
+++ resolved
@@ -43,38 +43,6 @@
             this approach gives a very small deployment. Which is kind of necessary.
         -->
         <!-- assemblies -->
-<<<<<<< HEAD
-        <file src="$artifactsbindir$\fsc\$configuration$\netcoreapp2.1\fsc.exe"                                             target="lib\netcoreapp2.1" />
-        <file src="$artifactsbindir$\fsi\$configuration$\netcoreapp2.1\fsi.exe"                                             target="lib\netcoreapp2.1" />
-        <file src="$artifactsbindir$\FSharp.Core\$configuration$\netstandard1.6\FSharp.Core.dll"                            target="lib\netcoreapp2.1" />
-        <file src="$artifactsbindir$\FSharp.Compiler.Private\$configuration$\netstandard2.0\FSharp.Compiler.Private.dll"    target="lib\netcoreapp2.1" />
-        <file src="$artifactsbindir$\FSharp.Build\$configuration$\netstandard2.0\FSharp.Build.dll"                          target="lib\netcoreapp2.1" />
-        <file src="$artifactsbindir$\FSharp.Compiler.Interactive.Settings\$configuration$\netstandard2.0\FSharp.Compiler.Interactive.Settings.dll"
-                                                                                                                            target="lib\netcoreapp2.1" />
-        <!-- symbols -->
-        <file src="$artifactsbindir$\fsc\$configuration$\netcoreapp2.1\fsc.pdb"                                             target="lib\netcoreapp2.1" />
-        <file src="$artifactsbindir$\fsi\$configuration$\netcoreapp2.1\fsi.pdb"                                             target="lib\netcoreapp2.1" />
-        <file src="$artifactsbindir$\FSharp.Core\$configuration$\netstandard1.6\FSharp.Core.pdb"                            target="lib\netcoreapp2.1" />
-        <file src="$artifactsbindir$\FSharp.Compiler.Private\$configuration$\netstandard2.0\FSharp.Compiler.Private.pdb"    target="lib\netcoreapp2.1" />
-        <file src="$artifactsbindir$\FSharp.Build\$configuration$\netstandard2.0\FSharp.Build.pdb"                          target="lib\netcoreapp2.1" />
-        <file src="$artifactsbindir$\FSharp.Compiler.Interactive.Settings\$configuration$\netstandard2.0\FSharp.Compiler.Interactive.Settings.pdb"
-                                                                                                                            target="lib\netcoreapp2.1" />
-        <!-- additional files -->
-        <file src="$artifactsbindir$\fsc\$configuration$\netcoreapp2.1\default.win32manifest"                               target="contentFiles\any\any" />
-        <file src="$artifactsbindir$\FSharp.Build\$configuration$\netstandard2.0\Microsoft.FSharp.Targets"                  target="contentFiles\any\any" />
-        <file src="$artifactsbindir$\FSharp.Build\$configuration$\netstandard2.0\Microsoft.Portable.FSharp.Targets"         target="contentFiles\any\any" />
-        <file src="$artifactsbindir$\FSharp.Build\$configuration$\netstandard2.0\Microsoft.FSharp.NetSdk.props"             target="contentFiles\any\any" />
-        <file src="$artifactsbindir$\FSharp.Build\$configuration$\netstandard2.0\Microsoft.FSharp.NetSdk.targets"           target="contentFiles\any\any" />
-        <file src="$artifactsbindir$\FSharp.Build\$configuration$\netstandard2.0\Microsoft.FSharp.Overrides.NetSdk.targets" target="contentFiles\any\any" />
-
-        <!-- resources -->
-        <file src="$artifactsbindir$\FSharp.Core\$configuration$\netstandard1.6\**\FSharp.Core.resources.dll"               target="lib\netcoreapp2.1" />
-        <file src="$artifactsbindir$\FSharp.Compiler.Private\$configuration$\netstandard2.0\**\FSharp.Compiler.Private.resources.dll"
-                                                                                                                            target="lib\netcoreapp2.1" />
-        <file src="$artifactsbindir$\FSharp.Compiler.Interactive.Settings\$configuration$\netstandard2.0\**\FSharp.Compiler.Interactive.Settings.resources.dll"
-                                                                                                                            target="lib\netcoreapp2.1" />
-        <file src="$artifactsbindir$\FSharp.Build\$configuration$\netstandard2.0\**\FSharp.Build.resources.dll"             target="lib\netcoreapp2.1" />
-=======
         <file src="fsc\$Configuration$\netcoreapp2.1\fsc.exe"                                             target="lib\netcoreapp2.1" />
         <file src="fsi\$Configuration$\netcoreapp2.1\fsi.exe"                                             target="lib\netcoreapp2.1" />
         <file src="FSharp.Core\$Configuration$\netstandard1.6\FSharp.Core.dll"                            target="lib\netcoreapp2.1" />
@@ -105,6 +73,5 @@
         <file src="FSharp.Compiler.Interactive.Settings\$Configuration$\netstandard2.0\**\FSharp.Compiler.Interactive.Settings.resources.dll"
                                                                                                                             target="lib\netcoreapp2.1" />
         <file src="FSharp.Build\$Configuration$\netstandard2.0\**\FSharp.Build.resources.dll"             target="lib\netcoreapp2.1" />
->>>>>>> 88d18d99
     </files>
 </package>