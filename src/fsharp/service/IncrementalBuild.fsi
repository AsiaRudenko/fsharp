--- conflicted
+++ resolved
@@ -85,12 +85,8 @@
       ItemKeyStore: ItemKeyStore option
       
       /// If enabled, holds semantic classification information for Item(symbol)s in a file.
-<<<<<<< HEAD
-      SemanticClassification: struct (range * SemanticClassificationType) [] }
-=======
       SemanticClassification: struct (range * SemanticClassificationType) []
     }
->>>>>>> 522dd906
 
     member TcErrors: (PhasedDiagnostic * FSharpErrorSeverity)[]
 
