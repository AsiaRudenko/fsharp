// Copyright (c) Microsoft Corporation.  All Rights Reserved.  See License.txt in the project root for license information.

// Open up the compiler as an incremental service for parsing,
// type checking and intellisense-like environment-reporting.

namespace FSharp.Compiler.SourceCodeServices

open System
open System.Diagnostics
open System.IO
open System.Reflection

open FSharp.Core.Printf
open FSharp.Compiler 
open FSharp.Compiler.AbstractIL
open FSharp.Compiler.AbstractIL.IL
open FSharp.Compiler.AbstractIL.Internal.Library  

open FSharp.Compiler.AccessibilityLogic
open FSharp.Compiler.Ast
open FSharp.Compiler.CompileOps
open FSharp.Compiler.CompileOptions
open FSharp.Compiler.ErrorLogger
open FSharp.Compiler.Features
open FSharp.Compiler.Lib
open FSharp.Compiler.PrettyNaming
open FSharp.Compiler.Parser
open FSharp.Compiler.Range
open FSharp.Compiler.Lexhelp
open FSharp.Compiler.Layout
open FSharp.Compiler.Tast
open FSharp.Compiler.Tastops
open FSharp.Compiler.TcGlobals 
open FSharp.Compiler.Text
open FSharp.Compiler.Infos
open FSharp.Compiler.InfoReader
open FSharp.Compiler.NameResolution
open FSharp.Compiler.TypeChecker
open FSharp.Compiler.SourceCodeServices.SymbolHelpers 

open Internal.Utilities
open Internal.Utilities.Collections
open FSharp.Compiler.AbstractIL.ILBinaryReader

[<AutoOpen>]
module internal FSharpCheckerResultsSettings =

    let getToolTipTextSize = GetEnvInteger "FCS_GetToolTipTextCacheSize" 5

    let maxTypeCheckErrorsOutOfProjectContext = GetEnvInteger "FCS_MaxErrorsOutOfProjectContext" 3

    /// Maximum time share for a piece of background work before it should (cooperatively) yield
    /// to enable other requests to be serviced. Yielding means returning a continuation function
    /// (via an Eventually<_> value of case NotYetDone) that can be called as the next piece of work. 
    let maxTimeShareMilliseconds = 
        match System.Environment.GetEnvironmentVariable("FCS_MaxTimeShare") with 
        | null | "" -> 100L
        | s -> int64 s

    // Look for DLLs in the location of the service DLL first.
    let defaultFSharpBinariesDir = FSharpEnvironment.BinFolderOfDefaultFSharpCompiler(Some(Path.GetDirectoryName(typeof<IncrementalBuilder>.Assembly.Location))).Value

[<RequireQualifiedAccess>]
type FSharpFindDeclFailureReason = 

    // generic reason: no particular information about error
    | Unknown of message: string

    // source code file is not available
    | NoSourceCode

    // trying to find declaration of ProvidedType without TypeProviderDefinitionLocationAttribute
    | ProvidedType of string

    // trying to find declaration of ProvidedMember without TypeProviderDefinitionLocationAttribute
    | ProvidedMember of string

[<RequireQualifiedAccess>]
type FSharpFindDeclResult = 

    /// declaration not found + reason
    | DeclNotFound of FSharpFindDeclFailureReason

    /// found declaration
    | DeclFound of range

    /// Indicates an external declaration was found
    | ExternalDecl of assembly : string * externalSym : ExternalSymbol

/// This type is used to describe what was found during the name resolution.
/// (Depending on the kind of the items, we may stop processing or continue to find better items)
[<RequireQualifiedAccess; NoEquality; NoComparison>]
type internal NameResResult = 
    | Members of (ItemWithInst list * DisplayEnv * range)
    | Cancel of DisplayEnv * range
    | Empty
    | TypecheckStaleAndTextChanged

[<RequireQualifiedAccess>]
type ResolveOverloads = 
|   Yes
|   No

[<RequireQualifiedAccess>]
type GetPreciseCompletionListFromExprTypingsResult =
    | NoneBecauseTypecheckIsStaleAndTextChanged
    | NoneBecauseThereWereTypeErrors
    | None
    | Some of (ItemWithInst list * DisplayEnv * range) * TType

type Names = string list 
    
/// A TypeCheckInfo represents everything we get back from the typecheck of a file.
/// It acts like an in-memory database about the file.
/// It is effectively immutable and not updated: when we re-typecheck we just drop the previous
/// scope object on the floor and make a new one.
[<Sealed>]
type internal TypeCheckInfo
          (// Information corresponding to miscellaneous command-line options (--define, etc).
           _sTcConfig: TcConfig,
           g: TcGlobals,
           // The signature of the assembly being checked, up to and including the current file
           ccuSigForFile: ModuleOrNamespaceType,
           thisCcu: CcuThunk,
           tcImports: TcImports,
           tcAccessRights: AccessorDomain,
           projectFileName: string,
           mainInputFileName: string,
           sResolutions: TcResolutions,
           sSymbolUses: TcSymbolUses,
           // This is a name resolution environment to use if no better match can be found.
           sFallback: NameResolutionEnv,
           loadClosure : LoadClosure option,
           reactorOps : IReactorOperations,
           textSnapshotInfo:obj option,
           implFileOpt: TypedImplFile option,
           openDeclarations: OpenDeclaration[]) = 

    let textSnapshotInfo = defaultArg textSnapshotInfo null

    // These strings are potentially large and the editor may choose to hold them for a while.
    // Use this cache to fold together data tip text results that are the same. 
    // Is not keyed on 'Names' collection because this is invariant for the current position in 
    // this unchanged file. Keyed on lineStr though to prevent a change to the currently line
    // being available against a stale scope.
    let getToolTipTextCache = AgedLookup<CompilationThreadToken, int*int*string, FSharpToolTipText<Layout>>(getToolTipTextSize,areSimilar=(fun (x,y) -> x = y))
    
    let amap = tcImports.GetImportMap()
    let infoReader = new InfoReader(g,amap)
    let ncenv = new NameResolver(g,amap,infoReader,NameResolution.FakeInstantiationGenerator)
    let cenv = SymbolEnv(g, thisCcu, Some ccuSigForFile, tcImports, amap, infoReader)
    
    /// Find the most precise naming environment for the given line and column
    let GetBestEnvForPos cursorPos  =
        
        let mutable bestSoFar = None

        // Find the most deeply nested enclosing scope that contains given position
        sResolutions.CapturedEnvs |> ResizeArray.iter (fun (possm,env,ad) -> 
            if rangeContainsPos possm cursorPos then
                match bestSoFar with 
                | Some (bestm,_,_) -> 
                    if rangeContainsRange bestm possm then 
                      bestSoFar <- Some (possm,env,ad)
                | None -> 
                    bestSoFar <- Some (possm,env,ad))

        let mostDeeplyNestedEnclosingScope = bestSoFar 
        
        // Look for better subtrees on the r.h.s. of the subtree to the left of where we are 
        // Should really go all the way down the r.h.s. of the subtree to the left of where we are 
        // This is all needed when the index is floating free in the area just after the environment we really want to capture 
        // We guarantee to only refine to a more nested environment.  It may not be strictly  
        // the right environment, but will always be at least as rich 

        let mutable bestAlmostIncludedSoFar = None 

        sResolutions.CapturedEnvs |> ResizeArray.iter (fun (possm,env,ad) -> 
            // take only ranges that strictly do not include cursorPos (all ranges that touch cursorPos were processed during 'Strict Inclusion' part)
            if rangeBeforePos possm cursorPos && not (posEq possm.End cursorPos) then 
                let contained = 
                    match mostDeeplyNestedEnclosingScope with 
                    | Some (bestm,_,_) -> rangeContainsRange bestm possm 
                    | None -> true 
                
                if contained then 
                    match bestAlmostIncludedSoFar with 
                    | Some (rightm:range,_,_) -> 
                        if posGt possm.End rightm.End || 
                          (posEq possm.End rightm.End && posGt possm.Start rightm.Start) then
                            bestAlmostIncludedSoFar <- Some (possm,env,ad)
                    | _ -> bestAlmostIncludedSoFar <- Some (possm,env,ad))
        
        let resEnv = 
            match bestAlmostIncludedSoFar, mostDeeplyNestedEnclosingScope with 
            | Some (_,env,ad), None -> env, ad
            | Some (_,almostIncludedEnv,ad), Some (_,mostDeeplyNestedEnv,_) 
                when almostIncludedEnv.eFieldLabels.Count >= mostDeeplyNestedEnv.eFieldLabels.Count -> 
                almostIncludedEnv,ad
            | _ -> 
                match mostDeeplyNestedEnclosingScope with 
                | Some (_,env,ad) -> 
                    env,ad
                | None -> 
                    sFallback,AccessibleFromSomeFSharpCode
        let pm = mkRange mainInputFileName cursorPos cursorPos 

        resEnv,pm

    /// The items that come back from ResolveCompletionsInType are a bit
    /// noisy. Filter a few things out.
    ///
    /// e.g. prefer types to constructors for FSharpToolTipText 
    let FilterItemsForCtors filterCtors (items: ItemWithInst list) =
        let items = items |> List.filter (fun item -> match item.Item with (Item.CtorGroup _) when filterCtors = ResolveTypeNamesToTypeRefs -> false | _ -> true) 
        items
        
    // Filter items to show only valid & return Some if there are any
    let ReturnItemsOfType (items: ItemWithInst list) g denv (m:range) filterCtors hasTextChangedSinceLastTypecheck =
        let items = 
            items 
            |> RemoveDuplicateItems g
            |> RemoveExplicitlySuppressed g
            |> FilterItemsForCtors filterCtors

        if not (isNil items) then
            if hasTextChangedSinceLastTypecheck(textSnapshotInfo, m) then
                NameResResult.TypecheckStaleAndTextChanged // typecheck is stale, wait for second-chance IntelliSense to bring up right result
            else
                NameResResult.Members (items, denv, m) 
        else NameResResult.Empty

    let GetCapturedNameResolutions (endOfNamesPos: pos) resolveOverloads =

        let quals = 
            match resolveOverloads with 
            | ResolveOverloads.Yes -> sResolutions.CapturedNameResolutions 
            | ResolveOverloads.No -> sResolutions.CapturedMethodGroupResolutions

        let quals = quals |> ResizeArray.filter (fun cnr ->
            let range = cnr.Range
            range.EndLine = endOfNamesPos.Line && range.EndColumn = endOfNamesPos.Column)

        quals

    /// Looks at the exact name resolutions that occurred during type checking
    /// If 'membersByResidue' is specified, we look for members of the item obtained 
    /// from the name resolution and filter them by the specified residue (?)
    let GetPreciseItemsFromNameResolution(line, colAtEndOfNames, membersByResidue, filterCtors, resolveOverloads, hasTextChangedSinceLastTypecheck) = 
        let endOfNamesPos = mkPos line colAtEndOfNames

        // Logic below expects the list to be in reverse order of resolution
        let cnrs = GetCapturedNameResolutions endOfNamesPos resolveOverloads |> ResizeArray.toList |> List.rev

        match cnrs, membersByResidue with 
        
        // If we're looking for members using a residue, we'd expect only
        // a single item (pick the first one) and we need the residue (which may be "")
        | CNR(Item.Types(_,(ty::_)), _, denv, nenv, ad, m)::_, Some _ -> 
            let items = ResolveCompletionsInType ncenv nenv (ResolveCompletionTargets.All(ConstraintSolver.IsApplicableMethApprox g amap m traitCtxtNone)) m ad true ty 
            let items = List.map ItemWithNoInst items
            ReturnItemsOfType items g denv m filterCtors hasTextChangedSinceLastTypecheck 
        
        // Value reference from the name resolution. Primarily to disallow "let x.$ = 1"
        // In most of the cases, value references can be obtained from expression typings or from environment,
        // so we wouldn't have to handle values here. However, if we have something like:
        //   let varA = "string"
        //   let varA = if b then 0 else varA.
        // then the expression typings get confused (thinking 'varA:int'), so we use name resolution even for usual values.
        
        | CNR(Item.Value(vref), occurence, denv, nenv, ad, m)::_, Some _ ->
            if (occurence = ItemOccurence.Binding || occurence = ItemOccurence.Pattern) then 
              // Return empty list to stop further lookup - for value declarations
              NameResResult.Cancel(denv, m)
            else 
              // If we have any valid items for the value, then return completions for its type now.
              // Adjust the type in case this is the 'this' pointer stored in a reference cell.
              let ty = StripSelfRefCell(g, vref.BaseOrThisInfo, vref.TauType) 
              // patch accessibility domain to remove protected members if accessing NormalVal
              let ad = 
                match vref.BaseOrThisInfo, ad with
                | ValBaseOrThisInfo.NormalVal, AccessibleFrom(paths, Some tcref) ->
                    let tcref = generalizedTyconRef tcref
                    // check that type of value is the same or subtype of tcref
                    // yes - allow access to protected members
                    // no - strip ability to access protected members
                    if FSharp.Compiler.TypeRelations.TypeFeasiblySubsumesType 0 g amap m tcref FSharp.Compiler.TypeRelations.CanCoerce ty then
                        ad
                    else
                        AccessibleFrom(paths, None)
                | _ -> ad

              let items = ResolveCompletionsInType ncenv nenv (ResolveCompletionTargets.All(ConstraintSolver.IsApplicableMethApprox g amap m traitCtxtNone)) m ad false ty
              let items = List.map ItemWithNoInst items
              ReturnItemsOfType items g denv m filterCtors hasTextChangedSinceLastTypecheck
        
        // No residue, so the items are the full resolution of the name
        | CNR(_, _, denv, _, _, m) :: _, None -> 
            let items = 
                cnrs 
                |> List.map (fun cnr -> cnr.ItemWithInst)
                // "into" is special magic syntax, not an identifier or a library call.  It is part of capturedNameResolutions as an 
                // implementation detail of syntax coloring, but we should not report name resolution results for it, to prevent spurious QuickInfo.
                |> List.filter (fun item -> match item.Item with Item.CustomOperation(CustomOperations.Into,_,_) -> false | _ -> true) 
            ReturnItemsOfType items g denv m filterCtors hasTextChangedSinceLastTypecheck
        | _, _ -> NameResResult.Empty
    
    let TryGetTypeFromNameResolution(line, colAtEndOfNames, membersByResidue, resolveOverloads) = 
        let endOfNamesPos = mkPos line colAtEndOfNames
        let items = GetCapturedNameResolutions endOfNamesPos resolveOverloads |> ResizeArray.toList |> List.rev
        
        match items, membersByResidue with 
        | CNR(Item.Types(_,(ty::_)),_,_,_,_,_)::_, Some _ -> Some ty
        | CNR(Item.Value(vref), occurence,_,_,_,_)::_, Some _ ->
            if (occurence = ItemOccurence.Binding || occurence = ItemOccurence.Pattern) then None
            else Some (StripSelfRefCell(g, vref.BaseOrThisInfo, vref.TauType))
        | _, _ -> None

    let CollectParameters (methods: MethInfo list) amap m: Item list = 
        methods
        |> List.collect (fun meth ->
            match meth.GetParamDatas(amap, m, meth.FormalMethodInst) with
            | x::_ -> x |> List.choose(fun (ParamData(_isParamArray, _isInArg, _isOutArg, _optArgInfo, _callerInfo, name, _, ty)) -> 
                match name with
                | Some n -> Some (Item.ArgName(n, ty, Some (ArgumentContainer.Method meth)))
                | None -> None
                )
            | _ -> []
        )

    let GetNamedParametersAndSettableFields endOfExprPos hasTextChangedSinceLastTypecheck =
        let cnrs = GetCapturedNameResolutions endOfExprPos ResolveOverloads.No |> ResizeArray.toList |> List.rev
        let result =
            match cnrs with
            | CNR(Item.CtorGroup(_, ((ctor::_) as ctors)), _, denv, nenv, ad, m) ::_ ->
                let props = ResolveCompletionsInType ncenv nenv ResolveCompletionTargets.SettablePropertiesAndFields m ad false ctor.ApparentEnclosingType
                let parameters = CollectParameters ctors amap m
                let items = props @ parameters
                Some (denv, m, items)
            | CNR(Item.MethodGroup(_, methods, _), _, denv, nenv, ad, m) ::_ ->
                let props = 
                    methods
                    |> List.collect (fun meth ->
                        let retTy = meth.GetFSharpReturnTy(amap, m, meth.FormalMethodInst)
                        ResolveCompletionsInType ncenv nenv ResolveCompletionTargets.SettablePropertiesAndFields m ad false retTy
                    )
                let parameters = CollectParameters methods amap m
                let items = props @ parameters
                Some (denv, m, items)
            | _ -> 
                None
        match result with
        | None -> 
            NameResResult.Empty
        | Some (denv, m, items) -> 
            let items = List.map ItemWithNoInst items
            ReturnItemsOfType items g denv m TypeNameResolutionFlag.ResolveTypeNamesToTypeRefs hasTextChangedSinceLastTypecheck
    
    /// finds captured typing for the given position
    let GetExprTypingForPosition(endOfExprPos) = 
        let quals = 
            sResolutions.CapturedExpressionTypings 
            |> Seq.filter (fun (pos,ty,nenv,_,_) -> 
                    // We only want expression types that end at the particular position in the file we are looking at.
                    let isLocationWeCareAbout = posEq pos endOfExprPos
                    // Get rid of function types.  True, given a 2-arg curried function "f x y", it is legal to do "(f x).GetType()",
                    // but you almost never want to do this in practice, and we choose not to offer up any intellisense for 
                    // F# function types.
                    let isFunction = isFunTy nenv.DisplayEnv.g ty
                    isLocationWeCareAbout && not isFunction)
            |> Seq.toArray

        let thereWereSomeQuals = not (Array.isEmpty quals)
        // filter out errors

        let quals = quals 
                    |> Array.filter (fun (_,ty,nenv,_,_) ->
                        let denv = nenv.DisplayEnv
                        not (isTyparTy denv.g ty && (destTyparTy denv.g ty).IsFromError))
        thereWereSomeQuals, quals
    
    /// obtains captured typing for the given position
    /// if type of captured typing is record - returns list of record fields
    let GetRecdFieldsForExpr(r : range) = 
        let _, quals = GetExprTypingForPosition(r.End)
        let bestQual = 
            match quals with
            | [||] -> None
            | quals ->  
                quals |> Array.tryFind (fun (_,_,_,_,rq) -> 
                                            ignore(r)  // for breakpoint
                                            posEq r.Start rq.Start)
        match bestQual with
        | Some (_,ty,nenv,ad,m) when isRecdTy nenv.DisplayEnv.g ty ->
            let items = NameResolution.ResolveRecordOrClassFieldsOfType ncenv m ad ty false
            Some (items, nenv.DisplayEnv, m)
        | _ -> None

    /// Looks at the exact expression types at the position to the left of the 
    /// residue then the source when it was typechecked.
    let GetPreciseCompletionListFromExprTypings(parseResults:FSharpParseFileResults, endOfExprPos, filterCtors, hasTextChangedSinceLastTypecheck: (obj * range -> bool)) = 
        
        let thereWereSomeQuals, quals = GetExprTypingForPosition(endOfExprPos)

        match quals with
        | [| |] -> 
            if thereWereSomeQuals then
                GetPreciseCompletionListFromExprTypingsResult.NoneBecauseThereWereTypeErrors 
            else
                GetPreciseCompletionListFromExprTypingsResult.None
        | _ ->
            let bestQual, textChanged = 
                match parseResults.ParseTree with
                | Some(input) -> 
                    match UntypedParseImpl.GetRangeOfExprLeftOfDot(endOfExprPos,Some(input)) with   // TODO we say "colAtEndOfNames" everywhere, but that's not really a good name ("foo  .  $" hit Ctrl-Space at $)
                    | Some( exprRange) ->
                        if hasTextChangedSinceLastTypecheck(textSnapshotInfo, exprRange) then
                            None, true // typecheck is stale, wait for second-chance IntelliSense to bring up right result
                        else
                            // See bug 130733.  We have an up-to-date sync parse, and know the exact range of the prior expression.
                            // The quals all already have the same ending position, so find one with a matching starting position, if it exists.
                            // If not, then the stale typecheck info does not have a capturedExpressionTyping for this exact expression, and the
                            // user can wait for typechecking to catch up and second-chance intellisense to give the right result.
                            let qual = 
                                quals |> Array.tryFind (fun (_,_,_,_,r) -> 
                                                            ignore(r)  // for breakpoint
                                                            posEq exprRange.Start r.Start)
                            qual, false
                    | None -> 
                        // TODO In theory I think we should never get to this code path; it would be nice to add an assert.
                        // In practice, we do get here in some weird cases like "2.0 .. 3.0" and hitting Ctrl-Space in between the two dots of the range operator.
                        // I wasn't able to track down what was happening in those weird cases, not worth worrying about, it doesn't manifest as a product bug or anything.
                        None, false
                | _ -> None, false

            match bestQual with
            | Some bestQual ->
<<<<<<< HEAD
                let (_,ty,denv,nenv,ad,m) = bestQual 
                let items = ResolveCompletionsInType ncenv nenv (ResolveCompletionTargets.All(ConstraintSolver.IsApplicableMethApprox g amap m traitCtxtNone)) m ad false ty 
=======
                let (_,ty,nenv,ad,m) = bestQual 
                let items = ResolveCompletionsInType ncenv nenv (ResolveCompletionTargets.All(ConstraintSolver.IsApplicableMethApprox g amap m)) m ad false ty 
>>>>>>> 7da88568
                let items = items |> List.map ItemWithNoInst
                let items = items |> RemoveDuplicateItems g
                let items = items |> RemoveExplicitlySuppressed g
                let items = items |> FilterItemsForCtors filterCtors 
                GetPreciseCompletionListFromExprTypingsResult.Some((items,nenv.DisplayEnv,m), ty)
            | None -> 
                if textChanged then GetPreciseCompletionListFromExprTypingsResult.NoneBecauseTypecheckIsStaleAndTextChanged
                else GetPreciseCompletionListFromExprTypingsResult.None

    /// Find items in the best naming environment.
    let GetEnvironmentLookupResolutions(nenv, ad, m, plid, filterCtors, showObsolete) = 
        let items = NameResolution.ResolvePartialLongIdent ncenv nenv (ConstraintSolver.IsApplicableMethApprox g amap m traitCtxtNone) m ad plid showObsolete
        let items = items |> List.map ItemWithNoInst
        let items = items |> RemoveDuplicateItems g 
        let items = items |> RemoveExplicitlySuppressed g
        let items = items |> FilterItemsForCtors filterCtors 
        (items, nenv.DisplayEnv, m)

    /// Find items in the best naming environment.
    let GetEnvironmentLookupResolutionsAtPosition(cursorPos, plid, filterCtors, showObsolete) = 
        let (nenv,ad),m = GetBestEnvForPos cursorPos
        GetEnvironmentLookupResolutions(nenv, ad, m, plid, filterCtors, showObsolete)

    /// Find record fields in the best naming environment.
    let GetClassOrRecordFieldsEnvironmentLookupResolutions(cursorPos, plid) = 
        let (nenv, ad),m = GetBestEnvForPos cursorPos
        let items = NameResolution.ResolvePartialLongIdentToClassOrRecdFields ncenv nenv m ad plid false
        let items = items |> List.map ItemWithNoInst
        let items = items |> RemoveDuplicateItems g 
        let items = items |> RemoveExplicitlySuppressed g
        items, nenv.DisplayEnv, m 

    /// Resolve a location and/or text to items.
    //   Three techniques are used
    //        - look for an exact known name resolution from type checking
    //        - use the known type of an expression, e.g. (expr).Name, to generate an item list  
    //        - lookup an entire name in the name resolution environment, e.g. A.B.Name, to generate an item list
    //
    // The overall aim is to resolve as accurately as possible based on what we know from type inference
    
    let GetBaseClassCandidates = function
        | Item.ModuleOrNamespaces _ -> true
        | Item.Types(_, ty::_) when (isClassTy g ty) && not (isSealedTy g ty) -> true
        | _ -> false   

    let GetInterfaceCandidates = function
        | Item.ModuleOrNamespaces _ -> true
        | Item.Types(_, ty::_) when (isInterfaceTy g ty) -> true
        | _ -> false   


    // Return only items with the specified name
    let FilterDeclItemsByResidue (getItem: 'a -> Item) residue (items: 'a list) = 
        let attributedResidue = residue + "Attribute"
        let nameMatchesResidue name = (residue = name) || (attributedResidue = name)

        items |> List.filter (fun x -> 
            let item = getItem x
            let n1 =  item.DisplayName 
            match item with
            | Item.Types _ -> nameMatchesResidue n1
            | Item.CtorGroup (_, meths) ->
                nameMatchesResidue n1 ||
                meths |> List.exists (fun meth ->
                    let tcref = meth.ApparentEnclosingTyconRef
                    tcref.IsProvided || nameMatchesResidue tcref.DisplayName)
            | _ -> residue = n1)
            
    /// Post-filter items to make sure they have precisely the right name
    /// This also checks that there are some remaining results 
    /// exactMatchResidueOpt = Some _ -- means that we are looking for exact matches
    let FilterRelevantItemsBy (getItem: 'a -> Item) (exactMatchResidueOpt : _ option) check (items: 'a list, denv, m) =
            
        // can throw if type is in located in non-resolved CCU: i.e. bigint if reference to System.Numerics is absent
        let safeCheck item = try check item with _ -> false
                                                
        // Are we looking for items with precisely the given name?
        if not (isNil items) && exactMatchResidueOpt.IsSome then
            let items = items |> FilterDeclItemsByResidue getItem exactMatchResidueOpt.Value |> List.filter safeCheck 
            if not (isNil items) then Some(items, denv, m) else None        
        else 
            // When (items = []) we must returns Some([],..) and not None
            // because this value is used if we want to stop further processing (e.g. let x.$ = ...)
            let items = items |> List.filter safeCheck
            Some(items, denv, m) 

    /// Post-filter items to make sure they have precisely the right name
    /// This also checks that there are some remaining results 
    let (|FilterRelevantItems|_|) getItem exactMatchResidueOpt orig =
        FilterRelevantItemsBy getItem exactMatchResidueOpt (fun _ -> true) orig
    
    /// Find the first non-whitespace position in a line prior to the given character
    let FindFirstNonWhitespacePosition (lineStr: string) i = 
        if i >= lineStr.Length then None
        else
        let mutable p = i
        while p >= 0 && System.Char.IsWhiteSpace(lineStr.[p]) do
            p <- p - 1
        if p >= 0 then Some p else None
    
    let CompletionItem (ty: ValueOption<TyconRef>) (assemblySymbol: ValueOption<AssemblySymbol>) (item: ItemWithInst) =
        let kind = 
            match item.Item with
            | Item.MethodGroup (_, minfo :: _, _) -> CompletionItemKind.Method minfo.IsExtensionMember
            | Item.RecdField _
            | Item.Property _ -> CompletionItemKind.Property
            | Item.Event _ -> CompletionItemKind.Event
            | Item.ILField _ 
            | Item.Value _ -> CompletionItemKind.Field
            | Item.CustomOperation _ -> CompletionItemKind.CustomOperation
            | _ -> CompletionItemKind.Other

        { ItemWithInst = item
          MinorPriority = 0
          Kind = kind
          IsOwnMember = false
          Type = match ty with ValueSome x -> Some x | _ -> None
          Unresolved = match assemblySymbol with ValueSome x -> Some x.UnresolvedSymbol | _ -> None }

    let DefaultCompletionItem item = CompletionItem ValueNone ValueNone item
    
    let getItem (x: ItemWithInst) = x.Item
    let GetDeclaredItems (parseResultsOpt: FSharpParseFileResults option, lineStr: string, origLongIdentOpt, colAtEndOfNamesAndResidue, residueOpt, lastDotPos, line, loc, 
                          filterCtors, resolveOverloads, hasTextChangedSinceLastTypecheck, isInRangeOperator, allSymbols: unit -> AssemblySymbol list) =

            // Are the last two chars (except whitespaces) = ".."
            let isLikeRangeOp = 
                match FindFirstNonWhitespacePosition lineStr (colAtEndOfNamesAndResidue - 1) with
                | Some x when x >= 1 && lineStr.[x] = '.' && lineStr.[x - 1] = '.' -> true
                | _ -> false

            // if last two chars are .. and we are not in range operator context - no completion
            if isLikeRangeOp && not isInRangeOperator then None else
                                    
            // Try to use the exact results of name resolution during type checking to generate the results
            // This is based on position (i.e. colAtEndOfNamesAndResidue). This is not used if a residueOpt is given.
            let nameResItems = 
                match residueOpt with 
                | None -> GetPreciseItemsFromNameResolution(line, colAtEndOfNamesAndResidue, None, filterCtors,resolveOverloads, hasTextChangedSinceLastTypecheck)
                | Some residue ->
                    // deals with cases when we have spaces between dot and\or identifier, like A  . $
                    // if this is our case - then we need to locate end position of the name skipping whitespaces
                    // this allows us to handle cases like: let x . $ = 1 
                    match lastDotPos |> Option.orElseWith (fun _ -> FindFirstNonWhitespacePosition lineStr (colAtEndOfNamesAndResidue - 1)) with
                    | Some p when lineStr.[p] = '.' ->
                        match FindFirstNonWhitespacePosition lineStr (p - 1) with
                        | Some colAtEndOfNames ->                 
                           let colAtEndOfNames = colAtEndOfNames + 1 // convert 0-based to 1-based
                           GetPreciseItemsFromNameResolution(line, colAtEndOfNames, Some(residue), filterCtors,resolveOverloads, hasTextChangedSinceLastTypecheck)
                        | None -> NameResResult.Empty
                    | _ -> NameResResult.Empty        
        
            // Normalize to form A.B.C.D where D is the residue. It may be empty for "A.B.C."
            // residueOpt = Some when we are looking for the exact match
            let plid, exactMatchResidueOpt = 
                match origLongIdentOpt, residueOpt with
                | None, _ -> [], None
                | Some(origLongIdent), Some _ -> origLongIdent, None
                | Some(origLongIdent), None ->
                    System.Diagnostics.Debug.Assert(not (isNil origLongIdent), "origLongIdent is empty")
                    // note: as above, this happens when we are called for "precise" resolution - (F1 keyword, data tip etc..)
                    let plid, residue = List.frontAndBack origLongIdent
                    plid, Some residue

            let pos = mkPos line loc
            let (nenv, ad), m = GetBestEnvForPos pos

            let getType() =
                match NameResolution.TryToResolveLongIdentAsType ncenv nenv m plid with
                | Some x -> tryTcrefOfAppTy g x
                | None ->
                    match lastDotPos |> Option.orElseWith (fun _ -> FindFirstNonWhitespacePosition lineStr (colAtEndOfNamesAndResidue - 1)) with
                    | Some p when lineStr.[p] = '.' ->
                        match FindFirstNonWhitespacePosition lineStr (p - 1) with
                        | Some colAtEndOfNames ->                 
                            let colAtEndOfNames = colAtEndOfNames + 1 // convert 0-based to 1-based
                            match TryGetTypeFromNameResolution(line, colAtEndOfNames, residueOpt, resolveOverloads) with
                            | Some x -> tryTcrefOfAppTy g x
                            | _ -> ValueNone
                        | None -> ValueNone
                    | _ -> ValueNone

            match nameResItems with            
            | NameResResult.TypecheckStaleAndTextChanged -> None // second-chance intellisense will try again
            | NameResResult.Cancel(denv,m) -> Some([], denv, m)
            | NameResResult.Members(FilterRelevantItems getItem exactMatchResidueOpt (items, denv, m)) -> 
                // lookup based on name resolution results successful
                Some (items |> List.map (CompletionItem (getType()) ValueNone), denv, m)
            | _ ->
                match origLongIdentOpt with
                | None -> None
                | Some _ -> 
                
                    // Try to use the type of the expression on the left to help generate a completion list
                    let qualItems, thereIsADotInvolved = 
                        match parseResultsOpt with
                        | None -> 
                            // Note, you will get here if the 'reason' is not CompleteWord/MemberSelect/DisplayMemberList, as those are currently the 
                            // only reasons we do a sync parse to have the most precise and likely-to-be-correct-and-up-to-date info.  So for example,
                            // if you do QuickInfo hovering over A in "f(x).A()", you will only get a tip if typechecking has a name-resolution recorded
                            // for A, not if merely we know the capturedExpressionTyping of f(x) and you very recently typed ".A()" - in that case, 
                            // you won't won't get a tip until the typechecking catches back up.
                            GetPreciseCompletionListFromExprTypingsResult.None, false
                        | Some parseResults -> 
                
                        match UntypedParseImpl.TryFindExpressionASTLeftOfDotLeftOfCursor(mkPos line colAtEndOfNamesAndResidue,parseResults.ParseTree) with
                        | Some(pos,_) ->
                            GetPreciseCompletionListFromExprTypings(parseResults, pos, filterCtors, hasTextChangedSinceLastTypecheck), true
                        | None -> 
                            // Can get here in a case like: if "f xxx yyy" is legal, and we do "f xxx y"
                            // We have no interest in expression typings, those are only useful for dot-completion.  We want to fallback
                            // to "Use an environment lookup as the last resort" below
                            GetPreciseCompletionListFromExprTypingsResult.None, false
                
                    match qualItems,thereIsADotInvolved with            
                    | GetPreciseCompletionListFromExprTypingsResult.Some(FilterRelevantItems getItem exactMatchResidueOpt (items, denv, m), ty), _
                            // Initially we only use the expression typings when looking up, e.g. (expr).Nam or (expr).Name1.Nam
                            // These come through as an empty plid and residue "". Otherwise we try an environment lookup
                            // and then return to the qualItems. This is because the expression typings are a little inaccurate, primarily because
                            // it appears we're getting some typings recorded for non-atomic expressions like "f x"
                            when isNil plid ->
                        // lookup based on expression typings successful
                        Some (items |> List.map (CompletionItem (tryTcrefOfAppTy g ty) ValueNone), denv, m)
                    | GetPreciseCompletionListFromExprTypingsResult.NoneBecauseThereWereTypeErrors, _ ->
                        // There was an error, e.g. we have "<expr>." and there is an error determining the type of <expr>  
                        // In this case, we don't want any of the fallback logic, rather, we want to produce zero results.
                        None
                    | GetPreciseCompletionListFromExprTypingsResult.NoneBecauseTypecheckIsStaleAndTextChanged, _ ->         
                        // we want to report no result and let second-chance intellisense kick in
                        None
                    | _, true when isNil plid ->
                        // If the user just pressed '.' after an _expression_ (not a plid), it is never right to show environment-lookup top-level completions.
                        // The user might by typing quickly, and the LS didn't have an expression type right before the dot yet.
                        // Second-chance intellisense will bring up the correct list in a moment.
                        None
                    | _ ->         
                       // Use an environment lookup as the last resort
                       let envItems, denv, m = GetEnvironmentLookupResolutions(nenv, ad, m, plid, filterCtors, residueOpt.IsSome)
                       
                       let envResult =
                           match nameResItems, (envItems, denv, m), qualItems with
                           
                           // First, use unfiltered name resolution items, if they're not empty
                           | NameResResult.Members(items, denv, m), _, _ when not (isNil items) -> 
                               // lookup based on name resolution results successful
                               ValueSome(items |> List.map (CompletionItem (getType()) ValueNone), denv, m)                
                           
                           // If we have nonempty items from environment that were resolved from a type, then use them... 
                           // (that's better than the next case - here we'd return 'int' as a type)
                           | _, FilterRelevantItems getItem exactMatchResidueOpt (items, denv, m), _ when not (isNil items) ->
                               // lookup based on name and environment successful
                               ValueSome(items |> List.map (CompletionItem (getType()) ValueNone), denv, m)
                           
                           // Try again with the qualItems
                           | _, _, GetPreciseCompletionListFromExprTypingsResult.Some(FilterRelevantItems getItem exactMatchResidueOpt (items, denv, m), ty) ->
                               ValueSome(items |> List.map (CompletionItem (tryTcrefOfAppTy g ty) ValueNone), denv, m)
                           
                           | _ -> ValueNone

                       let globalResult =
                           match origLongIdentOpt with
                           | None | Some [] ->
                               let globalItems = 
                                   allSymbols() 
                                   |> List.filter (fun x ->
                                        not x.Symbol.IsExplicitlySuppressed &&

                                        match x.Symbol with
                                        | :? FSharpMemberOrFunctionOrValue as m when m.IsConstructor && filterCtors = ResolveTypeNamesToTypeRefs -> false 
                                        | _ -> true)
                                   
                               let getItem (x: AssemblySymbol) = x.Symbol.Item
                               
                               match globalItems, denv, m with
                               | FilterRelevantItems getItem exactMatchResidueOpt (globalItemsFiltered, denv, m) when not (isNil globalItemsFiltered) ->
                                   globalItemsFiltered 
                                   |> List.map(fun globalItem -> CompletionItem (getType()) (ValueSome globalItem) (ItemWithNoInst globalItem.Symbol.Item))
                                   |> fun r -> ValueSome(r, denv, m)
                               | _ -> ValueNone
                           | _ -> ValueNone // do not return unresolved items after dot

                       match envResult, globalResult with
                       | ValueSome (items, denv, m), ValueSome (gItems,_,_) -> Some (items @ gItems, denv, m)
                       | ValueSome x, ValueNone -> Some x
                       | ValueNone, ValueSome y -> Some y
                       | ValueNone, ValueNone -> None


    let toCompletionItems (items: ItemWithInst list, denv: DisplayEnv, m: range ) =
        items |> List.map DefaultCompletionItem, denv, m

    /// Get the auto-complete items at a particular location.
    let GetDeclItemsForNamesAtPosition(ctok: CompilationThreadToken, parseResultsOpt: FSharpParseFileResults option, origLongIdentOpt: string list option, 
                                       residueOpt:string option, lastDotPos: int option, line:int, lineStr:string, colAtEndOfNamesAndResidue, filterCtors, resolveOverloads, 
                                       getAllSymbols: unit -> AssemblySymbol list, hasTextChangedSinceLastTypecheck: (obj * range -> bool)) 
                                       : (CompletionItem list * DisplayEnv * CompletionContext option * range) option = 
        RequireCompilationThread ctok // the operations in this method need the reactor thread

        let loc = 
            match colAtEndOfNamesAndResidue with
            | pastEndOfLine when pastEndOfLine >= lineStr.Length -> lineStr.Length
            | atDot when lineStr.[atDot] = '.' -> atDot + 1
            | atStart when atStart = 0 -> 0
            | otherwise -> otherwise - 1

        // Look for a "special" completion context
        let completionContext = 
            parseResultsOpt 
            |> Option.bind (fun x -> x.ParseTree)
            |> Option.bind (fun parseTree -> UntypedParseImpl.TryGetCompletionContext(mkPos line colAtEndOfNamesAndResidue, parseTree, lineStr))
        
        let res =
            match completionContext with
            // Invalid completion locations
            | Some CompletionContext.Invalid -> None
            
            // Completion at 'inherit C(...)"
            | Some (CompletionContext.Inherit(InheritanceContext.Class, (plid, _))) ->
                GetEnvironmentLookupResolutionsAtPosition(mkPos line loc, plid, filterCtors, false)
                |> FilterRelevantItemsBy getItem None (getItem >> GetBaseClassCandidates)
                |> Option.map toCompletionItems
             
            // Completion at 'interface ..."
            | Some (CompletionContext.Inherit(InheritanceContext.Interface, (plid, _))) ->
                GetEnvironmentLookupResolutionsAtPosition(mkPos line loc, plid, filterCtors, false)
                |> FilterRelevantItemsBy getItem None (getItem >> GetInterfaceCandidates)
                |> Option.map toCompletionItems
            
            // Completion at 'implement ..."
            | Some (CompletionContext.Inherit(InheritanceContext.Unknown, (plid, _))) ->
                GetEnvironmentLookupResolutionsAtPosition(mkPos line loc, plid, filterCtors, false) 
                |> FilterRelevantItemsBy getItem None (getItem >> (fun t -> GetBaseClassCandidates t || GetInterfaceCandidates t))
                |> Option.map toCompletionItems
            
            // Completion at ' { XXX = ... } "
            | Some(CompletionContext.RecordField(RecordContext.New(plid, _))) ->
                // { x. } can be either record construction or computation expression. Try to get all visible record fields first
                match GetClassOrRecordFieldsEnvironmentLookupResolutions(mkPos line loc, plid) |> toCompletionItems with
                | [],_,_ -> 
                    // no record fields found, return completion list as if we were outside any computation expression
                    GetDeclaredItems (parseResultsOpt, lineStr, origLongIdentOpt, colAtEndOfNamesAndResidue, residueOpt, lastDotPos, line, loc, filterCtors,resolveOverloads, hasTextChangedSinceLastTypecheck, false, fun() -> [])
                | result -> Some(result)
            
            // Completion at ' { XXX = ... with ... } "
            | Some(CompletionContext.RecordField(RecordContext.CopyOnUpdate(r, (plid, _)))) -> 
                match GetRecdFieldsForExpr(r) with
                | None -> 
                    Some (GetClassOrRecordFieldsEnvironmentLookupResolutions(mkPos line loc, plid))
                    |> Option.map toCompletionItems
                | Some (items, denv, m) -> 
                    Some (List.map ItemWithNoInst items, denv, m) 
                    |> Option.map toCompletionItems
            
            // Completion at ' { XXX = ... with ... } "
            | Some(CompletionContext.RecordField(RecordContext.Constructor(typeName))) ->
                Some(GetClassOrRecordFieldsEnvironmentLookupResolutions(mkPos line loc, [typeName]))
                |> Option.map toCompletionItems
            
            // Completion at ' SomeMethod( ... ) ' with named arguments 
            | Some(CompletionContext.ParameterList (endPos, fields)) ->
                let results = GetNamedParametersAndSettableFields endPos hasTextChangedSinceLastTypecheck
            
                let declaredItems = 
                    GetDeclaredItems (parseResultsOpt, lineStr, origLongIdentOpt, colAtEndOfNamesAndResidue, residueOpt, lastDotPos, line, loc, filterCtors, resolveOverloads, 
                                      hasTextChangedSinceLastTypecheck, false, getAllSymbols)
            
                match results with
                | NameResResult.Members(items, denv, m) -> 
                    let filtered = 
                        items 
                        |> RemoveDuplicateItems g
                        |> RemoveExplicitlySuppressed g
                        |> List.filter (fun item -> not (fields.Contains item.Item.DisplayName))
                        |> List.map (fun item -> 
                            { ItemWithInst = item
                              Kind = CompletionItemKind.Argument
                              MinorPriority = 0
                              IsOwnMember = false
                              Type = None 
                              Unresolved = None })
                    match declaredItems with
                    | None -> Some (toCompletionItems (items, denv, m))
                    | Some (declItems, declaredDisplayEnv, declaredRange) -> Some (filtered @ declItems, declaredDisplayEnv, declaredRange)
                | _ -> declaredItems
            
            | Some(CompletionContext.AttributeApplication) ->
                GetDeclaredItems (parseResultsOpt, lineStr, origLongIdentOpt, colAtEndOfNamesAndResidue, residueOpt, lastDotPos, line, loc, filterCtors, resolveOverloads, hasTextChangedSinceLastTypecheck, false, getAllSymbols)
                |> Option.map (fun (items, denv, m) -> 
                     items 
                     |> List.filter (fun cItem ->
                         match cItem.Item with
                         | Item.ModuleOrNamespaces _ -> true
                         | _ when IsAttribute infoReader cItem.Item -> true
                         | _ -> false), denv, m)
            
            | Some(CompletionContext.OpenDeclaration) ->
                GetDeclaredItems (parseResultsOpt, lineStr, origLongIdentOpt, colAtEndOfNamesAndResidue, residueOpt, lastDotPos, line, loc, filterCtors, resolveOverloads, hasTextChangedSinceLastTypecheck, false, getAllSymbols)
                |> Option.map (fun (items, denv, m) ->
                    items 
                    |> List.filter (fun x ->
                        match x.Item with
                        | Item.ModuleOrNamespaces _ -> true
                        | Item.Types (_, tcrefs) when tcrefs |> List.exists (fun ty -> isAppTy g ty && isStaticClass g (tcrefOfAppTy g ty)) -> true
                        | _ -> false), denv, m)
            
            // Completion at '(x: ...)"
            | Some (CompletionContext.PatternType) ->
                GetDeclaredItems (parseResultsOpt, lineStr, origLongIdentOpt, colAtEndOfNamesAndResidue, residueOpt, lastDotPos, line, loc, filterCtors, resolveOverloads, hasTextChangedSinceLastTypecheck, false, getAllSymbols)
                |> Option.map (fun (items, denv, m) ->
                     items 
                     |> List.filter (fun cItem ->
                         match cItem.Item with
                         | Item.ModuleOrNamespaces _
                         | Item.Types _
                         | Item.UnqualifiedType _
                         | Item.ExnCase _ -> true
                         | _ -> false), denv, m)

            // Other completions
            | cc ->
                match residueOpt |> Option.bind Seq.tryHead with
                | Some ''' ->
                    // The last token in 
                    //    let x = 'E
                    // is Ident with text "'E", however it's either unfinished char literal or generic parameter. 
                    // We should not provide any completion in the former case, and we don't provide it for the latter one for now
                    // because providing generic parameters list is context aware, which we don't have here (yet).
                    None
                | _ ->
                    let isInRangeOperator = (match cc with Some (CompletionContext.RangeOperator) -> true | _ -> false)
                    GetDeclaredItems (parseResultsOpt, lineStr, origLongIdentOpt, colAtEndOfNamesAndResidue, residueOpt, lastDotPos, line, loc, filterCtors,resolveOverloads, hasTextChangedSinceLastTypecheck, isInRangeOperator, getAllSymbols)
        
        res |> Option.map (fun (items, denv, m) -> items, denv, completionContext, m)

    /// Return 'false' if this is not a completion item valid in an interface file.
    let IsValidSignatureFileItem item =
        match item with
        | Item.Types _ | Item.ModuleOrNamespaces _ -> true
        | _ -> false
    
    /// Find the most precise display context for the given line and column.
    member __.GetBestDisplayEnvForPos cursorPos  = GetBestEnvForPos cursorPos

    member __.GetVisibleNamespacesAndModulesAtPosition(cursorPos: pos) : ModuleOrNamespaceRef list =
        let (nenv, ad), m = GetBestEnvForPos cursorPos
        NameResolution.GetVisibleNamespacesAndModulesAtPoint ncenv nenv m ad

    /// Determines if a long ident is resolvable at a specific point.
    member __.IsRelativeNameResolvable(cursorPos: pos, plid: string list, item: Item) : bool =
        ErrorScope.Protect
            Range.range0
            (fun () ->
                /// Find items in the best naming environment.
                let (nenv, ad), m = GetBestEnvForPos cursorPos
                NameResolution.IsItemResolvable ncenv nenv m ad plid item)
            (fun msg -> 
                Trace.TraceInformation(sprintf "FCS: recovering from error in IsRelativeNameResolvable: '%s'" msg)
                false)

    /// Determines if a long ident is resolvable at a specific point.
    member scope.IsRelativeNameResolvableFromSymbol(cursorPos: pos, plid: string list, symbol: FSharpSymbol) : bool =
        scope.IsRelativeNameResolvable(cursorPos, plid, symbol.Item)
        
    /// Get the auto-complete items at a location
    member __.GetDeclarations (ctok, parseResultsOpt, line, lineStr, partialName, getAllEntities, hasTextChangedSinceLastTypecheck) =
        let isInterfaceFile = SourceFileImpl.IsInterfaceFile mainInputFileName
        ErrorScope.Protect Range.range0 
            (fun () ->
                match GetDeclItemsForNamesAtPosition(ctok, parseResultsOpt, Some partialName.QualifyingIdents, Some partialName.PartialIdent, partialName.LastDotPos, line, lineStr, partialName.EndColumn + 1, ResolveTypeNamesToCtors, ResolveOverloads.Yes, getAllEntities, hasTextChangedSinceLastTypecheck) with
                | None -> FSharpDeclarationListInfo.Empty  
                | Some (items, denv, ctx, m) ->
                    let items = if isInterfaceFile then items |> List.filter (fun x -> IsValidSignatureFileItem x.Item) else items
                    let getAccessibility item = FSharpSymbol.GetAccessibility (FSharpSymbol.Create(cenv, item))
                    let currentNamespaceOrModule =
                        parseResultsOpt
                        |> Option.bind (fun x -> x.ParseTree)
                        |> Option.map (fun parsedInput -> UntypedParseImpl.GetFullNameOfSmallestModuleOrNamespaceAtPoint(parsedInput, mkPos line 0))
                    let isAttributeApplication = ctx = Some CompletionContext.AttributeApplication
                    FSharpDeclarationListInfo.Create(infoReader,m,denv,getAccessibility,items,reactorOps,currentNamespaceOrModule,isAttributeApplication))
            (fun msg -> 
                Trace.TraceInformation(sprintf "FCS: recovering from error in GetDeclarations: '%s'" msg)
                FSharpDeclarationListInfo.Error msg)

    /// Get the symbols for auto-complete items at a location
    member __.GetDeclarationListSymbols (ctok, parseResultsOpt, line, lineStr, partialName, getAllEntities, hasTextChangedSinceLastTypecheck) =
        let isInterfaceFile = SourceFileImpl.IsInterfaceFile mainInputFileName
        ErrorScope.Protect Range.range0 
            (fun () -> 
                match GetDeclItemsForNamesAtPosition(ctok, parseResultsOpt, Some partialName.QualifyingIdents, Some partialName.PartialIdent, partialName.LastDotPos, line, lineStr, partialName.EndColumn + 1, ResolveTypeNamesToCtors, ResolveOverloads.Yes, getAllEntities, hasTextChangedSinceLastTypecheck) with
                | None -> List.Empty  
                | Some (items, denv, _, m) -> 
                    let items = if isInterfaceFile then items |> List.filter (fun x -> IsValidSignatureFileItem x.Item) else items

                    //do filtering like Declarationset
                    let items = items |> RemoveExplicitlySuppressedCompletionItems g
                    
                    // Sort by name. For things with the same name, 
                    //     - show types with fewer generic parameters first
                    //     - show types before over other related items - they usually have very useful XmlDocs 
                    let items = 
                        items |> List.sortBy (fun d ->
                            let n = 
                                match d.Item with  
                                | Item.Types (_,(TType_app(tcref,_) :: _)) -> 1 + tcref.TyparsNoRange.Length
                                // Put delegate ctors after types, sorted by #typars. RemoveDuplicateItems will remove FakeInterfaceCtor and DelegateCtor if an earlier type is also reported with this name
                                | Item.FakeInterfaceCtor (TType_app(tcref,_)) 
                                | Item.DelegateCtor (TType_app(tcref,_)) -> 1000 + tcref.TyparsNoRange.Length
                                // Put type ctors after types, sorted by #typars. RemoveDuplicateItems will remove DefaultStructCtors if a type is also reported with this name
                                | Item.CtorGroup (_, (cinfo :: _)) -> 1000 + 10 * cinfo.DeclaringTyconRef.TyparsNoRange.Length 
                                | _ -> 0
                            (d.Item.DisplayName,n))

                    // Remove all duplicates. We've put the types first, so this removes the DelegateCtor and DefaultStructCtor's.
                    let items = items |> RemoveDuplicateCompletionItems g

                    // Group by compiled name for types, display name for functions
                    // (We don't want types with the same display name to be grouped as overloads)
                    let items =
                        items |> List.groupBy (fun d ->
                            match d.Item with  
                            | Item.Types (_,(TType_app(tcref,_) :: _))
                            | Item.ExnCase tcref -> tcref.LogicalName
                            | Item.UnqualifiedType(tcref :: _)
                            | Item.FakeInterfaceCtor (TType_app(tcref,_)) 
                            | Item.DelegateCtor (TType_app(tcref,_)) -> tcref.CompiledName
                            | Item.CtorGroup (_, (cinfo :: _)) ->
                                cinfo.ApparentEnclosingTyconRef.CompiledName
                            | _ -> d.Item.DisplayName)

                    // Filter out operators (and list)
                    let items = 
                        // Check whether this item looks like an operator.
                        let isOpItem(nm, item: CompletionItem list) = 
                            match item |> List.map (fun x -> x.Item) with 
                            | [Item.Value _]
                            | [Item.MethodGroup(_,[_],_)] -> IsOperatorName nm
                            | [Item.UnionCase _] -> IsOperatorName nm
                            | _ -> false              

                        let isFSharpList nm = (nm = "[]") // list shows up as a Type and a UnionCase, only such entity with a symbolic name, but want to filter out of intellisense

                        items |> List.filter (fun (nm,items) -> not (isOpItem(nm,items)) && not(isFSharpList nm)) 

                    let items = 
                        // Filter out duplicate names
                        items |> List.map (fun (_nm,itemsWithSameName) -> 
                            match itemsWithSameName with
                            | [] -> failwith "Unexpected empty bag"
                            | items ->
                                items 
                                |> List.map (fun item -> let symbol = FSharpSymbol.Create(cenv, item.Item)
                                                         FSharpSymbolUse(g, denv, symbol, ItemOccurence.Use, m)))

                    //end filtering
                    items)
            (fun msg -> 
                Trace.TraceInformation(sprintf "FCS: recovering from error in GetDeclarationListSymbols: '%s'" msg)
                [])
            
    /// Get the "reference resolution" tooltip for at a location
    member __.GetReferenceResolutionStructuredToolTipText(ctok, line,col) = 

        RequireCompilationThread ctok // the operations in this method need the reactor thread but the reasons why are not yet grounded

        let pos = mkPos line col
        let isPosMatch(pos, ar:AssemblyReference) : bool = 
            let isRangeMatch = (Range.rangeContainsPos ar.Range pos) 
            let isNotSpecialRange = not (Range.equals ar.Range rangeStartup) && not (Range.equals ar.Range range0) && not (Range.equals ar.Range rangeCmdArgs)
            let isMatch = isRangeMatch && isNotSpecialRange
            isMatch      
        
        let dataTipOfReferences() = 
            let matches =
                match loadClosure with
                | None -> []
                | Some(loadClosure) -> 
                    loadClosure.References
                        |> List.map snd
                        |> List.concat 
                        |> List.filter(fun ar->isPosMatch(pos, ar.originalReference))

            match matches with 
            | resolved::_ // Take the first seen
            | [resolved] -> 
                let tip = wordL (TaggedTextOps.tagStringLiteral((resolved.prepareToolTip ()).TrimEnd([|'\n'|])))
                FSharpStructuredToolTipText.FSharpToolTipText [FSharpStructuredToolTipElement.Single(tip, FSharpXmlDoc.None)]

            | [] -> FSharpStructuredToolTipText.FSharpToolTipText []
                                    
        ErrorScope.Protect Range.range0 
            dataTipOfReferences
            (fun err -> 
                Trace.TraceInformation(sprintf "FCS: recovering from error in GetReferenceResolutionStructuredToolTipText: '%s'" err)
                FSharpToolTipText [FSharpStructuredToolTipElement.CompositionError err])

    // GetToolTipText: return the "pop up" (or "Quick Info") text given a certain context.
    member __.GetStructuredToolTipText(ctok, line, lineStr, colAtEndOfNames, names) = 
        let Compute() = 
            ErrorScope.Protect Range.range0 
                (fun () -> 
                    match GetDeclItemsForNamesAtPosition(ctok, None,Some(names),None,None,line,lineStr,colAtEndOfNames,ResolveTypeNamesToCtors,ResolveOverloads.Yes,(fun() -> []),fun _ -> false) with
                    | None -> FSharpToolTipText []
                    | Some(items, denv, _, m) ->
                         FSharpToolTipText(items |> List.map (fun x -> FormatStructuredDescriptionOfItem false infoReader m denv x.ItemWithInst)))
                (fun err -> 
                    Trace.TraceInformation(sprintf "FCS: recovering from error in GetStructuredToolTipText: '%s'" err)
                    FSharpToolTipText [FSharpStructuredToolTipElement.CompositionError err])
               
        // See devdiv bug 646520 for rationale behind truncating and caching these quick infos (they can be big!)
        let key = line,colAtEndOfNames,lineStr
        match getToolTipTextCache.TryGet (ctok, key) with 
        | Some res -> res
        | None ->
             let res = Compute()
             getToolTipTextCache.Put(ctok, key,res)
             res

    member __.GetF1Keyword (ctok, line, lineStr, colAtEndOfNames, names) : string option =
       ErrorScope.Protect Range.range0
            (fun () ->
                match GetDeclItemsForNamesAtPosition(ctok, None, Some names, None, None, line, lineStr, colAtEndOfNames, ResolveTypeNamesToCtors, ResolveOverloads.No,(fun() -> []), fun _ -> false) with // F1 Keywords do not distinguish between overloads
                | None -> None
                | Some (items: CompletionItem list, _,_, _) ->
                    match items with
                    | [] -> None
                    | [item] ->
                        GetF1Keyword g item.Item                       
                    | _ ->
                        // handle new Type()
                        let allTypes, constr, ty =
                            List.fold 
                                (fun (allTypes,constr,ty) (item: CompletionItem) ->
                                    match item.Item, constr, ty with
                                    |   (Item.Types _) as t, _, None  -> allTypes, constr, Some t
                                    |   (Item.Types _), _, _ -> allTypes, constr, ty
                                    |   (Item.CtorGroup _), None, _ -> allTypes, Some item.Item, ty
                                    |   _ -> false, None, None) 
                                (true,None,None) items
                        match allTypes, constr, ty with
                        |   true, Some (Item.CtorGroup(_, _) as item), _    
                                -> GetF1Keyword g item                        
                        |   true, _, Some ty
                                -> GetF1Keyword g ty
                        |   _ -> None
            )    
            (fun msg -> 
                Trace.TraceInformation(sprintf "FCS: recovering from error in GetF1Keyword: '%s'" msg)
                None)

    member __.GetMethods (ctok, line, lineStr, colAtEndOfNames, namesOpt) =
        ErrorScope.Protect Range.range0 
            (fun () -> 
                match GetDeclItemsForNamesAtPosition(ctok, None,namesOpt,None,None,line,lineStr,colAtEndOfNames,ResolveTypeNamesToCtors,ResolveOverloads.No,(fun() -> []),fun _ -> false) with
                | None -> FSharpMethodGroup("",[| |])
                | Some (items, denv, _, m) -> 
                    // GetDeclItemsForNamesAtPosition returns Items.Types and Item.CtorGroup for `new T(|)`, 
                    // the Item.Types is not needed here as it duplicates (at best) parameterless ctor.
                    let ctors = items |> List.filter (fun x -> match x.Item with Item.CtorGroup _ -> true | _ -> false)
                    let items =
                        match ctors with
                        | [] -> items
                        | ctors -> ctors
                    FSharpMethodGroup.Create(infoReader, m, denv, items |> List.map (fun x -> x.ItemWithInst)))
            (fun msg -> 
                Trace.TraceInformation(sprintf "FCS: recovering from error in GetMethods: '%s'" msg)
                FSharpMethodGroup(msg,[| |]))

    member __.GetMethodsAsSymbols (ctok, line, lineStr, colAtEndOfNames, names) =
      ErrorScope.Protect Range.range0 
       (fun () -> 
        match GetDeclItemsForNamesAtPosition (ctok, None,Some(names), None, None,line, lineStr, colAtEndOfNames, ResolveTypeNamesToCtors, ResolveOverloads.No,(fun() -> []),fun _ -> false) with
        | None | Some ([],_,_,_) -> None
        | Some (items, denv, _, m) ->
            let allItems = items |> List.collect (fun item -> SymbolHelpers.FlattenItems g m item.Item)
            let symbols = allItems |> List.map (fun item -> FSharpSymbol.Create(cenv, item))
            Some (symbols, denv, m)
       )
       (fun msg -> 
           Trace.TraceInformation(sprintf "FCS: recovering from error in GetMethodsAsSymbols: '%s'" msg)
           None)
           
    member __.GetDeclarationLocation (ctok, line, lineStr, colAtEndOfNames, names, preferFlag) =
      ErrorScope.Protect Range.range0 
       (fun () -> 
          match GetDeclItemsForNamesAtPosition (ctok, None,Some(names), None, None, line, lineStr, colAtEndOfNames, ResolveTypeNamesToCtors,ResolveOverloads.Yes,(fun() -> []), fun _ -> false) with
          | None
          | Some ([], _, _, _) -> FSharpFindDeclResult.DeclNotFound (FSharpFindDeclFailureReason.Unknown "")
          | Some (item :: _, _, _, _) ->
              let getTypeVarNames (ilinfo: ILMethInfo) =
                  let classTypeParams = ilinfo.DeclaringTyconRef.ILTyconRawMetadata.GenericParams |> List.map (fun paramDef -> paramDef.Name)
                  let methodTypeParams = ilinfo.FormalMethodTypars |> List.map (fun ty -> ty.Name)
                  classTypeParams @ methodTypeParams |> Array.ofList

              let result =
                  match item.Item with
                  | Item.CtorGroup (_, (ILMeth (_,ilinfo,_)) :: _) ->
                      match ilinfo.MetadataScope with
                      | ILScopeRef.Assembly assemblyRef ->
                          let typeVarNames = getTypeVarNames ilinfo
                          ParamTypeSymbol.tryOfILTypes typeVarNames ilinfo.ILMethodRef.ArgTypes
                          |> Option.map (fun args ->
                              let externalSym = ExternalSymbol.Constructor (ilinfo.ILMethodRef.DeclaringTypeRef.FullName, args)
                              FSharpFindDeclResult.ExternalDecl (assemblyRef.Name, externalSym))
                      | _ -> None

                  | Item.MethodGroup (name, (ILMeth (_,ilinfo,_)) :: _, _) ->
                      match ilinfo.MetadataScope with
                      | ILScopeRef.Assembly assemblyRef ->
                          let typeVarNames = getTypeVarNames ilinfo
                          ParamTypeSymbol.tryOfILTypes typeVarNames ilinfo.ILMethodRef.ArgTypes
                          |> Option.map (fun args ->
                              let externalSym = ExternalSymbol.Method (ilinfo.ILMethodRef.DeclaringTypeRef.FullName, name, args, ilinfo.ILMethodRef.GenericArity)
                              FSharpFindDeclResult.ExternalDecl (assemblyRef.Name, externalSym))
                      | _ -> None

                  | Item.Property (name, ILProp propInfo :: _) ->
                      let methInfo = 
                          if propInfo.HasGetter then Some propInfo.GetterMethod
                          elif propInfo.HasSetter then Some propInfo.SetterMethod
                          else None
                      
                      match methInfo with
                      | Some methInfo ->
                          match methInfo.MetadataScope with
                          | ILScopeRef.Assembly assemblyRef ->
                              let externalSym = ExternalSymbol.Property (methInfo.ILMethodRef.DeclaringTypeRef.FullName, name)
                              Some (FSharpFindDeclResult.ExternalDecl (assemblyRef.Name, externalSym))
                          | _ -> None
                      | None -> None
                  
                  | Item.ILField (ILFieldInfo (typeInfo, fieldDef)) when not typeInfo.TyconRefOfRawMetadata.IsLocalRef ->
                      match typeInfo.ILScopeRef with
                      | ILScopeRef.Assembly assemblyRef ->
                          let externalSym = ExternalSymbol.Field (typeInfo.ILTypeRef.FullName, fieldDef.Name)
                          Some (FSharpFindDeclResult.ExternalDecl (assemblyRef.Name, externalSym))
                      | _ -> None
                  
                  | Item.Event (ILEvent (ILEventInfo (typeInfo, eventDef))) when not typeInfo.TyconRefOfRawMetadata.IsLocalRef ->
                      match typeInfo.ILScopeRef with
                      | ILScopeRef.Assembly assemblyRef ->
                          let externalSym = ExternalSymbol.Event (typeInfo.ILTypeRef.FullName, eventDef.Name)
                          Some (FSharpFindDeclResult.ExternalDecl (assemblyRef.Name, externalSym))
                      | _ -> None

                  | Item.ImplicitOp(_, {contents = Some(TraitConstraintSln.FSMethSln(_, _vref, _, _))}) ->
                      //Item.Value(vref)
                      None

                  | Item.Types (_, TType_app (tr, _) :: _) when tr.IsLocalRef && tr.IsTypeAbbrev -> None

                  | Item.Types (_, [ AppTy g (tr, _) ]) when not tr.IsLocalRef ->
                      match tr.TypeReprInfo, tr.PublicPath with
                      | TILObjectRepr(TILObjectReprData (ILScopeRef.Assembly assemblyRef, _, _)), Some (PubPath parts) ->
                          let fullName = parts |> String.concat "."
                          Some (FSharpFindDeclResult.ExternalDecl (assemblyRef.Name, ExternalSymbol.Type fullName))
                      | _ -> None
                  | _ -> None
              match result with
              | Some x -> x
              | None   ->
              match rangeOfItem g preferFlag item.Item with
              | Some itemRange -> 
                  let projectDir = Filename.directoryName (if projectFileName = "" then mainInputFileName else projectFileName)
                  let range = fileNameOfItem g (Some projectDir) itemRange item.Item
                  mkRange range itemRange.Start itemRange.End              
                  |> FSharpFindDeclResult.DeclFound
              | None -> 
                  match item.Item with 
#if !NO_EXTENSIONTYPING
// provided items may have TypeProviderDefinitionLocationAttribute that binds them to some location
                  | Item.CtorGroup  (name, ProvidedMeth (_)::_   )
                  | Item.MethodGroup(name, ProvidedMeth (_)::_, _)
                  | Item.Property   (name, ProvidedProp (_)::_   ) -> FSharpFindDeclFailureReason.ProvidedMember name             
                  | Item.Event      (      ProvidedEvent(_) as e ) -> FSharpFindDeclFailureReason.ProvidedMember e.EventName        
                  | Item.ILField    (      ProvidedField(_) as f ) -> FSharpFindDeclFailureReason.ProvidedMember f.FieldName        
                  | SymbolHelpers.ItemIsProvidedType g (tcref)     -> FSharpFindDeclFailureReason.ProvidedType   tcref.DisplayName
#endif
                  | _                                              -> FSharpFindDeclFailureReason.Unknown ""                      
                  |> FSharpFindDeclResult.DeclNotFound
       )
       (fun msg -> 
           Trace.TraceInformation(sprintf "FCS: recovering from error in GetDeclarationLocation: '%s'" msg)
           FSharpFindDeclResult.DeclNotFound (FSharpFindDeclFailureReason.Unknown msg))

    member __.GetSymbolUseAtLocation (ctok, line, lineStr, colAtEndOfNames, names) =
      ErrorScope.Protect Range.range0 
       (fun () -> 
        match GetDeclItemsForNamesAtPosition (ctok, None,Some(names), None, None, line, lineStr, colAtEndOfNames, ResolveTypeNamesToCtors, ResolveOverloads.Yes,(fun() -> []), fun _ -> false) with
        | None | Some ([], _, _, _) -> None
        | Some (item :: _, denv, _, m) -> 
            let symbol = FSharpSymbol.Create(cenv, item.Item)
            Some (symbol, denv, m)
       ) 
       (fun msg -> 
           Trace.TraceInformation(sprintf "FCS: recovering from error in GetSymbolUseAtLocation: '%s'" msg)
           None)

    member __.PartialAssemblySignatureForFile = 
        FSharpAssemblySignature(g, thisCcu, ccuSigForFile, tcImports, None, ccuSigForFile)

    member __.AccessRights =  tcAccessRights

    member __.GetReferencedAssemblies() = 
        [ for x in tcImports.GetImportedAssemblies() do 
                yield FSharpAssembly(g, tcImports, x.FSharpViewOfMetadata) ]

    member __.GetFormatSpecifierLocationsAndArity() = 
         sSymbolUses.GetFormatSpecifierLocationsAndArity()

    member __.GetSemanticClassification(range: range option) : struct (range * SemanticClassificationType) [] =
        sResolutions.GetSemanticClassification(g, amap, sSymbolUses.GetFormatSpecifierLocationsAndArity(), range)

    /// The resolutions in the file
    member __.ScopeResolutions = sResolutions

    /// The uses of symbols in the analyzed file
    member __.ScopeSymbolUses = sSymbolUses

    member __.TcGlobals = g

    member __.TcImports = tcImports

    /// The inferred signature of the file
    member __.CcuSigForFile = ccuSigForFile

    /// The assembly being analyzed
    member __.ThisCcu = thisCcu

    member __.ImplementationFile = implFileOpt

    /// All open declarations in the file, including auto open modules
    member __.OpenDeclarations = openDeclarations

    member __.SymbolEnv = cenv

    override __.ToString() = "TypeCheckInfo(" + mainInputFileName + ")"

type FSharpParsingOptions =
    { SourceFiles: string []
      ConditionalCompilationDefines: string list
      ErrorSeverityOptions: FSharpErrorSeverityOptions
      IsInteractive: bool
      LightSyntax: bool option
      CompilingFsLib: bool
      IsExe: bool }

    member x.LastFileName =
        Debug.Assert(not (Array.isEmpty x.SourceFiles), "Parsing options don't contain any file")
        Array.last x.SourceFiles

    static member Default =
        { SourceFiles = Array.empty
          ConditionalCompilationDefines = []
          ErrorSeverityOptions = FSharpErrorSeverityOptions.Default
          IsInteractive = false
          LightSyntax = None
          CompilingFsLib = false
          IsExe = false }

    static member FromTcConfig(tcConfig: TcConfig, sourceFiles, isInteractive: bool) =
        { SourceFiles = sourceFiles
          ConditionalCompilationDefines = tcConfig.conditionalCompilationDefines
          ErrorSeverityOptions = tcConfig.errorSeverityOptions
          IsInteractive = isInteractive
          LightSyntax = tcConfig.light
          CompilingFsLib = tcConfig.compilingFslib
          IsExe = tcConfig.target.IsExe }

    static member FromTcConfigBuilder(tcConfigB: TcConfigBuilder, sourceFiles, isInteractive: bool) =
        {
          SourceFiles = sourceFiles
          ConditionalCompilationDefines = tcConfigB.conditionalCompilationDefines
          ErrorSeverityOptions = tcConfigB.errorSeverityOptions
          IsInteractive = isInteractive
          LightSyntax = tcConfigB.light
          CompilingFsLib = tcConfigB.compilingFslib
          IsExe = tcConfigB.target.IsExe
        }

module internal ParseAndCheckFile = 

    /// Error handler for parsing & type checking while processing a single file
    type ErrorHandler(reportErrors, mainInputFileName, errorSeverityOptions: FSharpErrorSeverityOptions, sourceText: ISourceText, suggestNamesForErrors: bool) =
        let mutable options = errorSeverityOptions
        let errorsAndWarningsCollector = new ResizeArray<_>()
        let mutable errorCount = 0

        // We'll need number of lines for adjusting error messages at EOF
        let fileInfo = sourceText.GetLastCharacterPosition()

        // This function gets called whenever an error happens during parsing or checking
        let diagnosticSink sev (exn: PhasedDiagnostic) =
            // Sanity check here. The phase of an error should be in a phase known to the language service.
            let exn =
                if not(exn.IsPhaseInCompile()) then
                    // Reaching this point means that the error would be sticky if we let it prop up to the language service.
                    // Assert and recover by replacing phase with one known to the language service.
                    Trace.TraceInformation(sprintf "The subcategory '%s' seen in an error should not be seen by the language service" (exn.Subcategory()))
                    { exn with Phase = BuildPhase.TypeCheck }
                else exn
            if reportErrors then
                let report exn =
                    for ei in ErrorHelpers.ReportError (options, false, mainInputFileName, fileInfo, (exn, sev), suggestNamesForErrors) do
                        errorsAndWarningsCollector.Add ei
                        if sev = FSharpErrorSeverity.Error then
                            errorCount <- errorCount + 1

                match exn with
#if !NO_EXTENSIONTYPING
                | { Exception = (:? TypeProviderError as tpe) } -> tpe.Iter(fun e -> report { exn with Exception = e })
#endif
                | e -> report e

        let errorLogger =
            { new ErrorLogger("ErrorHandler") with
                member x.DiagnosticSink (exn, isError) = diagnosticSink (if isError then FSharpErrorSeverity.Error else FSharpErrorSeverity.Warning) exn
                member x.ErrorCount = errorCount }

        // Public members
        member __.ErrorLogger = errorLogger

        member __.CollectedDiagnostics = errorsAndWarningsCollector.ToArray()

        member __.ErrorCount = errorCount

        member __.ErrorSeverityOptions with set opts = options <- opts

        member __.AnyErrors = errorCount > 0

    let getLightSyntaxStatus fileName options =
        let lower = String.lowercase fileName
        let lightOnByDefault = List.exists (Filename.checkSuffix lower) FSharpLightSyntaxFileSuffixes
        let lightSyntaxStatus = if lightOnByDefault then (options.LightSyntax <> Some false) else (options.LightSyntax = Some true)
        LightSyntaxStatus(lightSyntaxStatus, true)

    let createLexerFunction fileName options lexbuf (errHandler: ErrorHandler) =
        let lightSyntaxStatus = getLightSyntaxStatus fileName options

        // If we're editing a script then we define INTERACTIVE otherwise COMPILED.
        // Since this parsing for intellisense we always define EDITING.
        let defines = (SourceFileImpl.AdditionalDefinesForUseInEditor options.IsInteractive) @ options.ConditionalCompilationDefines

        // Note: we don't really attempt to intern strings across a large scope.
        let lexResourceManager = new Lexhelp.LexResourceManager()
        
        // When analyzing files using ParseOneFile, i.e. for the use of editing clients, we do not apply line directives.
        // TODO(pathmap): expose PathMap on the service API, and thread it through here
        let lexargs = mkLexargs(fileName, defines, lightSyntaxStatus, lexResourceManager, [], errHandler.ErrorLogger, PathMap.empty)
        let lexargs = { lexargs with applyLineDirectives = false }

        let tokenizer = LexFilter.LexFilter(lightSyntaxStatus, options.CompilingFsLib, Lexer.token lexargs true, lexbuf)
        tokenizer.Lexer

    // Public callers are unable to answer LanguageVersion feature support questions.
    // External Tools including the VS IDE will enable the default LanguageVersion 
    let isFeatureSupported (_featureId:LanguageFeature) = true

    let createLexbuf sourceText isFeatureSupported =
        UnicodeLexing.SourceTextAsLexbuf(isFeatureSupported, sourceText)

    let matchBraces(sourceText: ISourceText, fileName, options: FSharpParsingOptions, userOpName: string, suggestNamesForErrors: bool) =
        let delayedLogger = CapturingErrorLogger("matchBraces")
        use _unwindEL = PushErrorLoggerPhaseUntilUnwind (fun _ -> delayedLogger)
        use _unwindBP = PushThreadBuildPhaseUntilUnwind BuildPhase.Parse

        Trace.TraceInformation("FCS: {0}.{1} ({2})", userOpName, "matchBraces", fileName)
        
        // Make sure there is an ErrorLogger installed whenever we do stuff that might record errors, even if we ultimately ignore the errors
        let delayedLogger = CapturingErrorLogger("matchBraces")
        use _unwindEL = PushErrorLoggerPhaseUntilUnwind (fun _ -> delayedLogger)
        use _unwindBP = PushThreadBuildPhaseUntilUnwind BuildPhase.Parse
        
        let matchingBraces = new ResizeArray<_>()
        Lexhelp.usingLexbufForParsing(createLexbuf sourceText isFeatureSupported, fileName) (fun lexbuf ->
            let errHandler = ErrorHandler(false, fileName, options.ErrorSeverityOptions, sourceText, suggestNamesForErrors)
            let lexfun = createLexerFunction fileName options lexbuf errHandler
            let parenTokensBalance t1 t2 =
                match t1, t2 with
                | (LPAREN, RPAREN)
                | (LPAREN, RPAREN_IS_HERE)
                | (LBRACE, RBRACE)
                | (LBRACE, RBRACE_IS_HERE)
                | (SIG, END)
                | (STRUCT, END)
                | (LBRACK_BAR, BAR_RBRACK)
                | (LBRACK, RBRACK)
                | (LBRACK_LESS, GREATER_RBRACK)
                | (BEGIN, END) -> true
                | (LQUOTE q1, RQUOTE q2) -> q1 = q2
                | _ -> false
            let rec matchBraces stack =
                match lexfun lexbuf, stack with
                | tok2, ((tok1, m1) :: stack') when parenTokensBalance tok1 tok2 ->
                    matchingBraces.Add(m1, lexbuf.LexemeRange)
                    matchBraces stack'
                | ((LPAREN | LBRACE | LBRACK | LBRACK_BAR | LQUOTE _ | LBRACK_LESS) as tok), _ ->
                     matchBraces ((tok, lexbuf.LexemeRange) :: stack)
                | (EOF _ | LEX_FAILURE _), _ -> ()
                | _ -> matchBraces stack
            matchBraces [])
        matchingBraces.ToArray()

    let parseFile(sourceText: ISourceText, fileName, options: FSharpParsingOptions, userOpName: string, suggestNamesForErrors: bool) =
        Trace.TraceInformation("FCS: {0}.{1} ({2})", userOpName, "parseFile", fileName)
        let errHandler = new ErrorHandler(true, fileName, options.ErrorSeverityOptions, sourceText, suggestNamesForErrors)
        use unwindEL = PushErrorLoggerPhaseUntilUnwind (fun _oldLogger -> errHandler.ErrorLogger)
        use unwindBP = PushThreadBuildPhaseUntilUnwind BuildPhase.Parse

        let parseResult =
            Lexhelp.usingLexbufForParsing(createLexbuf sourceText isFeatureSupported, fileName) (fun lexbuf ->
                let lexfun = createLexerFunction fileName options lexbuf errHandler
                let isLastCompiland =
                    fileName.Equals(options.LastFileName, StringComparison.CurrentCultureIgnoreCase) ||
                    CompileOps.IsScript(fileName)
                let isExe = options.IsExe
                try Some (ParseInput(lexfun, errHandler.ErrorLogger, lexbuf, None, fileName, (isLastCompiland, isExe)))
                with e ->
                    errHandler.ErrorLogger.StopProcessingRecovery e Range.range0 // don't re-raise any exceptions, we must return None.
                    None)
        errHandler.CollectedDiagnostics, parseResult, errHandler.AnyErrors


    let ApplyLoadClosure(tcConfig, parsedMainInput, mainInputFileName, loadClosure: LoadClosure option, tcImports: TcImports, backgroundDiagnostics) = 

        // If additional references were brought in by the preprocessor then we need to process them
        match loadClosure with
        | Some loadClosure ->
            // Play unresolved references for this file.
            tcImports.ReportUnresolvedAssemblyReferences(loadClosure.UnresolvedReferences)
            
            // If there was a loadClosure, replay the errors and warnings from resolution, excluding parsing
            loadClosure.LoadClosureRootFileDiagnostics |> List.iter diagnosticSink
            
            let fileOfBackgroundError err = (match GetRangeOfDiagnostic (fst err) with Some m-> m.FileName | None -> null)
            let sameFile file hashLoadInFile = 
                (0 = String.Compare(hashLoadInFile, file, StringComparison.OrdinalIgnoreCase))
            
            //  walk the list of #loads and keep the ones for this file.
            let hashLoadsInFile = 
                loadClosure.SourceFiles 
                |> List.filter(fun (_,ms) -> ms<>[]) // #loaded file, ranges of #load
            
            let hashLoadBackgroundDiagnostics, otherBackgroundDiagnostics = 
                backgroundDiagnostics 
                |> Array.partition (fun backgroundError -> 
                    hashLoadsInFile 
                    |>  List.exists (fst >> sameFile (fileOfBackgroundError backgroundError)))
            
            // Create single errors for the #load-ed files.
            // Group errors and warnings by file name.
            let hashLoadBackgroundDiagnosticsGroupedByFileName = 
                hashLoadBackgroundDiagnostics 
                |> Array.map(fun err -> fileOfBackgroundError err,err) 
                |> Array.groupBy fst  // fileWithErrors, error list
            
            //  Join the sets and report errors. 
            //  It is by-design that these messages are only present in the language service. A true build would report the errors at their
            //  spots in the individual source files.
            for (fileOfHashLoad, rangesOfHashLoad) in hashLoadsInFile do
                for (file, errorGroupedByFileName) in hashLoadBackgroundDiagnosticsGroupedByFileName do
                    if sameFile file fileOfHashLoad then
                        for rangeOfHashLoad in rangesOfHashLoad do // Handle the case of two #loads of the same file
                            let diagnostics = errorGroupedByFileName |> Array.map(fun (_,(pe,f)) -> pe.Exception,f) // Strip the build phase here. It will be replaced, in total, with TypeCheck
                            let errors = [ for (err,sev) in diagnostics do if sev = FSharpErrorSeverity.Error then yield err ]
                            let warnings = [ for (err,sev) in diagnostics do if sev = FSharpErrorSeverity.Warning then yield err ]
                                    
                            let message = HashLoadedSourceHasIssues(warnings,errors,rangeOfHashLoad)
                            if errors=[] then warning(message)
                            else errorR(message)
            
            // Replay other background errors.
            for (phasedError,sev) in otherBackgroundDiagnostics do
                if sev = FSharpErrorSeverity.Warning then 
                    warning phasedError.Exception 
                else errorR phasedError.Exception
            
        | None -> 
            // For non-scripts, check for disallow #r and #load.
            ApplyMetaCommandsFromInputToTcConfig (tcConfig, parsedMainInput,Path.GetDirectoryName mainInputFileName) |> ignore
                    
    // Type check a single file against an initial context, gleaning both errors and intellisense information.
    let CheckOneFile
          (parseResults: FSharpParseFileResults,
           sourceText: ISourceText,
           mainInputFileName: string,
           projectFileName: string,
           tcConfig: TcConfig,
           tcGlobals: TcGlobals,
           tcImports: TcImports,
           tcState: TcState,
           moduleNamesDict: ModuleNamesDict,
           loadClosure: LoadClosure option,
           // These are the errors and warnings seen by the background compiler for the entire antecedent 
           backgroundDiagnostics: (PhasedDiagnostic * FSharpErrorSeverity)[],    
           reactorOps: IReactorOperations,
           // Used by 'FSharpDeclarationListInfo' to check the IncrementalBuilder is still alive.
           textSnapshotInfo : obj option,
           userOpName: string,
           suggestNamesForErrors: bool) = async {

        use _logBlock = Logger.LogBlock LogCompilerFunctionId.Service_CheckOneFile

        match parseResults.ParseTree with 
        // When processing the following cases, we don't need to type-check
        | None -> return [||], Result.Error()
                   
        // Run the type checker...
        | Some parsedMainInput ->

        // Initialize the error handler 
        let errHandler = new ErrorHandler(true, mainInputFileName, tcConfig.errorSeverityOptions, sourceText, suggestNamesForErrors)
                
        use _unwindEL = PushErrorLoggerPhaseUntilUnwind (fun _oldLogger -> errHandler.ErrorLogger)
        use _unwindBP = PushThreadBuildPhaseUntilUnwind BuildPhase.TypeCheck
            
        // Apply nowarns to tcConfig (may generate errors, so ensure errorLogger is installed)
        let tcConfig = ApplyNoWarnsToTcConfig (tcConfig, parsedMainInput,Path.GetDirectoryName mainInputFileName)
                        
        // update the error handler with the modified tcConfig
        errHandler.ErrorSeverityOptions <- tcConfig.errorSeverityOptions
            
        // Play background errors and warnings for this file.
        for (err,sev) in backgroundDiagnostics do
            diagnosticSink (err, (sev = FSharpErrorSeverity.Error))
            
        // If additional references were brought in by the preprocessor then we need to process them
        ApplyLoadClosure(tcConfig, parsedMainInput, mainInputFileName, loadClosure, tcImports, backgroundDiagnostics)
                    
        // A problem arises with nice name generation, which really should only 
        // be done in the backend, but is also done in the typechecker for better or worse. 
        // If we don't do this the NNG accumulates data and we get a memory leak. 
        tcState.NiceNameGenerator.Reset()
                
        // Typecheck the real input.  
        let sink = TcResultsSinkImpl(tcGlobals, sourceText = sourceText)

        let! ct = Async.CancellationToken
            
        let! resOpt =
            async {
                try
                    let checkForErrors() = (parseResults.ParseHadErrors || errHandler.ErrorCount > 0)

                    let parsedMainInput, _moduleNamesDict = DeduplicateParsedInputModuleName moduleNamesDict parsedMainInput

                    // Typecheck is potentially a long running operation. We chop it up here with an Eventually continuation and, at each slice, give a chance
                    // for the client to claim the result as obsolete and have the typecheck abort.
                            
                    let! result = 
                        TypeCheckOneInputAndFinishEventually(checkForErrors, tcConfig, tcImports, tcGlobals, None, TcResultsSink.WithSink sink, tcState, parsedMainInput)
                        |> Eventually.repeatedlyProgressUntilDoneOrTimeShareOverOrCanceled maxTimeShareMilliseconds ct (fun ctok f -> f ctok)
                        |> Eventually.forceAsync  
                            (fun work ->
                                reactorOps.EnqueueAndAwaitOpAsync(userOpName, "CheckOneFile.Fragment", mainInputFileName, 
                                    fun ctok -> 
                                        // This work is not cancellable
                                        let res = 
                                            // Reinstall the compilation globals each time we start or restart
                                            use unwind = new CompilationGlobalsScope (errHandler.ErrorLogger, BuildPhase.TypeCheck)
                                            work ctok
                                        cancellable.Return(res)
                                        ))
                             
                    return result
                with e ->
                    errorR e
                    return Some((tcState.TcEnvFromSignatures, EmptyTopAttrs, [], [NewEmptyModuleOrNamespaceType Namespace]), tcState)
            }
                
        let errors = errHandler.CollectedDiagnostics
                
        let res = 
            match resOpt with
            | Some ((tcEnvAtEnd, _, implFiles, ccuSigsForFiles), tcState) ->
                TypeCheckInfo(tcConfig, tcGlobals, 
                              List.head ccuSigsForFiles, 
                              tcState.Ccu,
                              tcImports,
                              tcEnvAtEnd.AccessRights,
                              projectFileName, 
                              mainInputFileName, 
                              sink.GetResolutions(), 
                              sink.GetSymbolUses(),
                              tcEnvAtEnd.NameEnv,
                              loadClosure,
                              reactorOps,
                              textSnapshotInfo,
                              List.tryHead implFiles,
                              sink.GetOpenDeclarations())     
                     |> Result.Ok
            | None -> 
                Result.Error()
        return errors, res
        }


[<Sealed>] 
type FSharpProjectContext(thisCcu: CcuThunk, assemblies: FSharpAssembly list, ad: AccessorDomain) =

    /// Get the assemblies referenced
    member __.GetReferencedAssemblies() = assemblies

    member __.AccessibilityRights = FSharpAccessibilityRights(thisCcu, ad)


[<Sealed>]
/// A live object of this type keeps the background corresponding background builder (and type providers) alive (through reference-counting).
//
// There is an important property of all the objects returned by the methods of this type: they do not require 
// the corresponding background builder to be alive. That is, they are simply plain-old-data through pre-formatting of all result text.
type FSharpCheckFileResults
        (filename: string, 
         errors: FSharpErrorInfo[], 
         scopeOptX: TypeCheckInfo option, 
         dependencyFiles: string[], 
         builderX: IncrementalBuilder option, 
         reactorOpsX:IReactorOperations, 
         keepAssemblyContents: bool) =

    // This may be None initially
    let mutable details = match scopeOptX with None -> None | Some scopeX -> Some (scopeX, builderX, reactorOpsX)

    // Run an operation that needs to access a builder and be run in the reactor thread
    let reactorOp userOpName opName dflt f = 
      async {
        match details with
        | None -> 
            return dflt
        | Some (scope, _, reactor) -> 
            // Increment the usage count to ensure the builder doesn't get released while running operations asynchronously. 
            let! res = reactor.EnqueueAndAwaitOpAsync(userOpName, opName, filename, fun ctok ->  f ctok scope |> cancellable.Return)
            return res
      }

    // Run an operation that can be called from any thread
    let threadSafeOp dflt f = 
        match details with
        | None -> dflt()
        | Some (scope, _builderOpt, _ops) -> f scope

    member __.Errors = errors

    member __.HasFullTypeCheckInfo = details.IsSome
    
    member info.TryGetCurrentTcImports () =
        match builderX with
        | Some builder -> builder.TryGetCurrentTcImports ()
        | _ -> None

    /// Intellisense autocompletions
    member __.GetDeclarationListInfo(parseResultsOpt, line, lineStr, partialName, ?getAllEntities, ?hasTextChangedSinceLastTypecheck, ?userOpName: string) = 
        let userOpName = defaultArg userOpName "Unknown"
        let getAllEntities = defaultArg getAllEntities (fun() -> [])
        let hasTextChangedSinceLastTypecheck = defaultArg hasTextChangedSinceLastTypecheck (fun _ -> false)
        reactorOp userOpName "GetDeclarations" FSharpDeclarationListInfo.Empty (fun ctok scope -> 
            scope.GetDeclarations(ctok, parseResultsOpt, line, lineStr, partialName, getAllEntities, hasTextChangedSinceLastTypecheck))

    member __.GetDeclarationListSymbols(parseResultsOpt, line, lineStr, partialName, ?getAllEntities, ?hasTextChangedSinceLastTypecheck, ?userOpName: string) = 
        let userOpName = defaultArg userOpName "Unknown"
        let hasTextChangedSinceLastTypecheck = defaultArg hasTextChangedSinceLastTypecheck (fun _ -> false)
        let getAllEntities = defaultArg getAllEntities (fun() -> [])
        reactorOp userOpName "GetDeclarationListSymbols" List.empty (fun ctok scope -> 
            scope.GetDeclarationListSymbols(ctok, parseResultsOpt, line, lineStr, partialName, getAllEntities, hasTextChangedSinceLastTypecheck))

    /// Resolve the names at the given location to give a data tip 
    member __.GetStructuredToolTipText(line, colAtEndOfNames, lineStr, names, tokenTag, ?userOpName: string) = 
        let userOpName = defaultArg userOpName "Unknown"
        let dflt = FSharpToolTipText []
        match tokenTagToTokenId tokenTag with 
        | TOKEN_IDENT -> 
            reactorOp userOpName "GetStructuredToolTipText" dflt (fun ctok scope -> 
                scope.GetStructuredToolTipText(ctok, line, lineStr, colAtEndOfNames, names))
        | TOKEN_STRING | TOKEN_STRING_TEXT -> 
            reactorOp userOpName "GetReferenceResolutionToolTipText" dflt (fun ctok scope ->
                scope.GetReferenceResolutionStructuredToolTipText(ctok, line, colAtEndOfNames) )
        | _ -> 
            async.Return dflt

    member info.GetToolTipText(line, colAtEndOfNames, lineStr, names, tokenTag, userOpName) = 
        info.GetStructuredToolTipText(line, colAtEndOfNames, lineStr, names, tokenTag, ?userOpName=userOpName)
        |> Tooltips.Map Tooltips.ToFSharpToolTipText

    member __.GetF1Keyword (line, colAtEndOfNames, lineStr, names, ?userOpName: string) =
        let userOpName = defaultArg userOpName "Unknown"
        reactorOp userOpName "GetF1Keyword" None (fun ctok scope -> 
            scope.GetF1Keyword (ctok, line, lineStr, colAtEndOfNames, names))

    // Resolve the names at the given location to a set of methods
    member __.GetMethods(line, colAtEndOfNames, lineStr, names, ?userOpName: string) =
        let userOpName = defaultArg userOpName "Unknown"
        let dflt = FSharpMethodGroup("",[| |])
        reactorOp userOpName "GetMethods" dflt (fun ctok scope -> 
            scope.GetMethods (ctok, line, lineStr, colAtEndOfNames, names))
            
    member __.GetDeclarationLocation (line, colAtEndOfNames, lineStr, names, ?preferFlag, ?userOpName: string) = 
        let userOpName = defaultArg userOpName "Unknown"
        let dflt = FSharpFindDeclResult.DeclNotFound (FSharpFindDeclFailureReason.Unknown "")
        reactorOp userOpName "GetDeclarationLocation" dflt (fun ctok scope -> 
            scope.GetDeclarationLocation (ctok, line, lineStr, colAtEndOfNames, names, preferFlag))

    member __.GetSymbolUseAtLocation (line, colAtEndOfNames, lineStr, names, ?userOpName: string) = 
        let userOpName = defaultArg userOpName "Unknown"
        reactorOp userOpName "GetSymbolUseAtLocation" None (fun ctok scope -> 
            scope.GetSymbolUseAtLocation (ctok, line, lineStr, colAtEndOfNames, names)
            |> Option.map (fun (sym,denv,m) -> FSharpSymbolUse(scope.TcGlobals,denv,sym,ItemOccurence.Use,m)))

    member __.GetMethodsAsSymbols (line, colAtEndOfNames, lineStr, names, ?userOpName: string) = 
        let userOpName = defaultArg userOpName "Unknown"
        reactorOp userOpName "GetMethodsAsSymbols" None (fun ctok scope -> 
            scope.GetMethodsAsSymbols (ctok, line, lineStr, colAtEndOfNames, names)
            |> Option.map (fun (symbols,denv,m) ->
                symbols |> List.map (fun sym -> FSharpSymbolUse(scope.TcGlobals,denv,sym,ItemOccurence.Use,m))))

    member __.GetSymbolAtLocation (line, colAtEndOfNames, lineStr, names, ?userOpName: string) = 
        let userOpName = defaultArg userOpName "Unknown"
        reactorOp userOpName "GetSymbolAtLocation" None (fun ctok scope -> 
            scope.GetSymbolUseAtLocation (ctok, line, lineStr, colAtEndOfNames, names)
            |> Option.map (fun (sym,_,_) -> sym))

    member info.GetFormatSpecifierLocations() = 
        info.GetFormatSpecifierLocationsAndArity() |> Array.map fst

    member __.GetFormatSpecifierLocationsAndArity() = 
        threadSafeOp 
            (fun () -> [| |]) 
            (fun scope -> 
                // This operation is not asynchronous - GetFormatSpecifierLocationsAndArity can be run on the calling thread
                scope.GetFormatSpecifierLocationsAndArity())

    member __.GetSemanticClassification(range: range option) =
        threadSafeOp 
            (fun () -> [| |]) 
            (fun scope -> 
                // This operation is not asynchronous - GetSemanticClassification can be run on the calling thread
                scope.GetSemanticClassification(range))
     
    member __.PartialAssemblySignature = 
        threadSafeOp 
            (fun () -> failwith "not available") 
            (fun scope -> 
                // This operation is not asynchronous - PartialAssemblySignature can be run on the calling thread
                scope.PartialAssemblySignatureForFile)

    member __.ProjectContext = 
        threadSafeOp 
            (fun () -> failwith "not available") 
            (fun scope -> 
                // This operation is not asynchronous - GetReferencedAssemblies can be run on the calling thread
                FSharpProjectContext(scope.ThisCcu, scope.GetReferencedAssemblies(), scope.AccessRights))

    member __.DependencyFiles = dependencyFiles

    member __.GetAllUsesOfAllSymbolsInFile() = 
        threadSafeOp 
            (fun () -> [| |])
            (fun scope ->
                let cenv = scope.SymbolEnv
                [| for symbolUseChunk in scope.ScopeSymbolUses.AllUsesOfSymbols do
                    for symbolUse in symbolUseChunk do
                    if symbolUse.ItemOccurence <> ItemOccurence.RelatedText then
                        let symbol = FSharpSymbol.Create(cenv, symbolUse.Item)
                        yield FSharpSymbolUse(scope.TcGlobals, symbolUse.DisplayEnv, symbol, symbolUse.ItemOccurence, symbolUse.Range) |])
         |> async.Return 

    member __.GetUsesOfSymbolInFile(symbol:FSharpSymbol) = 
        threadSafeOp 
            (fun () -> [| |]) 
            (fun scope -> 
                [| for symbolUse in scope.ScopeSymbolUses.GetUsesOfSymbol(symbol.Item) |> Seq.distinctBy (fun symbolUse -> symbolUse.ItemOccurence, symbolUse.Range) do
                     if symbolUse.ItemOccurence <> ItemOccurence.RelatedText then
                        yield FSharpSymbolUse(scope.TcGlobals, symbolUse.DisplayEnv, symbol, symbolUse.ItemOccurence, symbolUse.Range) |])
         |> async.Return 

    member __.GetVisibleNamespacesAndModulesAtPoint(pos: pos) = 
        threadSafeOp 
            (fun () -> [| |]) 
            (fun scope -> scope.GetVisibleNamespacesAndModulesAtPosition(pos) |> List.toArray)
         |> async.Return 

    member __.IsRelativeNameResolvable(pos: pos, plid: string list, item: Item, ?userOpName: string) = 
        let userOpName = defaultArg userOpName "Unknown"
        reactorOp userOpName "IsRelativeNameResolvable" true (fun ctok scope -> 
            RequireCompilationThread ctok
            scope.IsRelativeNameResolvable(pos, plid, item))

    member __.IsRelativeNameResolvableFromSymbol(pos: pos, plid: string list, symbol: FSharpSymbol, ?userOpName: string) = 
        let userOpName = defaultArg userOpName "Unknown"
        reactorOp userOpName "IsRelativeNameResolvableFromSymbol" true (fun ctok scope -> 
            RequireCompilationThread ctok
            scope.IsRelativeNameResolvableFromSymbol(pos, plid, symbol))
    
    member __.GetDisplayContextForPos(pos: pos) : Async<FSharpDisplayContext option> =
        let userOpName = "CodeLens"
        reactorOp userOpName "GetDisplayContextAtPos" None (fun ctok scope -> 
            DoesNotRequireCompilerThreadTokenAndCouldPossiblyBeMadeConcurrent ctok
            let (nenv, _), _ = scope.GetBestDisplayEnvForPos pos
            Some(FSharpDisplayContext(fun _ -> nenv.DisplayEnv)))
            
    member __.ImplementationFile =
        if not keepAssemblyContents then invalidOp "The 'keepAssemblyContents' flag must be set to true on the FSharpChecker in order to access the checked contents of assemblies"
        scopeOptX 
        |> Option.map (fun scope -> 
            let cenv = SymbolEnv(scope.TcGlobals, scope.ThisCcu, Some scope.CcuSigForFile, scope.TcImports)
            scope.ImplementationFile |> Option.map (fun implFile -> FSharpImplementationFileContents(cenv, implFile)))
        |> Option.defaultValue None

    member __.OpenDeclarations =
        scopeOptX 
        |> Option.map (fun scope -> 
            let cenv = scope.SymbolEnv
            scope.OpenDeclarations |> Array.map (fun x -> FSharpOpenDeclaration(x.LongId, x.Range, (x.Modules |> List.map (fun x -> FSharpEntity(cenv, x))), x.AppliedScope, x.IsOwnNamespace)))
        |> Option.defaultValue [| |]

    override __.ToString() = "FSharpCheckFileResults(" + filename + ")"

    static member MakeEmpty(filename: string, creationErrors: FSharpErrorInfo[], reactorOps, keepAssemblyContents) = 
        FSharpCheckFileResults (filename, creationErrors, None, [| |], None, reactorOps, keepAssemblyContents)

    static member JoinErrors(isIncompleteTypeCheckEnvironment, 
                             creationErrors: FSharpErrorInfo[], 
                             parseErrors: FSharpErrorInfo[], 
                             tcErrors: FSharpErrorInfo[]) =
        [| yield! creationErrors 
           yield! parseErrors
           if isIncompleteTypeCheckEnvironment then 
               yield! Seq.truncate maxTypeCheckErrorsOutOfProjectContext tcErrors
           else 
               yield! tcErrors |]

    static member Make
        (mainInputFileName: string, 
         projectFileName, 
         tcConfig, tcGlobals, 
         isIncompleteTypeCheckEnvironment: bool, 
         builder: IncrementalBuilder, 
         dependencyFiles, 
         creationErrors: FSharpErrorInfo[], 
         parseErrors: FSharpErrorInfo[], 
         tcErrors: FSharpErrorInfo[], 
         reactorOps, 
         keepAssemblyContents,
         ccuSigForFile, 
         thisCcu, tcImports, tcAccessRights, 
         sResolutions, sSymbolUses, 
         sFallback, loadClosure,
         implFileOpt, 
         openDeclarations) = 

        let tcFileInfo = 
            TypeCheckInfo(tcConfig, tcGlobals, ccuSigForFile, thisCcu, tcImports, tcAccessRights, 
                          projectFileName, mainInputFileName, sResolutions, sSymbolUses, 
                          sFallback, loadClosure, reactorOps,
                          None, implFileOpt, openDeclarations) 
                
        let errors = FSharpCheckFileResults.JoinErrors(isIncompleteTypeCheckEnvironment, creationErrors, parseErrors, tcErrors)
        FSharpCheckFileResults (mainInputFileName, errors, Some tcFileInfo, dependencyFiles, Some builder, reactorOps, keepAssemblyContents)

    static member CheckOneFile
        (parseResults: FSharpParseFileResults,
         sourceText: ISourceText,
         mainInputFileName: string,
         projectFileName: string,
         tcConfig: TcConfig,
         tcGlobals: TcGlobals,
         tcImports: TcImports,
         tcState: TcState,
         moduleNamesDict: ModuleNamesDict,
         loadClosure: LoadClosure option,
         backgroundDiagnostics: (PhasedDiagnostic * FSharpErrorSeverity)[],    
         reactorOps: IReactorOperations,
         textSnapshotInfo : obj option,
         userOpName: string,
         isIncompleteTypeCheckEnvironment: bool, 
         builder: IncrementalBuilder, 
         dependencyFiles: string[], 
         creationErrors: FSharpErrorInfo[], 
         parseErrors: FSharpErrorInfo[], 
         keepAssemblyContents: bool,
         suggestNamesForErrors: bool) = 
        async {
            let! tcErrors, tcFileInfo = 
                ParseAndCheckFile.CheckOneFile
                    (parseResults, sourceText, mainInputFileName, projectFileName, tcConfig, tcGlobals, tcImports, 
                     tcState, moduleNamesDict, loadClosure, backgroundDiagnostics, reactorOps, 
                     textSnapshotInfo, userOpName, suggestNamesForErrors)
            match tcFileInfo with 
            | Result.Error ()  ->  
                return FSharpCheckFileAnswer.Aborted                
            | Result.Ok tcFileInfo -> 
                let errors = FSharpCheckFileResults.JoinErrors(isIncompleteTypeCheckEnvironment, creationErrors, parseErrors, tcErrors)
                let results = FSharpCheckFileResults (mainInputFileName, errors, Some tcFileInfo, dependencyFiles, Some builder, reactorOps, keepAssemblyContents)
                return FSharpCheckFileAnswer.Succeeded(results)
        }

and [<NoComparison>] FSharpCheckFileAnswer =
    | Aborted
    | Succeeded of FSharpCheckFileResults   
        

[<Sealed>]
// 'details' is an option because the creation of the tcGlobals etc. for the project may have failed.
type FSharpCheckProjectResults
         (projectFileName:string, 
          tcConfigOption: TcConfig option, 
          keepAssemblyContents: bool, 
          errors: FSharpErrorInfo[], 
          details:(TcGlobals * TcImports * CcuThunk * ModuleOrNamespaceType * TcSymbolUses list * TopAttribs option * CompileOps.IRawFSharpAssemblyData option * ILAssemblyRef * AccessorDomain * TypedImplFile list option * string[]) option) =

    let getDetails() = 
        match details with 
        | None -> invalidOp ("The project has no results due to critical errors in the project options. Check the HasCriticalErrors before accessing the detailed results. Errors: " + String.concat "\n" [ for e in errors -> e.Message ])
        | Some d -> d

    let getTcConfig() = 
        match tcConfigOption with 
        | None -> invalidOp ("The project has no results due to critical errors in the project options. Check the HasCriticalErrors before accessing the detailed results. Errors: " + String.concat "\n" [ for e in errors -> e.Message ])
        | Some d -> d

    member __.Errors = errors

    member __.HasCriticalErrors = details.IsNone

    member __.AssemblySignature =  
        let (tcGlobals, tcImports, thisCcu, ccuSig, _tcSymbolUses, topAttribs, _tcAssemblyData, _ilAssemRef, _ad, _tcAssemblyExpr, _dependencyFiles) = getDetails()
        FSharpAssemblySignature(tcGlobals, thisCcu, ccuSig, tcImports, topAttribs, ccuSig)

    member __.TypedImplementationFiles =
        if not keepAssemblyContents then invalidOp "The 'keepAssemblyContents' flag must be set to true on the FSharpChecker in order to access the checked contents of assemblies"
        let (tcGlobals, tcImports, thisCcu, _ccuSig, _tcSymbolUses, _topAttribs, _tcAssemblyData, _ilAssemRef, _ad, tcAssemblyExpr, _dependencyFiles) = getDetails()
        let mimpls = 
            match tcAssemblyExpr with 
            | None -> []
            | Some mimpls -> mimpls
        tcGlobals, thisCcu, tcImports, mimpls

    member info.AssemblyContents = 
        if not keepAssemblyContents then invalidOp "The 'keepAssemblyContents' flag must be set to true on the FSharpChecker in order to access the checked contents of assemblies"
        let (tcGlobals, tcImports, thisCcu, ccuSig, _tcSymbolUses, _topAttribs, _tcAssemblyData, _ilAssemRef, _ad, tcAssemblyExpr, _dependencyFiles) = getDetails()
        let mimpls = 
            match tcAssemblyExpr with 
            | None -> []
            | Some mimpls -> mimpls
        FSharpAssemblyContents(tcGlobals, thisCcu, Some ccuSig, tcImports, mimpls)

    member __.GetOptimizedAssemblyContents() =  
        if not keepAssemblyContents then invalidOp "The 'keepAssemblyContents' flag must be set to true on the FSharpChecker in order to access the checked contents of assemblies"
        let (tcGlobals, tcImports, thisCcu, ccuSig, _tcSymbolUses, _topAttribs, _tcAssemblyData, _ilAssemRef, _ad, tcAssemblyExpr, _dependencyFiles) = getDetails()
        let mimpls = 
            match tcAssemblyExpr with 
            | None -> []
            | Some mimpls -> mimpls
        let outfile = "" // only used if tcConfig.writeTermsToFiles is true
        let importMap = tcImports.GetImportMap()
        let optEnv0 = GetInitialOptimizationEnv (tcImports, tcGlobals)
        let tcConfig = getTcConfig()
        let optimizedImpls, _optimizationData, _ = ApplyAllOptimizations (tcConfig, tcGlobals, (LightweightTcValForUsingInBuildMethodCall tcGlobals traitCtxtNone), outfile, importMap, false, optEnv0, thisCcu, mimpls)                
        let mimpls =
            match optimizedImpls with
            | TypedAssemblyAfterOptimization files ->
                files |> List.map fst

        FSharpAssemblyContents(tcGlobals, thisCcu, Some ccuSig, tcImports, mimpls)

    // Not, this does not have to be a SyncOp, it can be called from any thread
    member __.GetUsesOfSymbol(symbol:FSharpSymbol) = 
        let (tcGlobals, _tcImports, _thisCcu, _ccuSig, tcSymbolUses, _topAttribs, _tcAssemblyData, _ilAssemRef, _ad, _tcAssemblyExpr, _dependencyFiles) = getDetails()

        tcSymbolUses
        |> Seq.collect (fun r -> r.GetUsesOfSymbol symbol.Item)
        |> Seq.distinctBy (fun symbolUse -> symbolUse.ItemOccurence, symbolUse.Range) 
        |> Seq.filter (fun symbolUse -> symbolUse.ItemOccurence <> ItemOccurence.RelatedText) 
        |> Seq.map (fun symbolUse -> FSharpSymbolUse(tcGlobals, symbolUse.DisplayEnv, symbol, symbolUse.ItemOccurence, symbolUse.Range)) 
        |> Seq.toArray
        |> async.Return

    // Not, this does not have to be a SyncOp, it can be called from any thread
    member __.GetAllUsesOfAllSymbols() = 
        let (tcGlobals, tcImports, thisCcu, ccuSig, tcSymbolUses, _topAttribs, _tcAssemblyData, _ilAssemRef, _ad, _tcAssemblyExpr, _dependencyFiles) = getDetails()
        let cenv = SymbolEnv(tcGlobals, thisCcu, Some ccuSig, tcImports)

        [| for r in tcSymbolUses do
             for symbolUseChunk in r.AllUsesOfSymbols do
                for symbolUse in symbolUseChunk do
                if symbolUse.ItemOccurence <> ItemOccurence.RelatedText then
                  let symbol = FSharpSymbol.Create(cenv, symbolUse.Item)
                  yield FSharpSymbolUse(tcGlobals, symbolUse.DisplayEnv, symbol, symbolUse.ItemOccurence, symbolUse.Range) |]
        |> async.Return

    member __.ProjectContext = 
        let (tcGlobals, tcImports, thisCcu, _ccuSig, _tcSymbolUses, _topAttribs, _tcAssemblyData, _ilAssemRef, ad, _tcAssemblyExpr, _dependencyFiles) = getDetails()
        let assemblies = 
            [ for x in tcImports.GetImportedAssemblies() do
                yield FSharpAssembly(tcGlobals, tcImports, x.FSharpViewOfMetadata) ]
        FSharpProjectContext(thisCcu, assemblies, ad) 

    member __.RawFSharpAssemblyData = 
        let (_tcGlobals, _tcImports, _thisCcu, _ccuSig, _tcSymbolUses, _topAttribs, tcAssemblyData, _ilAssemRef, _ad, _tcAssemblyExpr, _dependencyFiles) = getDetails()
        tcAssemblyData

    member __.DependencyFiles = 
        let (_tcGlobals, _tcImports, _thisCcu, _ccuSig, _tcSymbolUses, _topAttribs, _tcAssemblyData, _ilAssemRef, _ad, _tcAssemblyExpr, dependencyFiles) = getDetails()
        dependencyFiles

    member __.AssemblyFullName = 
        let (_tcGlobals, _tcImports, _thisCcu, _ccuSig, _tcSymbolUses, _topAttribs, _tcAssemblyData, ilAssemRef, _ad, _tcAssemblyExpr, _dependencyFiles) = getDetails()
        ilAssemRef.QualifiedName

    override __.ToString() = "FSharpCheckProjectResults(" + projectFileName + ")"

type FsiInteractiveChecker(legacyReferenceResolver, 
                           reactorOps: IReactorOperations,
                           tcConfig: TcConfig,
                           tcGlobals,
                           tcImports,
                           tcState) =

    let keepAssemblyContents = false

    member __.ParseAndCheckInteraction (ctok, sourceText: ISourceText, ?userOpName: string) =
        async {
            let userOpName = defaultArg userOpName "Unknown"
            let filename = Path.Combine(tcConfig.implicitIncludeDir, "stdin.fsx")
            let suggestNamesForErrors = true // Will always be true, this is just for readability
            // Note: projectSourceFiles is only used to compute isLastCompiland, and is ignored if Build.IsScript(mainInputFileName) is true (which it is in this case).
            let parsingOptions = FSharpParsingOptions.FromTcConfig(tcConfig, [| filename |], true)
            let parseErrors, parseTreeOpt, anyErrors = ParseAndCheckFile.parseFile (sourceText, filename, parsingOptions, userOpName, suggestNamesForErrors)
            let dependencyFiles = [| |] // interactions have no dependencies
            let parseResults = FSharpParseFileResults(parseErrors, parseTreeOpt, parseHadErrors = anyErrors, dependencyFiles = dependencyFiles)
            
            let backgroundDiagnostics = [| |]
            let reduceMemoryUsage = ReduceMemoryFlag.Yes
            let assumeDotNetFramework = tcConfig.primaryAssembly = PrimaryAssembly.Mscorlib

            let applyCompilerOptions tcConfigB  = 
                let fsiCompilerOptions = CompileOptions.GetCoreFsiCompilerOptions tcConfigB 
                CompileOptions.ParseCompilerOptions (ignore, fsiCompilerOptions, [ ])

            let loadClosure =
                LoadClosure.ComputeClosureOfScriptText(ctok, legacyReferenceResolver, defaultFSharpBinariesDir,
                    filename, sourceText, CodeContext.Editing,
                    tcConfig.useSimpleResolution, tcConfig.useFsiAuxLib,
                    tcConfig.useSdkRefs, new Lexhelp.LexResourceManager(),
                    applyCompilerOptions, assumeDotNetFramework,
                    tryGetMetadataSnapshot=(fun _ -> None), reduceMemoryUsage=reduceMemoryUsage)

            let! tcErrors, tcFileInfo =  
                ParseAndCheckFile.CheckOneFile
                    (parseResults, sourceText, filename, "project",
                     tcConfig, tcGlobals, tcImports,  tcState, 
                     Map.empty, Some loadClosure, backgroundDiagnostics,
                     reactorOps, None, userOpName, suggestNamesForErrors)

            return
                match tcFileInfo with 
                | Result.Ok tcFileInfo ->
                    let errors = [|  yield! parseErrors; yield! tcErrors |]
                    let typeCheckResults = FSharpCheckFileResults (filename, errors, Some tcFileInfo, dependencyFiles, None, reactorOps, false)   
                    let projectResults = 
                        FSharpCheckProjectResults (filename, Some tcConfig,
                            keepAssemblyContents, errors, 
                            Some(tcGlobals, tcImports, tcFileInfo.ThisCcu, tcFileInfo.CcuSigForFile,
                                 [tcFileInfo.ScopeSymbolUses], None, None, mkSimpleAssemblyRef "stdin", 
                                 tcState.TcEnvFromImpls.AccessRights, None, dependencyFiles))

                    parseResults, typeCheckResults, projectResults

                | Result.Error () ->
                    failwith "unexpected aborted"
        }
<|MERGE_RESOLUTION|>--- conflicted
+++ resolved
@@ -435,13 +435,10 @@
 
             match bestQual with
             | Some bestQual ->
-<<<<<<< HEAD
                 let (_,ty,denv,nenv,ad,m) = bestQual 
                 let items = ResolveCompletionsInType ncenv nenv (ResolveCompletionTargets.All(ConstraintSolver.IsApplicableMethApprox g amap m traitCtxtNone)) m ad false ty 
-=======
                 let (_,ty,nenv,ad,m) = bestQual 
                 let items = ResolveCompletionsInType ncenv nenv (ResolveCompletionTargets.All(ConstraintSolver.IsApplicableMethApprox g amap m)) m ad false ty 
->>>>>>> 7da88568
                 let items = items |> List.map ItemWithNoInst
                 let items = items |> RemoveDuplicateItems g
                 let items = items |> RemoveExplicitlySuppressed g
