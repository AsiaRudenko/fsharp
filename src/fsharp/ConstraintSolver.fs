--- conflicted
+++ resolved
@@ -447,11 +447,7 @@
                 else (v', e') :: (v, e) :: vs'
     find vs
   
-<<<<<<< HEAD
-let SubstMeasure (r:Typar) ms = 
-=======
 let SubstMeasure (r: Typar) ms = 
->>>>>>> 88d18d99
     if r.Rigidity = TyparRigidity.Rigid then error(InternalError("SubstMeasure: rigid", r.Range))
     if r.Kind = TyparKind.Type then error(InternalError("SubstMeasure: kind=type", r.Range))
 
@@ -1032,11 +1028,7 @@
 ///    permitWeakResolution also applies to resolutions of multi-type-variable constraints via method overloads.  Method overloading gets applied even if
 ///    only one of the two type variables is known
 ///    
-<<<<<<< HEAD
-and SolveMemberConstraint (csenv:ConstraintSolverEnv) ignoreUnresolvedOverload permitWeakResolution ndeep m2 trace (TTrait(tys, nm, memFlags, argtys, rty, sln)): OperationResult<bool> = trackErrors {
-=======
 and SolveMemberConstraint (csenv: ConstraintSolverEnv) ignoreUnresolvedOverload permitWeakResolution ndeep m2 trace (TTrait(tys, nm, memFlags, argtys, rty, sln)): OperationResult<bool> = trackErrors {
->>>>>>> 88d18d99
     // Do not re-solve if already solved
     if sln.Value.IsSome then return true else
     let g = csenv.g
@@ -1544,28 +1536,16 @@
     tys |> List.choose (tryAnyParTyOption csenv.g)
     
 /// Check if the support is fully solved.  
-<<<<<<< HEAD
-and SupportOfMemberConstraintIsFullySolved (csenv:ConstraintSolverEnv) (TTrait(tys, _, _, _, _, _)) =
-=======
 and SupportOfMemberConstraintIsFullySolved (csenv: ConstraintSolverEnv) (TTrait(tys, _, _, _, _, _)) =
->>>>>>> 88d18d99
     tys |> List.forall (isAnyParTy csenv.g >> not)
 
 // This may be relevant to future bug fixes, see https://github.com/Microsoft/visualfsharp/issues/3814
 // /// Check if some part of the support is solved.  
-<<<<<<< HEAD
-// and SupportOfMemberConstraintIsPartiallySolved (csenv:ConstraintSolverEnv) (TTrait(tys, _, _, _, _, _)) =
-//     tys |> List.exists (isAnyParTy csenv.g >> not)
-    
-/// Get all the unsolved typars (statically resolved or not) relevant to the member constraint
-and GetFreeTyparsOfMemberConstraint (csenv:ConstraintSolverEnv) (TTrait(tys, _, _, argtys, rty, _)) =
-=======
 // and SupportOfMemberConstraintIsPartiallySolved (csenv: ConstraintSolverEnv) (TTrait(tys, _, _, _, _, _)) =
 //     tys |> List.exists (isAnyParTy csenv.g >> not)
     
 /// Get all the unsolved typars (statically resolved or not) relevant to the member constraint
 and GetFreeTyparsOfMemberConstraint (csenv: ConstraintSolverEnv) (TTrait(tys, _, _, argtys, rty, _)) =
->>>>>>> 88d18d99
     freeInTypesLeftToRightSkippingConstraints csenv.g (tys@argtys@ Option.toList rty)
 
 and MemberConstraintIsReadyForWeakResolution csenv traitInfo =
