// Copyright (c) Microsoft Corporation.  All Rights Reserved.  See License.txt in the project root for license information.

/// Coordinating compiler operations - configuration, loading initial context, reporting errors etc.
module internal FSharp.Compiler.Features

/// LanguageFeature enumeration
[<RequireQualifiedAccess>]
type LanguageFeature =
    | SingleUnderscorePattern
    | WildCardInForLoop
    | RelaxWhitespace
    | NameOf
    | ImplicitYield
    | OpenStaticClasses
<<<<<<< HEAD
    | DotlessFloat32Literal
=======
    | PackageManagement
    | FromEndSlicing
    | FixedIndexSlice3d4d

>>>>>>> 111fae7f

/// LanguageVersion management
type LanguageVersion =

    /// Create a LanguageVersion management object
    new: string -> LanguageVersion

    /// Get the list of valid versions
    member ContainsVersion: string -> bool

    /// Does the specified LanguageVersion support the specified feature
    member SupportsFeature: LanguageFeature -> bool

    /// Get the list of valid versions
    member ValidVersions: string array

    /// Get the list of valid options
    member ValidOptions: string array

    /// Get the specified LanguageVersion
    member SpecifiedVersion: decimal<|MERGE_RESOLUTION|>--- conflicted
+++ resolved
@@ -12,14 +12,11 @@
     | NameOf
     | ImplicitYield
     | OpenStaticClasses
-<<<<<<< HEAD
     | DotlessFloat32Literal
-=======
     | PackageManagement
     | FromEndSlicing
     | FixedIndexSlice3d4d
 
->>>>>>> 111fae7f
 
 /// LanguageVersion management
 type LanguageVersion =
