--- conflicted
+++ resolved
@@ -1092,11 +1092,7 @@
 
     /// Indicates if this is an F# type definition whose r.h.s. definition is unknown (i.e. a traditional ML 'abstract' type in a signature,
     /// which in F# is called a 'unknown representation' type).
-<<<<<<< HEAD
-    member x.IsHiddenReprTycon = match x.TypeAbbrev, x.TypeReprInfo with | None, TNoRepr -> true |  _ -> false
-=======
     member x.IsHiddenReprTycon = match x.TypeAbbrev, x.TypeReprInfo with | None, TNoRepr -> true | _ -> false
->>>>>>> 88d18d99
 
     /// Indicates if this is an F#-defined interface type definition 
     member x.IsFSharpInterfaceTycon = x.IsFSharpObjectModelTycon && match x.FSharpObjectModelTypeInfo.fsobjmodel_kind with TTyconInterface -> true | _ -> false
@@ -1218,15 +1214,9 @@
         | _ ->
 #endif
             let ilTypeRefForCompilationPath (CompPath(sref, p)) item = 
-<<<<<<< HEAD
-                let rec top racc  p = 
-                    match p with 
-                    | [] -> ILTypeRef.Create(sref, [], textOfPath  (List.rev (item::racc)))
-=======
                 let rec top racc p = 
                     match p with 
                     | [] -> ILTypeRef.Create(sref, [], textOfPath (List.rev (item::racc)))
->>>>>>> 88d18d99
                     | (h, istype)::t -> 
                         match istype with 
                         | FSharpModuleWithSuffix | ModuleOrType -> 
@@ -1254,11 +1244,7 @@
                     let ilTypeOpt = 
                         match x.TyparsNoRange with 
                         | [] -> Some (mkILTy boxity (mkILTySpec (ilTypeRef, []))) 
-<<<<<<< HEAD
-                        | _  -> None
-=======
                         | _ -> None
->>>>>>> 88d18d99
                     CompiledTypeRepr.ILAsmNamed (ilTypeRef, boxity, ilTypeOpt))
 
     /// Gets the data indicating the compiled representation of a named type or module in terms of Abstract IL data structures.
@@ -1821,17 +1807,6 @@
     // We should probably change to 'mutable'.
     //
     // We do not need to lock this mutable state this it is only ever accessed from the compiler thread.
-<<<<<<< HEAD
-    let activePatternElemRefCache         : NameMap<ActivePatternElemRef> option ref = ref None
-    let modulesByDemangledNameCache       : NameMap<ModuleOrNamespace>    option ref = ref None
-    let exconsByDemangledNameCache        : NameMap<Tycon>                option ref = ref None
-    let tyconsByDemangledNameAndArityCache: LayeredMap<NameArityPair, Tycon>     option ref = ref None
-    let tyconsByAccessNamesCache          : LayeredMultiMap<string, Tycon> option ref = ref None
-    let tyconsByMangledNameCache          : NameMap<Tycon>                option ref = ref None
-    let allEntitiesByMangledNameCache     : NameMap<Entity>               option ref = ref None
-    let allValsAndMembersByPartialLinkageKeyCache : MultiMap<ValLinkagePartialKey, Val>    option ref = ref None
-    let allValsByLogicalNameCache         : NameMap<Val>               option ref = ref None
-=======
     let activePatternElemRefCache: NameMap<ActivePatternElemRef> option ref = ref None
 
     let modulesByDemangledNameCache: NameMap<ModuleOrNamespace> option ref = ref None
@@ -1849,7 +1824,6 @@
     let allValsAndMembersByPartialLinkageKeyCache: MultiMap<ValLinkagePartialKey, Val> option ref = ref None
 
     let allValsByLogicalNameCache: NameMap<Val> option ref = ref None
->>>>>>> 88d18d99
   
     /// Namespace or module-compiled-as-type? 
     member mtyp.ModuleOrNamespaceKind = kind 
@@ -1951,11 +1925,7 @@
              QueueList.foldBack addValByMangledName vals MultiMap.empty)
 
     /// Try to find the member with the given linkage key in the given module.
-<<<<<<< HEAD
-    member mtyp.TryLinkVal(ccu:CcuThunk, key:ValLinkageFullKey) = 
-=======
     member mtyp.TryLinkVal(ccu: CcuThunk, key: ValLinkageFullKey) = 
->>>>>>> 88d18d99
         mtyp.AllValsAndMembersByPartialLinkageKey
           |> MultiMap.find key.PartialKey
           |> List.tryFind (fun v -> match key.TypeForLinkage with 
@@ -2018,11 +1988,7 @@
 
 #if !NO_EXTENSIONTYPING
 
-<<<<<<< HEAD
-    static member NewProvidedTyconRepr(resolutionEnvironment, st:Tainted<ProvidedType>, importProvidedType, isSuppressRelocate, m) = 
-=======
     static member NewProvidedTyconRepr(resolutionEnvironment, st: Tainted<ProvidedType>, importProvidedType, isSuppressRelocate, m) = 
->>>>>>> 88d18d99
 
         let isErased = st.PUntaint((fun st -> st.IsErased), m)
 
@@ -2062,11 +2028,7 @@
         let kind = 
             let isMeasure = 
                 st.PApplyWithProvider((fun (st, provider) -> 
-<<<<<<< HEAD
-                    let findAttrib (ty:System.Type) (a:CustomAttributeData) = (a.Constructor.DeclaringType.FullName = ty.FullName)  
-=======
                     let findAttrib (ty: System.Type) (a: CustomAttributeData) = (a.Constructor.DeclaringType.FullName = ty.FullName)  
->>>>>>> 88d18d99
                     let ty = st.RawSystemType
                     ignore provider
                     ty.CustomAttributes
@@ -2337,15 +2299,6 @@
     member x.SetIdent id = x.typar_id <- id
 
     /// Sets the rigidity of a type variable
-<<<<<<< HEAD
-    member x.SetRigidity b            = let flags = x.typar_flags in x.typar_flags <- TyparFlags(flags.Kind, b, flags.IsFromError, flags.IsCompilerGenerated, flags.StaticReq, flags.DynamicReq, flags.EqualityConditionalOn, flags.ComparisonConditionalOn) 
-
-    /// Sets whether a type variable is compiler generated
-    member x.SetCompilerGenerated b   = let flags = x.typar_flags in x.typar_flags <- TyparFlags(flags.Kind, flags.Rigidity, flags.IsFromError, b, flags.StaticReq, flags.DynamicReq, flags.EqualityConditionalOn, flags.ComparisonConditionalOn) 
-
-    /// Sets whether a type variable has a static requirement
-    member x.SetStaticReq b           = let flags = x.typar_flags in x.typar_flags <- TyparFlags(flags.Kind, flags.Rigidity, flags.IsFromError, flags.IsCompilerGenerated, b, flags.DynamicReq, flags.EqualityConditionalOn, flags.ComparisonConditionalOn) 
-=======
     member x.SetRigidity b = let flags = x.typar_flags in x.typar_flags <- TyparFlags(flags.Kind, b, flags.IsFromError, flags.IsCompilerGenerated, flags.StaticReq, flags.DynamicReq, flags.EqualityConditionalOn, flags.ComparisonConditionalOn) 
 
     /// Sets whether a type variable is compiler generated
@@ -2353,7 +2306,6 @@
 
     /// Sets whether a type variable has a static requirement
     member x.SetStaticReq b = let flags = x.typar_flags in x.typar_flags <- TyparFlags(flags.Kind, flags.Rigidity, flags.IsFromError, flags.IsCompilerGenerated, b, flags.DynamicReq, flags.EqualityConditionalOn, flags.ComparisonConditionalOn) 
->>>>>>> 88d18d99
 
     /// Sets whether a type variable is required at runtime
     member x.SetDynamicReq b = let flags = x.typar_flags in x.typar_flags <- TyparFlags(flags.Kind, flags.Rigidity, flags.IsFromError, flags.IsCompilerGenerated, flags.StaticReq, b, flags.EqualityConditionalOn, flags.ComparisonConditionalOn) 
@@ -2517,11 +2469,7 @@
 /// amongst all those in a ModuleOrNamespace.
 and 
     [< (* NoEquality; NoComparison; *) StructuredFormatDisplay("{DebugText}")>]
-<<<<<<< HEAD
-    ValLinkageFullKey(partialKey: ValLinkagePartialKey, typeForLinkage:TType option) =
-=======
     ValLinkageFullKey(partialKey: ValLinkagePartialKey, typeForLinkage: TType option) =
->>>>>>> 88d18d99
 
     /// The partial information used to index the value in a ModuleOrNamespace.
     member x.PartialKey = partialKey
@@ -2610,11 +2558,7 @@
       /// See vflags section further below for encoding/decodings here 
       mutable val_flags: ValFlags
       
-<<<<<<< HEAD
-      mutable val_opt_data : ValOptionalData option } 
-=======
       mutable val_opt_data: ValOptionalData option } 
->>>>>>> 88d18d99
 
     static member NewEmptyValOptData() = 
         { val_compiled_name = None
@@ -2686,11 +2630,7 @@
         | Some optData -> optData.val_repr_info
         | _ -> None
 
-<<<<<<< HEAD
-    member x.Id                         = ident(x.LogicalName, x.Range)
-=======
     member x.Id = ident(x.LogicalName, x.Range)
->>>>>>> 88d18d99
 
     /// Is this represented as a "top level" static binding (i.e. a static field, static member,
     /// instance member), rather than an "inner" binding that may result in a closure.
@@ -2841,11 +2781,7 @@
         and set(v) = 
             match x.val_opt_data with 
             | Some optData -> optData.val_xmldocsig <- v 
-<<<<<<< HEAD
-            | _            -> x.val_opt_data <- Some { Val.NewEmptyValOptData() with val_xmldocsig = v }
-=======
             | _ -> x.val_opt_data <- Some { Val.NewEmptyValOptData() with val_xmldocsig = v }
->>>>>>> 88d18d99
 
     /// The parent type or module, if any (None for expression bindings and parameters)
     member x.DeclaringEntity = 
@@ -2971,11 +2907,7 @@
         //         let dt = System.DateTime.Now - System.DateTime.Now // IsMemberOrModuleBinding = false, IsCompiledAsTopLevel = true, IsMember = false, CompilerGenerated=true
         //    
         // However we don't need this for CompilerGenerated members such as the implementations of IComparable
-<<<<<<< HEAD
-        if x.IsCompiledAsTopLevel  && not x.IsMember  && (x.IsCompilerGenerated || not x.IsMemberOrModuleBinding) then 
-=======
         if x.IsCompiledAsTopLevel && not x.IsMember && (x.IsCompilerGenerated || not x.IsMemberOrModuleBinding) then 
->>>>>>> 88d18d99
             globalStableNameGenerator.GetUniqueCompilerGeneratedName(givenName, x.Range, x.Stamp) 
         else 
             givenName
@@ -3024,58 +2956,34 @@
     member x.SetValReprInfo info = 
         match x.val_opt_data with
         | Some optData -> optData.val_repr_info <- info
-<<<<<<< HEAD
-        | _            -> x.val_opt_data <- Some { Val.NewEmptyValOptData() with val_repr_info = info }
-=======
         | _ -> x.val_opt_data <- Some { Val.NewEmptyValOptData() with val_repr_info = info }
->>>>>>> 88d18d99
 
     member x.SetType ty = x.val_type <- ty
 
     member x.SetOtherRange m =
         match x.val_opt_data with
         | Some optData -> optData.val_other_range <- Some m
-<<<<<<< HEAD
-        | _            -> x.val_opt_data <- Some { Val.NewEmptyValOptData() with val_other_range = Some m }
-=======
         | _ -> x.val_opt_data <- Some { Val.NewEmptyValOptData() with val_other_range = Some m }
->>>>>>> 88d18d99
 
     member x.SetDeclaringEntity parent = 
         match x.val_opt_data with
         | Some optData -> optData.val_declaring_entity <- parent
-<<<<<<< HEAD
-        | _            -> x.val_opt_data <- Some { Val.NewEmptyValOptData() with val_declaring_entity = parent }
-=======
         | _ -> x.val_opt_data <- Some { Val.NewEmptyValOptData() with val_declaring_entity = parent }
->>>>>>> 88d18d99
 
     member x.SetAttribs attribs = 
         match x.val_opt_data with
         | Some optData -> optData.val_attribs <- attribs
-<<<<<<< HEAD
-        | _            -> x.val_opt_data <- Some { Val.NewEmptyValOptData() with val_attribs = attribs }
-=======
         | _ -> x.val_opt_data <- Some { Val.NewEmptyValOptData() with val_attribs = attribs }
->>>>>>> 88d18d99
 
     member x.SetMemberInfo member_info = 
         match x.val_opt_data with
         | Some optData -> optData.val_member_info <- Some member_info
-<<<<<<< HEAD
-        | _            -> x.val_opt_data <- Some { Val.NewEmptyValOptData() with val_member_info = Some member_info }
-=======
         | _ -> x.val_opt_data <- Some { Val.NewEmptyValOptData() with val_member_info = Some member_info }
->>>>>>> 88d18d99
 
     member x.SetValDefn val_defn = 
         match x.val_opt_data with
         | Some optData -> optData.val_defn <- Some val_defn
-<<<<<<< HEAD
-        | _            -> x.val_opt_data <- Some { Val.NewEmptyValOptData() with val_defn = Some val_defn }
-=======
         | _ -> x.val_opt_data <- Some { Val.NewEmptyValOptData() with val_defn = Some val_defn }
->>>>>>> 88d18d99
 
     /// Create a new value with empty, unlinked data. Only used during unpickling of F# metadata.
     static member NewUnlinked() : Val = 
@@ -3208,11 +3116,7 @@
                         
             // In this case, we're safely in the realm of types. Just iterate through the nested
             // types until i = path.Length-1. Create the Tycon's as needed
-<<<<<<< HEAD
-            let rec tryResolveNestedTypeOf(parentEntity:Entity, resolutionEnvironment, st:Tainted<ProvidedType>, i) = 
-=======
             let rec tryResolveNestedTypeOf(parentEntity: Entity, resolutionEnvironment, st: Tainted<ProvidedType>, i) = 
->>>>>>> 88d18d99
                 match st.PApply((fun st -> st.GetNestedType path.[i]), m) with
                 | Tainted.Null -> ValueNone
                 | st -> 
@@ -3507,11 +3411,7 @@
     member x.Accessibility = x.Deref.Accessibility
 
     /// Indicates the type prefers the "tycon<a, b>" syntax for display etc. 
-<<<<<<< HEAD
-    member x.IsPrefixDisplay      = x.Deref.IsPrefixDisplay
-=======
     member x.IsPrefixDisplay = x.Deref.IsPrefixDisplay
->>>>>>> 88d18d99
 
     /// Indicates the "tycon blob" is actually a module 
     member x.IsModuleOrNamespace = x.Deref.IsModuleOrNamespace
@@ -4101,17 +4001,10 @@
         | TType_app (tcref, _tinst) -> tcref.CompilationPath.ILScopeRef.QualifiedName
         | TType_tuple (_tupInfo, _tinst) -> ""
         | TType_anon (anonInfo, _tinst) -> defaultArg anonInfo.Assembly.QualifiedName ""
-<<<<<<< HEAD
-        | TType_fun (_d, _r)              -> ""
-        | TType_measure _ms              -> ""
-        | TType_var tp                   -> tp.Solution |> function Some sln -> sln.GetAssemblyName() | None -> ""
-        | TType_ucase (_uc, _tinst)       ->
-=======
         | TType_fun (_d, _r) -> ""
         | TType_measure _ms -> ""
         | TType_var tp -> tp.Solution |> function Some sln -> sln.GetAssemblyName() | None -> ""
         | TType_ucase (_uc, _tinst) ->
->>>>>>> 88d18d99
             let (TILObjectReprData(scope, _nesting, _definition)) = _uc.Tycon.ILTyconInfo
             scope.QualifiedName
 
@@ -4120,11 +4013,7 @@
 
     override x.ToString() =  
         match x with 
-<<<<<<< HEAD
-        | TType_forall (_tps, ty) -> "forall ...  " + ty.ToString()
-=======
         | TType_forall (_tps, ty) -> "forall ... " + ty.ToString()
->>>>>>> 88d18d99
         | TType_app (tcref, tinst) -> tcref.DisplayName + (match tinst with [] -> "" | tys -> "<" + String.concat "," (List.map string tys) + ">")
         | TType_tuple (tupInfo, tinst) -> 
             (match tupInfo with 
@@ -4171,11 +4060,7 @@
 
     /// Get the ILTypeRef for the generated type implied by the anonymous type
     member x.ILTypeRef = 
-<<<<<<< HEAD
-        let ilTypeName   = sprintf "<>f__AnonymousType%s%u`%d'" (match x.TupInfo with TupInfo.Const b -> if b then "1000" else "") (uint32 x.Stamp) x.SortedIds.Length
-=======
         let ilTypeName = sprintf "<>f__AnonymousType%s%u`%d'" (match x.TupInfo with TupInfo.Const b -> if b then "1000" else "") (uint32 x.Stamp) x.SortedIds.Length
->>>>>>> 88d18d99
         mkILTyRef(x.Assembly.ILScopeRef, ilTypeName)
 
     static member NewUnlinked() : AnonRecdTypeInfo = 
@@ -4418,11 +4303,7 @@
         | _ -> errorR(Failure("internal error: FixupOrphaned: the ccu thunk for assembly "+x.AssemblyName+" not delayed!"))
             
     /// Try to resolve a path into the CCU by referencing the .NET/CLI type forwarder table of the CCU
-<<<<<<< HEAD
-    member ccu.TryForward(nlpath:string[], item:string) : EntityRef option  = 
-=======
     member ccu.TryForward(nlpath: string[], item: string) : EntityRef option = 
->>>>>>> 88d18d99
         ccu.EnsureDerefable(nlpath)
         let key = nlpath, item
         match ccu.TypeForwarders.TryGetValue key with
@@ -4669,17 +4550,10 @@
     | TBind of Val * Expr * SequencePointInfoForBinding
 
     /// The value being bound
-<<<<<<< HEAD
-    member x.Var               = (let (TBind(v, _, _)) = x in v)
-
-    /// The expression the value is being bound to
-    member x.Expr              = (let (TBind(_, e, _)) = x in e)
-=======
     member x.Var = (let (TBind(v, _, _)) = x in v)
 
     /// The expression the value is being bound to
     member x.Expr = (let (TBind(_, e, _)) = x in e)
->>>>>>> 88d18d99
 
     /// The information about whether to emit a sequence point for the binding
     member x.SequencePointInfo = (let (TBind(_, _, sp)) = x in sp)
@@ -4719,28 +4593,12 @@
     | ValReprInfo of TyparReprInfo list * ArgReprInfo list list * ArgReprInfo 
 
     /// Get the extra information about the arguments for the value
-<<<<<<< HEAD
-    member x.ArgInfos       = (let (ValReprInfo(_, args, _)) = x in args)
-=======
     member x.ArgInfos = (let (ValReprInfo(_, args, _)) = x in args)
->>>>>>> 88d18d99
 
     /// Get the number of curried arguments of the value
     member x.NumCurriedArgs = (let (ValReprInfo(_, args, _)) = x in args.Length)
 
     /// Get the number of type parameters of the value
-<<<<<<< HEAD
-    member x.NumTypars      = (let (ValReprInfo(n, _, _)) = x in n.Length)
-
-    /// Indicates if the value has no arguments - neither type parameters nor value arguments
-    member x.HasNoArgs      = (let (ValReprInfo(n, args, _)) = x in n.IsEmpty && args.IsEmpty)
-
-    /// Get the number of tupled arguments in each curried argument position
-    member x.AritiesOfArgs  = (let (ValReprInfo(_, args, _)) = x in List.map List.length args)
-
-    /// Get the kind of each type parameter
-    member x.KindsOfTypars  = (let (ValReprInfo(n, _, _)) = x in n |> List.map (fun (TyparReprInfo(_, k)) -> k))
-=======
     member x.NumTypars = (let (ValReprInfo(n, _, _)) = x in n.Length)
 
     /// Indicates if the value has no arguments - neither type parameters nor value arguments
@@ -4751,7 +4609,6 @@
 
     /// Get the kind of each type parameter
     member x.KindsOfTypars = (let (ValReprInfo(n, _, _)) = x in n |> List.map (fun (TyparReprInfo(_, k)) -> k))
->>>>>>> 88d18d99
 
     /// Get the total number of arguments 
     member x.TotalArgCount = 
@@ -5118,17 +4975,6 @@
 
     | TSlotSig of string * TType * Typars * Typars * SlotParam list list * TType option
 
-<<<<<<< HEAD
-    member ss.Name             = let (TSlotSig(nm, _, _, _, _, _)) = ss in nm
-
-    member ss.ImplementedType  = let (TSlotSig(_, ty, _, _, _, _)) = ss in ty
-
-    member ss.ClassTypars      = let (TSlotSig(_, _, ctps, _, _, _)) = ss in ctps
-
-    member ss.MethodTypars     = let (TSlotSig(_, _, _, mtps, _, _)) = ss in mtps
-
-    member ss.FormalParams     = let (TSlotSig(_, _, _, _, ps, _)) = ss in ps
-=======
     member ss.Name = let (TSlotSig(nm, _, _, _, _, _)) = ss in nm
 
     member ss.ImplementedType = let (TSlotSig(_, ty, _, _, _, _)) = ss in ty
@@ -5138,7 +4984,6 @@
     member ss.MethodTypars = let (TSlotSig(_, _, _, mtps, _, _)) = ss in mtps
 
     member ss.FormalParams = let (TSlotSig(_, _, _, _, ps, _)) = ss in ps
->>>>>>> 88d18d99
 
     member ss.FormalReturnType = let (TSlotSig(_, _, _, _, _, rt)) = ss in rt
 
@@ -5389,11 +5234,7 @@
 
     let InferArgReprInfo (v: Val) : ArgReprInfo = { Attribs = []; Name= Some v.Id }
 
-<<<<<<< HEAD
-    let InferArgReprInfos (vs:Val list list) = ValReprInfo([], List.mapSquared InferArgReprInfo vs, unnamedRetVal)
-=======
     let InferArgReprInfos (vs: Val list list) = ValReprInfo([], List.mapSquared InferArgReprInfo vs, unnamedRetVal)
->>>>>>> 88d18d99
 
     let HasNoArgs (ValReprInfo(n, args, _)) = n.IsEmpty && args.IsEmpty
 
@@ -5418,15 +5259,9 @@
 // make up the entire compilation unit
 //---------------------------------------------------------------------------
 
-<<<<<<< HEAD
-let mapTImplFile   f   (TImplFile(fragName, pragmas, moduleExpr, hasExplicitEntryPoint, isScript, anonRecdTypes)) = TImplFile(fragName, pragmas, f moduleExpr, hasExplicitEntryPoint, isScript, anonRecdTypes)
-let mapAccImplFile f z (TImplFile(fragName, pragmas, moduleExpr, hasExplicitEntryPoint, isScript, anonRecdTypes)) = let moduleExpr, z = f z moduleExpr in TImplFile(fragName, pragmas, moduleExpr, hasExplicitEntryPoint, isScript, anonRecdTypes), z
-let foldTImplFile  f z (TImplFile(_, _, moduleExpr, _, _, _)) = f z moduleExpr
-=======
 let mapTImplFile f (TImplFile(fragName, pragmas, moduleExpr, hasExplicitEntryPoint, isScript, anonRecdTypes)) = TImplFile(fragName, pragmas, f moduleExpr, hasExplicitEntryPoint, isScript, anonRecdTypes)
 let mapAccImplFile f z (TImplFile(fragName, pragmas, moduleExpr, hasExplicitEntryPoint, isScript, anonRecdTypes)) = let moduleExpr, z = f z moduleExpr in TImplFile(fragName, pragmas, moduleExpr, hasExplicitEntryPoint, isScript, anonRecdTypes), z
 let foldTImplFile f z (TImplFile(_, _, moduleExpr, _, _, _)) = f z moduleExpr
->>>>>>> 88d18d99
 
 //---------------------------------------------------------------------------
 // Equality relations on locally defined things 
@@ -5476,11 +5311,7 @@
 
 let mkLocalTyconRef x = ERefLocal x
 let mkNonLocalEntityRef ccu mp = NonLocalEntityRef(ccu, mp)
-<<<<<<< HEAD
-let mkNestedNonLocalEntityRef (nleref:NonLocalEntityRef) id = mkNonLocalEntityRef nleref.Ccu (Array.append nleref.Path [| id |])
-=======
 let mkNestedNonLocalEntityRef (nleref: NonLocalEntityRef) id = mkNonLocalEntityRef nleref.Ccu (Array.append nleref.Path [| id |])
->>>>>>> 88d18d99
 let mkNonLocalTyconRef nleref id = ERefNonLocal (mkNestedNonLocalEntityRef nleref id)
 let mkNonLocalTyconRefPreResolved x nleref id = ERefNonLocalPreResolved x (mkNestedNonLocalEntityRef nleref id)
 
@@ -5672,11 +5503,7 @@
 // This breaks certain invariants that hold elsewhere, because they dereference to point to 
 // Entity's from signatures rather than Entity's from implementations. This means backup, alternative 
 // equality comparison techniques are needed when compiling fslib itself.
-<<<<<<< HEAD
-let fslibEntityRefEq fslibCcu (eref1:EntityRef) (eref2:EntityRef)   =
-=======
 let fslibEntityRefEq fslibCcu (eref1: EntityRef) (eref2: EntityRef) =
->>>>>>> 88d18d99
     match eref1, eref2 with 
     | (ERefNonLocal nlr1, ERefLocal x2)
     | (ERefLocal x2, ERefNonLocal nlr1) ->
@@ -5769,22 +5596,13 @@
 // pubpath/cpath mess
 //---------------------------------------------------------------------------
 
-<<<<<<< HEAD
-let fullCompPathOfModuleOrNamespace (m:ModuleOrNamespace) = 
-    let (CompPath(scoref, cpath))  = m.CompilationPath
-=======
 let fullCompPathOfModuleOrNamespace (m: ModuleOrNamespace) = 
     let (CompPath(scoref, cpath)) = m.CompilationPath
->>>>>>> 88d18d99
     CompPath(scoref, cpath@[(m.LogicalName, m.ModuleOrNamespaceType.ModuleOrNamespaceKind)])
 
 // Can cpath2 be accessed given a right to access cpath1. That is, is cpath2 a nested type or namespace of cpath1. Note order of arguments.
 let inline canAccessCompPathFrom (CompPath(scoref1, cpath1)) (CompPath(scoref2, cpath2)) =
-<<<<<<< HEAD
-    let rec loop p1 p2  = 
-=======
     let rec loop p1 p2 = 
->>>>>>> 88d18d99
         match p1, p2 with 
         | (a1, k1)::rest1, (a2, k2)::rest2 -> (a1=a2) && (k1=k2) && loop rest1 rest2
         | [], _ -> true 
@@ -5808,11 +5626,7 @@
     let subst cpath = if cpath=oldPath then newPath else cpath
     TAccess (List.map subst paths)
 
-<<<<<<< HEAD
-let compPathOfCcu (ccu:CcuThunk) = CompPath(ccu.ILScopeRef, []) 
-=======
 let compPathOfCcu (ccu: CcuThunk) = CompPath(ccu.ILScopeRef, []) 
->>>>>>> 88d18d99
 let taccessPublic = TAccess []
 let taccessPrivate accessPath = TAccess [accessPath]
 let compPathInternal = CompPath(ILScopeRef.Local, [])
@@ -5928,11 +5742,7 @@
             | _ -> Some { Entity.NewEmptyEntityOptData() with entity_kind = kind; entity_xmldoc = docOption; entity_tycon_repr_accessibility = reprAccess; entity_accessiblity=access } } 
 
 
-<<<<<<< HEAD
-let NewILTycon nlpath (nm, m) tps (scoref:ILScopeRef, enc, tdef:ILTypeDef) mtyp =
-=======
 let NewILTycon nlpath (nm, m) tps (scoref: ILScopeRef, enc, tdef: ILTypeDef) mtyp =
->>>>>>> 88d18d99
 
     // NOTE: hasSelfReferentialCtor=false is an assumption about mscorlib
     let hasSelfReferentialCtor = tdef.IsClass && (not scoref.IsAssemblyRef && scoref.AssemblyRef.Name = "mscorlib")
@@ -5946,20 +5756,12 @@
 exception NameClash of string * string * string * range * string * string * range
 exception FullAbstraction of string * range
 
-<<<<<<< HEAD
-let NewModuleOrNamespace cpath access (id:Ident) xml attribs mtype = 
-=======
 let NewModuleOrNamespace cpath access (id: Ident) xml attribs mtype = 
->>>>>>> 88d18d99
     Construct.NewModuleOrNamespace cpath access id xml attribs mtype
 
 /// Create a new Val object
 let NewVal 
-<<<<<<< HEAD
-       (logicalName:string, m:range, compiledName, ty, isMutable, isCompGen, arity, access,
-=======
        (logicalName: string, m: range, compiledName, ty, isMutable, isCompGen, arity, access,
->>>>>>> 88d18d99
         recValInfo, specialRepr, baseOrThis, attribs, inlineInfo, doc, isModuleOrMemberBinding,
         isExtensionMember, isIncrClassSpecialMember, isTyFunc, allowTypeInst, isGeneratedEventVal,
         konst, actualParent) : Val = 
@@ -5968,36 +5770,20 @@
     Val.New
         { val_stamp = stamp
           val_logical_name = logicalName
-<<<<<<< HEAD
-          val_range        = m
-          val_flags        = ValFlags(recValInfo, baseOrThis, isCompGen, inlineInfo, isMutable, isModuleOrMemberBinding, isExtensionMember, isIncrClassSpecialMember, isTyFunc, allowTypeInst, isGeneratedEventVal)
-          val_type         = ty
-          val_opt_data     =
-=======
           val_range = m
           val_flags = ValFlags(recValInfo, baseOrThis, isCompGen, inlineInfo, isMutable, isModuleOrMemberBinding, isExtensionMember, isIncrClassSpecialMember, isTyFunc, allowTypeInst, isGeneratedEventVal)
           val_type = ty
           val_opt_data =
->>>>>>> 88d18d99
             match compiledName, arity, konst, access, doc, specialRepr, actualParent, attribs with
             | None, None, None, TAccess [], XmlDoc [||], None, ParentNone, [] -> None
             | _ -> 
                 Some { Val.NewEmptyValOptData() with
-<<<<<<< HEAD
-                         val_compiled_name    = (match compiledName with Some v when v <> logicalName -> compiledName | _ -> None)
-                         val_repr_info        = arity
-                         val_const            = konst
-                         val_access           = access
-                         val_xmldoc           = doc
-                         val_member_info      = specialRepr
-=======
                          val_compiled_name = (match compiledName with Some v when v <> logicalName -> compiledName | _ -> None)
                          val_repr_info = arity
                          val_const = konst
                          val_access = access
                          val_xmldoc = doc
                          val_member_info = specialRepr
->>>>>>> 88d18d99
                          val_declaring_entity = actualParent
                          val_attribs = attribs }
         }
@@ -6046,13 +5832,8 @@
 
     /// Combine module types when multiple namespace fragments contribute to the
     /// same namespace, making new module specs as we go.
-<<<<<<< HEAD
-    let rec CombineModuleOrNamespaceTypes path m (mty1:ModuleOrNamespaceType)  (mty2:ModuleOrNamespaceType)  = 
-        match mty1.ModuleOrNamespaceKind, mty2.ModuleOrNamespaceKind  with 
-=======
     let rec CombineModuleOrNamespaceTypes path m (mty1: ModuleOrNamespaceType) (mty2: ModuleOrNamespaceType) = 
         match mty1.ModuleOrNamespaceKind, mty2.ModuleOrNamespaceKind with 
->>>>>>> 88d18d99
         | Namespace, Namespace -> 
             let kind = mty1.ModuleOrNamespaceKind
             let tab1 = mty1.AllEntitiesByLogicalMangledName
