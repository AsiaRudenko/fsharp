--- conflicted
+++ resolved
@@ -260,11 +260,7 @@
         if typeof<obj>.Assembly.GetName().Name = "mscorlib" then
             [| "net48"; "net472"; "net471";"net47";"net462";"net461"; "net452"; "net451"; "net45"; "netstandard2.0" |]
         elif typeof<obj>.Assembly.GetName().Name = "System.Private.CoreLib" then
-<<<<<<< HEAD
-            [| "netcoreapp3.1"; "netcoreapp3.0"; "netstandard2.1"; "netcoreapp2.2"; "netcoreapp2.1"; "netstandard2.0" |]
-=======
             [| "netcoreapp3.1"; "netcoreapp3.0"; "netstandard2.1"; "netcoreapp2.2"; "netcoreapp2.1"; "netcoreapp2.0"; "netstandard2.0" |]
->>>>>>> 522dd906
         else
             System.Diagnostics.Debug.Assert(false, "Couldn't determine runtime tooling context, assuming it supports at least .NET Standard 2.0")
             [| "netstandard2.0" |]
