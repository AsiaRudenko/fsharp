--- conflicted
+++ resolved
@@ -211,7 +211,6 @@
   if ($runtime) { $installParameters.Runtime = $runtime }
   if ($skipNonVersionedFiles) { $installParameters.SkipNonVersionedFiles = $skipNonVersionedFiles }
 
-<<<<<<< HEAD
   try {
     & $installScript @installParameters
   }
@@ -238,12 +237,6 @@
     } else {
       ExitWithExitCode 1
     }
-=======
-  & $installScript @installParameters
-  if ($lastExitCode -ne 0) {
-    Write-PipelineTelemetryError -Category "InitializeToolset" -Message "Failed to install dotnet cli (exit code '$lastExitCode')."
-    ExitWithExitCode $lastExitCode
->>>>>>> ccf22bf7
   }
 }
 
