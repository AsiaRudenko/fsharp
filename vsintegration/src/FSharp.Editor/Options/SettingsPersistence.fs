--- conflicted
+++ resolved
@@ -36,11 +36,7 @@
 
     let getCached() =
         match cache.TryGetValue(typeof<'t>) with
-<<<<<<< HEAD
         | true, (:? 't as value) -> value
-=======
-        | true, value -> value :?> 't
->>>>>>> 33e957b5
         | _ -> failwithf "Settings %s are not registered." typeof<'t>.Name
 
     let keepInCache settings = cache.[settings.GetType()] <- settings
@@ -52,7 +48,6 @@
     let clone (v: 't) = JsonConvert.SerializeObject v |> JsonConvert.DeserializeObject<'t>
 
     let updateFromStore settings =
-<<<<<<< HEAD
         // make a deep copy so that PopulateObject does not alter the original
         let copy = clone settings
         // if the new key is not found by ISettingsManager, we try the old keys
@@ -62,15 +57,6 @@
         |> Seq.tryPick ( function GetValueResult.Success, json -> Some json | _ -> None )
         |> Option.iter (fun json -> try JsonConvert.PopulateObject(json, copy) with _ -> ())
         copy
-=======
-        let result, json = settings.GetType() |> storageKey |> settingsManager.TryGetValue
-        if result = GetValueResult.Success then
-            // if it fails we just return what we got
-            try JsonConvert.PopulateObject(json, settings) with _ -> ()
-        settings
-
-    member __.Read() = read()
->>>>>>> 33e957b5
 
     member __.Get() = getCached()
 
@@ -85,11 +71,7 @@
         // deserialization will still work fine. When we pass default value to JsonConvert.PopulateObject it will
         // fill just the known fields.
         settingsManager.SetValueAsync(settings.GetType() |> storageKey, JsonConvert.SerializeObject settings, false)
-<<<<<<< HEAD
         |> Async.AwaitTask |> Async.Start
-=======
-        |> Async.AwaitTask |> Async.StartImmediate
->>>>>>> 33e957b5
 
     // This is the point we retrieve the initial value and subscribe to watch for changes
     member __.Register (defaultSettings : 'options) =
@@ -99,10 +81,4 @@
         PropertyChangedAsyncEventHandler ( fun _ _ ->
             (getCached(): 'options) |> updateFromStore |> keepInCache
             System.Threading.Tasks.Task.CompletedTask )
-<<<<<<< HEAD
-        |> subset.add_SettingChangedAsync
-
-         
-=======
-        |> subset.add_SettingChangedAsync
->>>>>>> 33e957b5
+        |> subset.add_SettingChangedAsync