--- conflicted
+++ resolved
@@ -1,11 +1,6 @@
 
 neg96.fs(11,9,11,21): typecheck error FS0039: The value or constructor 'StructRecord' is not defined
 
-<<<<<<< HEAD
-neg96.fs(14,17,14,18): typecheck error FS3205: This feature is deprecated. A 'use' binding may not be marked 'mutable'.
-
-=======
->>>>>>> 92303fc2
 neg96.fs(18,10,18,11): typecheck error FS0039: The type 'X' is not defined
 
 neg96.fs(18,10,18,11): typecheck error FS0039: The type 'X' is not defined