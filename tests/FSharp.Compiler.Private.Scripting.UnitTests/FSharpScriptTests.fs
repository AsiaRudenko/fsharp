// Copyright (c) Microsoft Corporation.  All Rights Reserved.  See License.txt in the project root for license information.

namespace FSharp.Compiler.Scripting.UnitTests

open System
open System.IO
open System.Threading
open FSharp.Compiler.Interactive.Shell
open FSharp.Compiler.Scripting
open FSharp.Compiler.SourceCodeServices
open NUnit.Framework

[<TestFixture>]
type InteractiveTests() =

    let getValue ((value: Result<FsiValue option, exn>), (errors: FSharpErrorInfo[])) =
        if errors.Length > 0 then
            failwith <| sprintf "Evaluation returned %d errors:\r\n\t%s" errors.Length (String.Join("\r\n\t", errors))
        match value with
        | Ok(value) -> value
        | Error ex -> raise ex

    let ignoreValue = getValue >> ignore

    [<Test>]
    member __.``Eval object value``() =
        use script = new FSharpScript()
        let opt = script.Eval("1+1") |> getValue
        let value = opt.Value
        Assert.AreEqual(typeof<int>, value.ReflectionType)
        Assert.AreEqual(2, value.ReflectionValue :?> int)

    [<Test>]
    member __.``Declare and eval object value``() =
        use script = new FSharpScript()
        let opt = script.Eval("let x = 1 + 2\r\nx") |> getValue
        let value = opt.Value
        Assert.AreEqual(typeof<int>, value.ReflectionType)
        Assert.AreEqual(3, value.ReflectionValue :?> int)

    [<Test>]
    member __.``Capture console input``() =
        use script = new FSharpScript(captureInput=true)
        script.ProvideInput "stdin:1234\r\n"
        let opt = script.Eval("System.Console.ReadLine()") |> getValue
        let value = opt.Value
        Assert.AreEqual(typeof<string>, value.ReflectionType)
        Assert.AreEqual("stdin:1234", value.ReflectionValue)

    [<Test>]
    member __.``Capture console output/error``() =
        use script = new FSharpScript(captureOutput=true)
        use sawOutputSentinel = new ManualResetEvent(false)
        use sawErrorSentinel = new ManualResetEvent(false)
        script.OutputProduced.Add (fun line -> if line = "stdout:1234" then sawOutputSentinel.Set() |> ignore)
        script.ErrorProduced.Add (fun line -> if line = "stderr:5678" then sawErrorSentinel.Set() |> ignore)
        script.Eval("printfn \"stdout:1234\"; eprintfn \"stderr:5678\"") |> ignoreValue
        Assert.True(sawOutputSentinel.WaitOne(TimeSpan.FromSeconds(5.0)), "Expected to see output sentinel value written")
        Assert.True(sawErrorSentinel.WaitOne(TimeSpan.FromSeconds(5.0)), "Expected to see error sentinel value written")

    [<Test>]
    member __.``Maintain state between submissions``() =
        use script = new FSharpScript()
        script.Eval("let add x y = x + y") |> ignoreValue
        let opt = script.Eval("add 2 3") |> getValue
        let value = opt.Value
        Assert.AreEqual(typeof<int>, value.ReflectionType)
        Assert.AreEqual(5, value.ReflectionValue :?> int)

    [<Test>]
    member __.``Assembly reference event successful``() =
        use script = new FSharpScript()
        let testAssembly = "System.dll"
        let mutable assemblyResolveEventCount = 0
        let mutable foundAssemblyReference = false
        Event.add (fun (assembly: string) ->
            assemblyResolveEventCount <- assemblyResolveEventCount + 1
            foundAssemblyReference <- String.Compare(testAssembly, Path.GetFileName(assembly), StringComparison.OrdinalIgnoreCase) = 0)
            script.AssemblyReferenceAdded
        script.Eval(sprintf "#r \"%s\"" testAssembly) |> ignoreValue
        Assert.AreEqual(1, assemblyResolveEventCount)
        Assert.True(foundAssemblyReference)

    [<Test>]
    member __.``Assembly reference event unsuccessful``() =
        use script = new FSharpScript()
        let testAssembly = "not-an-assembly-that-can-be-found.dll"
        let mutable foundAssemblyReference = false
        Event.add (fun _ -> foundAssemblyReference <- true) script.AssemblyReferenceAdded
        let _result, errors = script.Eval(sprintf "#r \"%s\"" testAssembly)
        Assert.AreEqual(1, errors.Length)
<<<<<<< HEAD
        Assert.False(foundAssemblyReference)
=======
        Assert.False(foundAssemblyReference)

    [<Test>]
    member __.``Nuget reference fires multiple events``() =
        use script = new FSharpScript(additionalArgs=[|"/langversion:preview"|])
        let mutable assemblyRefCount = 0;
        Event.add (fun _ -> assemblyRefCount <- assemblyRefCount + 1) script.AssemblyReferenceAdded
        script.Eval("#r \"nuget:include=NUnitLite, version=3.11.0\"") |> ignoreValue
        script.Eval("0") |> ignoreValue
        Assert.GreaterOrEqual(assemblyRefCount, 2)
>>>>>>> f946a76c
<|MERGE_RESOLUTION|>--- conflicted
+++ resolved
@@ -89,9 +89,6 @@
         Event.add (fun _ -> foundAssemblyReference <- true) script.AssemblyReferenceAdded
         let _result, errors = script.Eval(sprintf "#r \"%s\"" testAssembly)
         Assert.AreEqual(1, errors.Length)
-<<<<<<< HEAD
-        Assert.False(foundAssemblyReference)
-=======
         Assert.False(foundAssemblyReference)
 
     [<Test>]
@@ -101,5 +98,4 @@
         Event.add (fun _ -> assemblyRefCount <- assemblyRefCount + 1) script.AssemblyReferenceAdded
         script.Eval("#r \"nuget:include=NUnitLite, version=3.11.0\"") |> ignoreValue
         script.Eval("0") |> ignoreValue
-        Assert.GreaterOrEqual(assemblyRefCount, 2)
->>>>>>> f946a76c
+        Assert.GreaterOrEqual(assemblyRefCount, 2)