--- conflicted
+++ resolved
@@ -446,12 +446,7 @@
 - ${{ if and(ne(variables['System.TeamProject'], 'public'), notin(variables['Build.Reason'], 'PullRequest')) }}:
   - template: eng/release/insert-into-vs.yml
     parameters:
-<<<<<<< HEAD
-      componentBranchName: refs/heads/release/dev16.5
-      insertTargetBranch: rel/d16.5
-=======
       componentBranchName: refs/heads/release/dev16.6
       insertTargetBranch: master
->>>>>>> 09aa0ddb
       insertTeamEmail: fsharpteam@microsoft.com
       insertTeamName: 'F#'