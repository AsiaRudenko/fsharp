rem Copyright (c) Microsoft Corporation.  All Rights Reserved.  See License.txt in the project root for license information.
@if "%_echo%"=="" echo off 

setlocal enableDelayedExpansion

:ARGUMENTS_VALIDATION
if /I "%1" == "--help"  (goto :USAGE)
if /I "%1" == "/help"   (goto :USAGE)
if /I "%1" == "/h"      (goto :USAGE)
if /I "%1" == "/?"      (goto :USAGE)
goto :ARGUMENTS_OK


:USAGE

echo Build and run a subset of test suites
echo.
echo Usage:
echo.
echo build.cmd ^<all^|net40^|coreclr^|vs^|fcs^>
echo           ^<proto^|protofx^>
echo           ^<ci^|ci_part1^|ci_part2^|ci_part3^|ci_part4^|microbuild^|nuget^>
echo           ^<debug^|release^>
echo           ^<diag^|publicsign^>
echo           ^<nobuild^|test^|no-test^|test-net40-coreunit^|test-coreclr-coreunit^|test-compiler-unit^|test-net40-ideunit^|test-net40-fsharp^|test-coreclr-fsharp^|test-net40-fsharpqa^|end-2-end^>
echo           ^<include tag^>
echo           ^<init^>
echo.
echo No arguments default to default", meaning this (no testing)
echo.
echo     build.cmd net40 
echo.
echo.Other examples:
echo.
echo.    build.cmd net40            (build compiler for .NET Framework)
echo.    build.cmd coreclr          (build compiler for .NET Core)
echo.    build.cmd buildfromsource  (build compiler for .NET Core -- Verify that buildfromsource works)
echo.    build.cmd vs               (build Visual Studio IDE Tools)
echo.    build.cmd all              (build everything)
echo.    build.cmd test             (build and test default targets)
echo.    build.cmd net40 test       (build and test compiler for .NET Framework)
echo.    build.cmd coreclr test     (build and test compiler for .NET Core)
echo.    build.cmd vs test          (build and test Visual Studio IDE Tools)
echo.    build.cmd all test         (build and test everything)
echo.    build.cmd nobuild test include Conformance (run only tests marked with Conformance category)
echo.    build.cmd nobuild test include Expensive (run only tests marked with Expensive category)
echo.
goto :success

:ARGUMENTS_OK

rem disable setup build by setting FSC_BUILD_SETUP=0
if /i "%FSC_BUILD_SETUP%" == "" (set FSC_BUILD_SETUP=1) 

rem by default don't build coreclr lkg.  However allow configuration by setting an environment variable : set BUILD_PROTO_WITH_CORECLR_LKG = 1
if "%BUILD_PROTO_WITH_CORECLR_LKG%" =="" (set BUILD_PROTO_WITH_CORECLR_LKG=0) 

set BUILD_PROTO=0
set BUILD_PHASE=1
set BUILD_NET40=0
set BUILD_NET40_FSHARP_CORE=0
set BUILD_CORECLR=0
set BUILD_FROMSOURCE=0
set BUILD_VS=0
set BUILD_FCS=0
set BUILD_CONFIG=release
set BUILD_DIAG=
set BUILD_PUBLICSIGN=0

set TEST_NET40_COMPILERUNIT_SUITE=0
set TEST_NET40_COREUNIT_SUITE=0
set TEST_NET40_FSHARP_SUITE=0
set TEST_NET40_FSHARPQA_SUITE=0
set TEST_CORECLR_COREUNIT_SUITE=0
set TEST_CORECLR_FSHARP_SUITE=0
set TEST_VS_IDEUNIT_SUITE=0
set TEST_FCS=0
set TEST_END_2_END=0
set INCLUDE_TEST_SPEC_NUNIT=
set INCLUDE_TEST_TAGS=

set COPY_FSCOMP_RESOURCE_FOR_BUILD_FROM_SOURCES=0

set SIGN_TYPE=%PB_SIGNTYPE%

REM ------------------ Parse all arguments -----------------------

set _autoselect=1
set _autoselect_tests=0
set no_test=0
set /a counter=0
for /l %%x in (1 1 9) do (
    set /a counter=!counter!+1
    set /a nextcounter=!counter!+1
    call :PROCESS_ARG %%!counter! %%!nextcounter! "!counter!"
)
for %%i in (%BUILD_FSC_DEFAULT%) do ( call :PROCESS_ARG %%i )

REM apply defaults

if /i "%_buildexit%" == "1" (
		exit /B %_buildexitvalue%
)

if /i "%_autoselect%" == "1" (
    set BUILD_NET40_FSHARP_CORE=1
    set BUILD_NET40=1
)

if /i "%_autoselect_tests%" == "1" (
    if /i "%BUILD_NET40_FSHARP_CORE%" == "1" (
        set TEST_NET40_COREUNIT_SUITE=1
    )

    if /i "%BUILD_NET40%" == "1" (
        set TEST_NET40_COMPILERUNIT_SUITE=1
        set TEST_NET40_COREUNIT_SUITE=1
        set TEST_NET40_FSHARP_SUITE=1
        set TEST_NET40_FSHARPQA_SUITE=1
    )

    if /i "%BUILD_FCS%" == "1" (
        set TEST_FCS=1
    )

    if /i "%BUILD_CORECLR%" == "1" (
        set TEST_CORECLR_FSHARP_SUITE=1
        set TEST_CORECLR_COREUNIT_SUITE=1
    )

    if /i "%BUILD_VS%" == "1" (
        set TEST_VS_IDEUNIT_SUITE=1
    )
)

goto :MAIN

REM ------------------ Procedure to parse one argument -----------------------

:PROCESS_ARG
set ARG=%~1
set ARG2=%~2
if "%ARG%" == "1" if "%2" == "" (set ARG=default)
if "%2" == "" if not "%ARG%" == "default" goto :EOF

rem Do no work
if /i "%ARG%" == "none" (
    set _buildexit=1
    set _buildexitvalue=0
)

if /i "%ARG%" == "net40-lib" (
    set _autoselect=0
    set BUILD_NET40_FSHARP_CORE=1
)

if /i "%ARG%" == "net40" (
    set _autoselect=0
    set BUILD_NET40_FSHARP_CORE=1
    set BUILD_NET40=1
    set COPY_FSCOMP_RESOURCE_FOR_BUILD_FROM_SOURCES=1
)

if /i "%ARG%" == "coreclr" (
    set _autoselect=0
    set BUILD_PROTO_WITH_CORECLR_LKG=1
    set BUILD_CORECLR=1
    set BUILD_FROMSOURCE=1
)

if /i "%ARG%" == "buildfromsource" (
    set _autoselect=0
    set BUILD_PROTO_WITH_CORECLR_LKG=1
    set BUILD_FROMSOURCE=1
)

if /i "%ARG%" == "vs" (
    set _autoselect=0
    set BUILD_NET40=1
    set BUILD_VS=1
    set COPY_FSCOMP_RESOURCE_FOR_BUILD_FROM_SOURCES=1
)

if /i "%ARG%" == "fcs" (
    set _autoselect=0
    set BUILD_FCS=1
)

if /i "%ARG%" == "vstest" (
    set TEST_VS_IDEUNIT_SUITE=1
)

if /i "%ARG%" == "nobuild" (
    set BUILD_PHASE=0
)
if /i "%ARG%" == "all" (
    set _autoselect=0
    set COPY_FSCOMP_RESOURCE_FOR_BUILD_FROM_SOURCES=1
    set BUILD_PROTO=1
    set BUILD_PROTO_WITH_CORECLR_LKG=1
    set BUILD_NET40=1
    set BUILD_CORECLR=1
    set BUILD_VS=1
    set BUILD_FCS=1
    set BUILD_SETUP=%FSC_BUILD_SETUP%
    set BUILD_NUGET=1
    set CI=1
)

if /i "%ARG%" == "microbuild" (
    set _autoselect=0
    set BUILD_PROTO=1
    set BUILD_NET40=1
    set BUILD_NET40_FSHARP_CORE=1
    set BUILD_PROTO_WITH_CORECLR_LKG=1
    set BUILD_CORECLR=1
    set BUILD_VS=1
    set BUILD_SETUP=%FSC_BUILD_SETUP%
    set BUILD_NUGET=1
    set BUILD_MICROBUILD=1

    set TEST_NET40_COMPILERUNIT_SUITE=1
    set TEST_NET40_COREUNIT_SUITE=1
    set TEST_NET40_FSHARP_SUITE=1
    set TEST_NET40_FSHARPQA_SUITE=1
    set TEST_CORECLR_COREUNIT_SUITE=0
    set TEST_CORECLR_FSHARP_SUITE=0
    set TEST_VS_IDEUNIT_SUITE=1
    set CI=1

    REM redirecting TEMP directories
    set TEMP=%~dp0%BUILD_CONFIG%\TEMP
    set TMP=%~dp0%BUILD_CONFIG%\TEMP
)

if /i "%ARG%" == "nuget" (
    set _autoselect=0

    set BUILD_PROTO=1
    set BUILD_NET40_FSHARP_CORE=1
    set BUILD_PROTO_WITH_CORECLR_LKG=1
    set BUILD_CORECLR=1
    set BUILD_NUGET=1
)

REM These divide "ci" into three chunks which can be done in parallel
if /i "%ARG%" == "ci_part1" (
    set _autoselect=0

    REM what we do - build and test Visual F# Tools, including setup and nuget
    set BUILD_PROTO=1
    set BUILD_NUGET=1
    set BUILD_NET40=1
    set BUILD_NET40_FSHARP_CORE=1
    set BUILD_VS=1
    set TEST_VS_IDEUNIT_SUITE=1
    set BUILD_CORECLR=1
    set BUILD_SETUP=%FSC_BUILD_SETUP%
    set CI=1
)

if /i "%ARG%" == "ci_part2" (
    set _autoselect=0

    REM what we do - test F# on .NET Framework
    set BUILD_PROTO=1
    set BUILD_NET40=1
    set BUILD_NET40_FSHARP_CORE=1
    set TEST_NET40_COMPILERUNIT_SUITE=1
    set TEST_NET40_COREUNIT_SUITE=1
    set TEST_NET40_FSHARPQA_SUITE=1
    set TEST_NET40_FSHARP_SUITE=1
    set CI=1
)

if /i "%ARG%" == "ci_part3" (
    set _autoselect=0

    REM what we do: test F# on Core CLR: nuget requires coreclr, fcs requires coreclr
    set BUILD_PROTO_WITH_CORECLR_LKG=1
    set BUILD_PROTO=1
    set BUILD_CORECLR=1
    set BUILD_NET40_FSHARP_CORE=1
    set BUILD_NET40=1
    set TEST_CORECLR_FSHARP_SUITE=1
    set TEST_CORECLR_COREUNIT_SUITE=1
    set CI=1
)

if /i "%ARG%" == "ci_part4" (
    set _autoselect=0

    REM what we do: test F# on Core CLR: nuget requires coreclr, fcs requires coreclr
    set BUILD_PROTO_WITH_CORECLR_LKG=1
    set BUILD_PROTO=1
    set BUILD_CORECLR=1
    set BUILD_NET40_FSHARP_CORE=1
    set BUILD_NET40=1
    set BUILD_FCS=1
    set TEST_FCS=1
    set CI=1
)

if /i "%ARG%" == "end-2-end" (
    set BUILD_PROTO=1
    set BUILD_CORECLR=1
    set BUILD_NET40_FSHARP_CORE=1
    set BUILD_NET40=1
    set TEST_END_2_END=1
)

if /i "%ARG%" == "proto" (
    set _autoselect=0
    set BUILD_PROTO=1
)

if /i "%ARG%" == "diag" (
    set BUILD_DIAG=/v:detailed
    if not defined APPVEYOR ( set BUILD_LOG=fsharp_build_log.log )
)

if /i "%ARG%" == "debug" (
    set BUILD_CONFIG=debug
)

if /i "%ARG%" == "release" (
    set BUILD_CONFIG=release
)

if /i "%ARG%" == "test-sign" (
    set SIGN_TYPE=test
)

if /i "%ARG%" == "real-sign" (
    set SIGN_TYPE=real
)

if /i "%ARG%" == "test" (
    set _autoselect_tests=1
)

if /i "%ARG%" == "no-test" (
    set no_test=1
)

if /i "%ARG%" == "include" (
    set /a counter=!counter!+1
    if "!INCLUDE_TEST_SPEC_NUNIT!" == "" ( set INCLUDE_TEST_SPEC_NUNIT=cat == %ARG2% ) else (set INCLUDE_TEST_SPEC_NUNIT=cat == %ARG2% or !INCLUDE_TEST_SPEC_NUNIT! )
    if "!INCLUDE_TEST_TAGS!" == "" ( set INCLUDE_TEST_TAGS=%ARG2% ) else (set INCLUDE_TEST_TAGS=%ARG2%;!INCLUDE_TEST_TAGS! )
)

if /i "%ARG%" == "test-all" (
    set _autoselect=0
    set BUILD_PROTO=1
    set BUILD_PROTO_WITH_CORECLR_LKG=1
    set BUILD_NET40=1
    set BUILD_NET40_FSHARP_CORE=1
    set BUILD_CORECLR=1
    set BUILD_VS=1
    set BUILD_FCS=1
    set BUILD_SETUP=%FSC_BUILD_SETUP%
    set BUILD_NUGET=1

    set TEST_NET40_COMPILERUNIT_SUITE=1
    set TEST_NET40_COREUNIT_SUITE=1
    set TEST_NET40_FSHARP_SUITE=1
    set TEST_NET40_FSHARPQA_SUITE=1
    set TEST_CORECLR_COREUNIT_SUITE=1
    set TEST_VS_IDEUNIT_SUITE=1
    set TEST_FCS=1
    set TEST_END_2_END=1
)

if /i "%ARG%" == "test-net40-fsharpqa" (
    set _autoselect=0
    set BUILD_NET40=1
    set BUILD_NET40_FSHARP_CORE=1
    set TEST_NET40_FSHARPQA_SUITE=1
)

if /i "%ARG%" == "test-compiler-unit" (
    set _autoselect=0
    set BUILD_NET40=1
    set BUILD_NET40_FSHARP_CORE=1
    set TEST_NET40_COMPILERUNIT_SUITE=1
)

if /i "%ARG%" == "test-net40-ideunit" (
    set _autoselect=0
    set BUILD_NET40=1
    set BUILD_NET40_FSHARP_CORE=1
    set BUILD_VS=1
    set TEST_VS_IDEUNIT_SUITE=1
)

if /i "%ARG%" == "test-net40-coreunit" (
    set _autoselect=0
    set BUILD_NET40_FSHARP_CORE=1
    set TEST_NET40_COREUNIT_SUITE=1
)

if /i "%ARG%" == "test-coreclr-coreunit" (
    set _autoselect=0
    set BUILD_PROTO_WITH_CORECLR_LKG=1
    set BUILD_CORECLR=1
    set TEST_CORECLR_COREUNIT_SUITE=1
)

if /i "%ARG%" == "test-net40-fsharp" (
    set _autoselect=0
    set BUILD_NET40=1
    set BUILD_NET40_FSHARP_CORE=1
    set TEST_NET40_FSHARP_SUITE=1
)

if /i "%ARG%" == "test-fcs" (
    set _autoselect=0
    set BUILD_FCS=1
    set TEST_FCS=1
)

if /i "%ARG%" == "test-coreclr-fsharp" (
    set _autoselect=0
    set BUILD_NET40=1
    set BUILD_NET40_FSHARP_CORE=1
    set BUILD_PROTO_WITH_CORECLR_LKG=1
    set BUILD_CORECLR=1
    set TEST_CORECLR_FSHARP_SUITE=1
)

if /i "%ARG%" == "publicsign" (
    set BUILD_PUBLICSIGN=1
)

if /i "%ARG%" == "init" (
    set BUILD_PROTO_WITH_CORECLR_LKG=1
)

goto :EOF
:: Note: "goto :EOF" returns from an in-batchfile "call" command
:: in preference to returning from the entire batch file.

REM ------------------ Report config -----------------------

:MAIN

REM after this point, ARG variable should not be used, use only BUILD_* or TEST_*

REM all PB_* variables override any settings

REM if the `PB_SKIPTESTS` variable is set to 'true' then no tests should be built or run, even if explicitly specified
if /i "%PB_SKIPTESTS%" == "true" (
    set TEST_NET40_COMPILERUNIT_SUITE=0
    set TEST_NET40_COREUNIT_SUITE=0
    set TEST_NET40_FSHARP_SUITE=0
    set TEST_NET40_FSHARPQA_SUITE=0
    set TEST_CORECLR_COREUNIT_SUITE=0
    set TEST_CORECLR_FSHARP_SUITE=0
    set TEST_VS_IDEUNIT_SUITE=0
)

if /i "%TEST_NET40_FSHARP_SUITE" == "1" (
    if /i "%TEST_CORECLR_FSHARP_SUITE%" == "1" (
        TEST_END_2_END=1
    )
)

if /i "%BUILD_PROTO_WITH_CORECLR_LKG%" == "1" (
    set NEEDS_DOTNET_CLI_TOOLS=1
)

if /i "%BUILD_CORECLR%" == "1" (
    set NEEDS_DOTNET_CLI_TOOLS=1
)

if /i "%BUILD_FROMSOURCE%" == "1" (
    set NEEDS_DOTNET_CLI_TOOLS=1
)

if /i "%BUILD_FCS%" == "1" (
    set NEEDS_DOTNET_CLI_TOOLS=1
)

rem Decide if Proto need building
if NOT EXIST Proto\net40\bin\fsc.exe (
  set BUILD_PROTO=1
)

rem
rem This stops the dotnet cli from hunting around and 
rem finding the highest possible dotnet sdk version to use.
rem
rem description of dotnet lookup here:  
rem     https://docs.microsoft.com/en-us/dotnet/core/tools/dotnet?tabs=netcore2x
set DOTNET_MULTILEVEL_LOOKUP=false

echo Build/Tests configuration:
echo.
echo BUILD_PROTO=%BUILD_PROTO%
echo BUILD_PROTO_WITH_CORECLR_LKG=%BUILD_PROTO_WITH_CORECLR_LKG%
echo BUILD_NET40=%BUILD_NET40%
echo BUILD_NET40_FSHARP_CORE=%BUILD_NET40_FSHARP_CORE%
echo BUILD_CORECLR=%BUILD_CORECLR%
echo BUILD_FROMSOURCE=%BUILD_FROMSOURCE%
echo BUILD_VS=%BUILD_VS%
echo BUILD_FCS=%BUILD_FCS%
echo BUILD_SETUP=%BUILD_SETUP%
echo BUILD_NUGET=%BUILD_NUGET%
echo BUILD_CONFIG=%BUILD_CONFIG%
echo BUILD_PUBLICSIGN=%BUILD_PUBLICSIGN%
echo BUILD_MICROBUILD=%BUILD_MICROBUILD%
echo.
echo PB_SKIPTESTS=%PB_SKIPTESTS%
echo PB_RESTORESOURCE=%PB_RESTORESOURCE%
echo.
echo SIGN_TYPE=%SIGN_TYPE%
echo.
echo COPY_FSCOMP_RESOURCE_FOR_BUILD_FROM_SOURCES=%COPY_FSCOMP_RESOURCE_FOR_BUILD_FROM_SOURCES%
echo.
echo TEST_FCS=%TEST_FCS%
echo TEST_NET40_COMPILERUNIT_SUITE=%TEST_NET40_COMPILERUNIT_SUITE%
echo TEST_NET40_COREUNIT_SUITE=%TEST_NET40_COREUNIT_SUITE%
echo TEST_NET40_FSHARP_SUITE=%TEST_NET40_FSHARP_SUITE%
echo TEST_NET40_FSHARPQA_SUITE=%TEST_NET40_FSHARPQA_SUITE%
echo TEST_CORECLR_COREUNIT_SUITE=%TEST_CORECLR_COREUNIT_SUITE%
echo TEST_CORECLR_FSHARP_SUITE=%TEST_CORECLR_FSHARP_SUITE%
echo TEST_VS_IDEUNIT_SUITE=%TEST_VS_IDEUNIT_SUITE%
echo INCLUDE_TEST_SPEC_NUNIT=%INCLUDE_TEST_SPEC_NUNIT%
echo INCLUDE_TEST_TAGS=%INCLUDE_TEST_TAGS%
echo TEMP=%TEMP%

:: load Visual Studio 2017 developer command prompt if VS150COMNTOOLS is not set

:: If this is not set, VsDevCmd.bat will change %cd% to [USERPROFILE]\source, causing the build to fail.
SET VSCMD_START_DIR=%cd%

:: Try find installation path of VS2017 with vswhere.exe
if "%VS150COMNTOOLS%" EQU "" if exist "%ProgramFiles(x86)%\Microsoft Visual Studio\Installer\" (
    for /f "usebackq delims=" %%i in (`"%ProgramFiles(x86)%\Microsoft Visual Studio\Installer\vswhere.exe" -latest -prerelease -property installationPath`) do set VS_INSTALLATION_PATH=%%i
)

if "%VS_INSTALLATION_PATH%" NEQ "" (
    call "%VS_INSTALLATION_PATH%\Common7\Tools\VsDevCmd.bat"
)

:: If there's no installation of VS2017 or VS2017 Preview, use the build tools
if "%VS150COMNTOOLS%" EQU "" if exist "%ProgramFiles(x86)%\Microsoft Visual Studio\2017\BuildTools\Common7\Tools\VsDevCmd.bat" (
    call "%ProgramFiles(x86)%\Microsoft Visual Studio\2017\BuildTools\Common7\Tools\VsDevCmd.bat"
)

echo.
echo Environment
set
echo.
echo.

echo ---------------- Done with arguments, starting preparation -----------------

set BuildToolsPackage=Microsoft.VSSDK.BuildTools.15.6.170
if "%VSSDKInstall%"=="" (
     set VSSDKInstall=%~dp0packages\%BuildToolsPackage%\tools\vssdk
)
if "%VSSDKToolsPath%"=="" (
     set VSSDKToolsPath=%~dp0packages\%BuildToolsPackage%\tools\vssdk\bin
)
if "%VSSDKIncludes%"=="" (
     set VSSDKIncludes=%~dp0packages\%BuildToolsPackage%\tools\vssdk\inc
)

if "%RestorePackages%"=="" (
    set RestorePackages=true
)

@echo VSSDKInstall:   %VSSDKInstall%
@echo VSSDKToolsPath: %VSSDKToolsPath%
@echo VSSDKIncludes:  %VSSDKIncludes%

@call src\update.cmd signonly

:: Check prerequisites
if not "%VisualStudioVersion%" == "" goto vsversionset
if exist "%VS150COMNTOOLS%\..\ide\devenv.exe" set VisualStudioVersion=15.0
if not "%VisualStudioVersion%" == "" goto vsversionset

if not "%VisualStudioVersion%" == "" goto vsversionset
if exist "%VS150COMNTOOLS%\..\..\ide\devenv.exe" set VisualStudioVersion=15.0
if not "%VisualStudioVersion%" == "" goto vsversionset

if exist "%VS140COMNTOOLS%\..\ide\devenv.exe" set VisualStudioVersion=14.0
if exist "%ProgramFiles(x86)%\Microsoft Visual Studio 14.0\common7\ide\devenv.exe" set VisualStudioVersion=14.0
if exist "%ProgramFiles%\Microsoft Visual Studio 14.0\common7\ide\devenv.exe" set VisualStudioVersion=14.0
if not "%VisualStudioVersion%" == "" goto vsversionset

if exist "%VS120COMNTOOLS%\..\ide\devenv.exe" set VisualStudioVersion=12.0
if exist "%ProgramFiles(x86)%\Microsoft Visual Studio 12.0\common7\ide\devenv.exe" set VisualStudioVersion=12.0
if exist "%ProgramFiles%\Microsoft Visual Studio 12.0\common7\ide\devenv.exe" set VisualStudioVersion=12.0

:vsversionset
if "%VisualStudioVersion%" == "" echo Error: Could not find an installation of Visual Studio && goto :failure

if exist "%VS150COMNTOOLS%\..\..\MSBuild\15.0\Bin\MSBuild.exe" (
    set _msbuildexe="%VS150COMNTOOLS%\..\..\MSBuild\15.0\Bin\MSBuild.exe"
    goto :havemsbuild
)
if exist "%ProgramFiles(x86)%\MSBuild\%VisualStudioVersion%\Bin\MSBuild.exe" (
    set _msbuildexe="%ProgramFiles(x86)%\MSBuild\%VisualStudioVersion%\Bin\MSBuild.exe"
    goto :havemsbuild
)
if exist "%ProgramFiles%\MSBuild\%VisualStudioVersion%\Bin\MSBuild.exe" (
    set _msbuildexe="%ProgramFiles%\MSBuild\%VisualStudioVersion%\Bin\MSBuild.exe"
    goto :havemsbuild
)
echo Error: Could not find MSBuild.exe. && goto :failure
goto :eof

:havemsbuild
set _nrswitch=/nr:false

set msbuildflags=%_nrswitch% /nologo
REM set msbuildflags=%_nrswitch% /nologo
set _ngenexe="%SystemRoot%\Microsoft.NET\Framework\v4.0.30319\ngen.exe"
if not exist %_ngenexe% echo Error: Could not find ngen.exe. && goto :failure

echo ---------------- Done with prepare, starting package restore ----------------

set _nugetexe="%~dp0.nuget\NuGet.exe"
set _nugetconfig="%~dp0NuGet.Config"

if "%RestorePackages%" == "true" (
    if "%BUILD_FCS%" == "1" (
      cd fcs
      .paket\paket.exe restore
      cd..
      @if ERRORLEVEL 1 echo Error: Paket restore failed  && goto :failure
    )

    %_ngenexe% install %_nugetexe%  /nologo
    set _nugetoptions=-PackagesDirectory packages -ConfigFile %_nugetconfig%
    if not "%PB_RESTORESOURCE%" == "" (
        set _nugetoptions=!_nugetoptions! -FallbackSource %PB_RESTORESOURCE%
    )

    echo _nugetoptions=!_nugetoptions!

    %_nugetexe% restore packages.config !_nugetoptions!
    @if ERRORLEVEL 1 echo Error: Nuget restore failed  && goto :failure

    if "%BUILD_SETUP%" == "1" (
        %_nugetexe% restore setup\packages.config !_nugetoptions!
        @if ERRORLEVEL 1 echo Error: Nuget restore failed  && goto :failure
    )

    if not "%SIGN_TYPE%" == "" (
        set signtoolnugetoptions=-PackagesDirectory "%USERPROFILE%\.nuget\packages" -ConfigFile %_nugetconfig%
        if not "%PB_RESTORESOURCE%" == "" set signtoolnugetoptions=!signtoolnugetoptions! -FallbackSource %PB_RESTORESOURCE%
        %_nugetexe% restore build\config\packages.config !signtoolnugetoptions!
        @if ERRORLEVEL 1 echo Error: Nuget restore failed && goto :failure
    )

    set restore_fsharp_suite=0
    if "%TEST_NET40_FSHARP_SUITE%" == "1" set restore_fsharp_suite=1
    if "%TEST_CORECLR_FSHARP_SUITE%" == "1" set restore_fsharp_suite=1

    if "!restore_fsharp_suite!" == "1" (
        %_nugetexe% restore tests\fsharp\packages.config !_nugetoptions!
        @if ERRORLEVEL 1 echo Error: Nuget restore failed  && goto :failure
    )
)

if "%NEEDS_DOTNET_CLI_TOOLS%" == "1" (
    :: Restore the Tools directory
    call "%~dp0init-tools.cmd"
)
set _dotnetcliexe=%~dp0Tools\dotnetcli\dotnet.exe
set _dotnet20exe=%~dp0Tools\dotnet20\dotnet.exe
set NUGET_PACKAGES=%~dp0packages
set path=%~dp0Tools\dotnet20\;%path%

echo ----------- Done with package restore, starting dependency uptake check -------------

if not "%PB_PackageVersionPropsUrl%" == "" (
    set dependencyUptakeDir=%~dp0Tools\dependencyUptake
    if not exist "!dependencyUptakeDir!" mkdir "!dependencyUptakeDir!"

    :: download package version overrides
    echo powershell -noprofile -executionPolicy RemoteSigned -command "Invoke-WebRequest -Uri '%PB_PackageVersionPropsUrl%' -OutFile '!dependencyUptakeDir!\PackageVersions.props'"
         powershell -noprofile -executionPolicy RemoteSigned -command "Invoke-WebRequest -Uri '%PB_PackageVersionPropsUrl%' -OutFile '!dependencyUptakeDir!\PackageVersions.props'"
    if ERRORLEVEL 1 echo Error downloading package version properties && goto :failure

    :: prepare dependency uptake files
    echo %_msbuildexe% %msbuildflags% %~dp0build\projects\PrepareDependencyUptake.proj /t:Build
         %_msbuildexe% %msbuildflags% %~dp0build\projects\PrepareDependencyUptake.proj /t:Build
    if ERRORLEVEL 1 echo Error building dependency uptake files && goto :failure

    :: restore dependencies
    %_nugetexe% restore !dependencyUptakeDir!\packages.config -PackagesDirectory packages -ConfigFile !dependencyUptakeDir!\NuGet.config
    if ERRORLEVEL 1 echo Error restoring dependency uptake packages && goto :failure

    :: set DotNetPackageVersionPropsPath
    set DotNetPackageVersionPropsPath=!dependencyUptakeDir!\PackageVersions.props
)

echo ----------- Done with package restore, starting dependency uptake check -------------

if not "%PB_PackageVersionPropsUrl%" == "" (
    set dependencyUptakeDir=%~dp0Tools\dependencyUptake
    if not exist "!dependencyUptakeDir!" mkdir "!dependencyUptakeDir!"

    :: download package version overrides
    echo powershell -noprofile -executionPolicy RemoteSigned -command "Invoke-WebRequest -Uri '%PB_PackageVersionPropsUrl%' -OutFile '!dependencyUptakeDir!\PackageVersions.props'"
         powershell -noprofile -executionPolicy RemoteSigned -command "Invoke-WebRequest -Uri '%PB_PackageVersionPropsUrl%' -OutFile '!dependencyUptakeDir!\PackageVersions.props'"
    if ERRORLEVEL 1 echo Error downloading package version properties && goto :failure

    :: prepare dependency uptake files
    echo %_msbuildexe% %msbuildflags% %~dp0build\projects\PrepareDependencyUptake.proj /t:Build
         %_msbuildexe% %msbuildflags% %~dp0build\projects\PrepareDependencyUptake.proj /t:Build
    if ERRORLEVEL 1 echo Error building dependency uptake files && goto :failure

    :: restore dependencies
    %_nugetexe% restore !dependencyUptakeDir!\packages.config -PackagesDirectory packages -ConfigFile !dependencyUptakeDir!\NuGet.config
    if ERRORLEVEL 1 echo Error restoring dependency uptake packages && goto :failure
)

set _dotnetcliexe=%~dp0Tools\dotnetcli\dotnet.exe
set _dotnet20exe=%~dp0Tools\dotnet20\dotnet.exe
set NUGET_PACKAGES=%~dp0Packages
set path=%~dp0Tools\dotnet20\;%path%

set _fsiexe="packages\FSharp.Compiler.Tools.4.1.27\tools\fsi.exe"
if not exist %_fsiexe% echo Error: Could not find %_fsiexe% && goto :failure
%_ngenexe% install %_fsiexe% /nologo

if not exist %_nugetexe% echo Error: Could not find %_nugetexe% && goto :failure
%_ngenexe% install %_nugetexe% /nologo

echo ---------------- Done with package restore, verify buildfrom source ---------------
if "%BUILD_PROTO_WITH_CORECLR_LKG%" == "1" (
  pushd src
  call buildfromsource.cmd
  @if ERRORLEVEL 1 echo Error: buildfromsource.cmd failed  && goto :failure
  popd
)

echo ---------------- Done with package restore, starting proto ------------------------
<<<<<<< HEAD
set logdir=%~dp0%BUILD_CONFIG%\net40\
=======
set logdir=%~dp0%BUILD_CONFIG%\logs
>>>>>>> 62a9c30e
if not exist "!logdir!" mkdir "!logdir!"

rem Build Proto
if "%BUILD_PROTO%" == "1" (
  rmdir /s /q Proto

  if "%BUILD_PROTO_WITH_CORECLR_LKG%" == "1" (

    echo %_msbuildexe% %msbuildflags% src\fsharp-proto-build.proj /p:BUILD_PROTO_WITH_CORECLR_LKG=%BUILD_PROTO_WITH_CORECLR_LKG% /p:Configuration=Proto /p:DisableLocalization=true  /bl:%~dp0%BUILD_CONFIG%\logs\protobuild-coreclr.build.binlog
         %_msbuildexe% %msbuildflags% src\fsharp-proto-build.proj /p:BUILD_PROTO_WITH_CORECLR_LKG=%BUILD_PROTO_WITH_CORECLR_LKG% /p:Configuration=Proto /p:DisableLocalization=true  /bl:%~dp0%BUILD_CONFIG%\logs\protobuild-coreclr.build.binlog
    @if ERRORLEVEL 1 echo Error: compiler proto build failed && goto :failure
  )

  if "%BUILD_PROTO_WITH_CORECLR_LKG%" == "0" (

    echo %_ngenexe% install packages\FSharp.Compiler.Tools.4.1.27\tools\fsc.exe /nologo 
         %_ngenexe% install packages\FSharp.Compiler.Tools.4.1.27\tools\fsc.exe /nologo 

    echo %_msbuildexe% %msbuildflags% src\fsharp-proto-build.proj /p:BUILD_PROTO_WITH_CORECLR_LKG=%BUILD_PROTO_WITH_CORECLR_LKG% /p:Configuration=Proto /p:DisableLocalization=true  /bl:%~dp0%BUILD_CONFIG%\logs\protobuild-net40.build.binlog
         %_msbuildexe% %msbuildflags% src\fsharp-proto-build.proj /p:BUILD_PROTO_WITH_CORECLR_LKG=%BUILD_PROTO_WITH_CORECLR_LKG% /p:Configuration=Proto /p:DisableLocalization=true  /bl:%~dp0%BUILD_CONFIG%\logs\protobuild-net40.build.binlog
    @if ERRORLEVEL 1 echo Error: compiler proto build failed && goto :failure
  )

  echo %_ngenexe% install Proto\net40\bin\fsc.exe /nologo 
       %_ngenexe% install Proto\net40\bin\fsc.exe /nologo 
  @if ERRORLEVEL 1 echo Error: NGen of proto failed  && goto :failure
)

if "%NEEDS_DOTNET_CLI_TOOLS%" == "1" (
    echo ---------------- Done with proto, starting SDK restore ------------------------
    :: Restore projects using dotnet CLI tool 
    echo %_dotnet20exe% restore -v:d build-everything.proj %msbuildflags% %BUILD_DIAG%
         %_dotnet20exe% restore -v:d build-everything.proj %msbuildflags% %BUILD_DIAG%
)

echo ---------------- Done with SDK restore, starting build ------------------------

if "%BUILD_PHASE%" == "1" (

    echo %_msbuildexe% %msbuildflags% build-everything.proj /t:Restore %BUILD_DIAG%  /bl:%~dp0%BUILD_CONFIG%\net40\binmsbuild.build-everything.restore.%BUILD_CONFIG%.binlog
         %_msbuildexe% %msbuildflags% build-everything.proj /t:Restore %BUILD_DIAG%  /bl:%~dp0%BUILD_CONFIG%\net40\binmsbuild.build-everything.restore.%BUILD_CONFIG%.binlog

    echo %_msbuildexe% %msbuildflags% build-everything.proj /p:Configuration=%BUILD_CONFIG% %BUILD_DIAG% /p:BUILD_PUBLICSIGN=%BUILD_PUBLICSIGN%  /bl:%~dp0%BUILD_CONFIG%\logs\msbuild.build-everything.build.%BUILD_CONFIG%.binlog
         %_msbuildexe% %msbuildflags% build-everything.proj /p:Configuration=%BUILD_CONFIG% %BUILD_DIAG% /p:BUILD_PUBLICSIGN=%BUILD_PUBLICSIGN%  /bl:%~dp0%BUILD_CONFIG%\logs\msbuild.build-everything.build.%BUILD_CONFIG%.binlog

   @if ERRORLEVEL 1 echo Error build failed && goto :failure
)

echo ---------------- Done with build, starting assembly version checks ---------------
set asmvercheckpath=%~dp0tests\fsharpqa\testenv\src\AssemblyVersionCheck

if "%BUILD_NET40%" == "1" (
  echo "%~dp0%BUILD_CONFIG%\net40\bin\fsi.exe" "%asmvercheckpath%\AssemblyVersionCheck.fsx" -- "%~dp0build\config\AssemblySignToolData.json" "%~dp0%BUILD_CONFIG%"
       "%~dp0%BUILD_CONFIG%\net40\bin\fsi.exe" "%asmvercheckpath%\AssemblyVersionCheck.fsx" -- "%~dp0build\config\AssemblySignToolData.json" "%~dp0%BUILD_CONFIG%"
  if ERRORLEVEL 1 echo Error verifying assembly versions and commit hashes. && goto :failure
)

echo ---------------- Done with assembly version checks, starting assembly signing ---------------

if not "%SIGN_TYPE%" == "" (
    echo build\scripts\run-signtool.cmd -MSBuild %_msbuildexe% -SignType %SIGN_TYPE% -Configuration %BUILD_CONFIG% -ConfigFile build\config\AssemblySignToolData.json
    call build\scripts\run-signtool.cmd -MSBuild %_msbuildexe% -SignType %SIGN_TYPE% -Configuration %BUILD_CONFIG% -ConfigFile build\config\AssemblySignToolData.json
    if ERRORLEVEL 1 echo Error running sign tool && goto :failure
)

echo ---------------- Done with assembly signing, start package creation ---------------

echo %_msbuildexe% %msbuildflags% build-nuget-packages.proj /p:Configuration=%BUILD_CONFIG%  /bl:%~dp0%BUILD_CONFIG%\logs\msbuild.build-nuget-packages.build.%BUILD_CONFIG%.binlog
     %_msbuildexe% %msbuildflags% build-nuget-packages.proj /p:Configuration=%BUILD_CONFIG%  /bl:%~dp0%BUILD_CONFIG%\logs\msbuild.build-nuget-packages.build.%BUILD_CONFIG%.binlog
if ERRORLEVEL 1 echo Error building NuGet packages && goto :failure

if not "%SIGN_TYPE%" == "" (
    echo build\scripts\run-signtool.cmd -MSBuild %_msbuildexe% -SignType %SIGN_TYPE% -Configuration %BUILD_CONFIG% -ConfigFile build\config\PackageSignToolData.json
    call build\scripts\run-signtool.cmd -MSBuild %_msbuildexe% -SignType %SIGN_TYPE% -Configuration %BUILD_CONFIG% -ConfigFile build\config\PackageSignToolData.json
    if ERRORLEVEL 1 echo Error running sign tool && goto :failure
)

if "%BUILD_SETUP%" == "1" (
    echo %_msbuildexe% %msbuildflags% setup\build-insertion.proj /p:Configuration=%BUILD_CONFIG%  /bl:%~dp0%BUILD_CONFIG%\logs\msbuild.build-insertion.build.%BUILD_CONFIG%.binlog
         %_msbuildexe% %msbuildflags% setup\build-insertion.proj /p:Configuration=%BUILD_CONFIG%  /bl:%~dp0%BUILD_CONFIG%\logs\msbuild.build-insertion.build.%BUILD_CONFIG%.binlog
    if ERRORLEVEL 1 echo Error building insertion packages && goto :failure
)

if not "%SIGN_TYPE%" == "" (
    echo build\scripts\run-signtool.cmd -MSBuild %_msbuildexe% -SignType %SIGN_TYPE% -Configuration %BUILD_CONFIG% -ConfigFile build\config\InsertionSignToolData.json
    call build\scripts\run-signtool.cmd -MSBuild %_msbuildexe% -SignType %SIGN_TYPE% -Configuration %BUILD_CONFIG% -ConfigFile build\config\InsertionSignToolData.json
    if ERRORLEVEL 1 echo Error running sign tool && goto :failure
)

echo ---------------- Done with signing, building insertion files ---------------

if "%BUILD_SETUP%" == "1" (
    echo %_msbuildexe% %msbuildflags% setup\Swix\Microsoft.FSharp.vsmanproj /p:Configuration=%BUILD_CONFIG%  /bl:%~dp0%BUILD_CONFIG%\logs\msbuild.setup-swix.build.%BUILD_CONFIG%.binlog
         %_msbuildexe% %msbuildflags% setup\Swix\Microsoft.FSharp.vsmanproj /p:Configuration=%BUILD_CONFIG%  /bl:%~dp0%BUILD_CONFIG%\logs\msbuild.setup-swix.build.%BUILD_CONFIG%.binlog
    if ERRORLEVEL 1 echo Error building .vsmanproj && goto :failure
)

echo ---------------- Done building insertion files, starting pack/update/prepare ---------------

if "%BUILD_NET40_FSHARP_CORE%" == "1" (
  echo ----------------  start update.cmd ---------------
  call src\update.cmd %BUILD_CONFIG% -ngen
)

if "%COPY_FSCOMP_RESOURCE_FOR_BUILD_FROM_SOURCES%" == "1" (
  echo ----------------  copy fscomp resource for build from sources ---------------
  copy /y src\fsharp\FSharp.Compiler.Private\obj\%BUILD_CONFIG%\net40\FSComp.* src\buildfromsource\FSharp.Compiler.Private
)

@echo set NUNITPATH=packages\NUnit.Console.3.0.0\tools\
set NUNITPATH=packages\NUnit.Console.3.0.0\tools\
if not exist %NUNITPATH% echo Error: Could not find %NUNITPATH% && goto :failure

@echo xcopy "%NUNITPATH%*.*"  "%~dp0tests\fsharpqa\testenv\bin\nunit\*.*" /S /Q /Y
      xcopy "%NUNITPATH%*.*"  "%~dp0tests\fsharpqa\testenv\bin\nunit\*.*" /S /Q /Y

@echo xcopy "%~dp0tests\fsharpqa\testenv\src\nunit*.*" "%~dp0tests\fsharpqa\testenv\bin\nunit\*.*" /S /Q /Y
      xcopy "%~dp0tests\fsharpqa\testenv\src\nunit*.*" "%~dp0tests\fsharpqa\testenv\bin\nunit\*.*" /S /Q /Y

set X86_PROGRAMFILES=%ProgramFiles%
if "%OSARCH%"=="AMD64" set X86_PROGRAMFILES=%ProgramFiles(x86)%

set SYSWOW64=.
if "%OSARCH%"=="AMD64" set SYSWOW64=SysWoW64

if not "%OSARCH%"=="x86" set REGEXE32BIT=%WINDIR%\syswow64\reg.exe

echo SDK environment vars from Registry
echo ==================================

for /d %%i in (%WINDIR%\Microsoft.NET\Framework\v4.0.?????) do set CORDIR=%%i
set PATH=%PATH%;%CORDIR%

set REGEXE32BIT=reg.exe

IF NOT DEFINED SNEXE32  IF EXIST "%WINSDKNETFXTOOLS%\sn.exe"                set SNEXE32=%WINSDKNETFXTOOLS%sn.exe
IF NOT DEFINED SNEXE64  IF EXIST "%WINSDKNETFXTOOLS%x64\sn.exe"             set SNEXE64=%WINSDKNETFXTOOLS%x64\sn.exe

echo.
echo SDK environment vars
echo =======================
echo WINSDKNETFXTOOLS:  %WINSDKNETFXTOOLS%
echo SNEXE32:           %SNEXE32%
echo SNEXE64:           %SNEXE64%
echo

if "%TEST_NET40_COMPILERUNIT_SUITE%" == "0" if "%TEST_FCS%" == "0" if "%TEST_NET40_COREUNIT_SUITE%" == "0" if "TEST_CORECLR_FSHARP_SUITE" == "0" if "%TEST_CORECLR_COREUNIT_SUITE%" == "0" if "%TEST_VS_IDEUNIT_SUITE%" == "0" if "%TEST_NET40_FSHARP_SUITE%" == "0" if "%TEST_NET40_FSHARPQA_SUITE%" == "0" goto :success

if "%no_test%" == "1" goto :success

echo ---------------- Done with update, starting tests -----------------------

if NOT "%INCLUDE_TEST_SPEC_NUNIT%" == "" (
    set WHERE_ARG_NUNIT=--where "%INCLUDE_TEST_SPEC_NUNIT%"
)
if NOT "%INCLUDE_TEST_TAGS%" == "" (
    set TTAGS_ARG_RUNALL=-ttags:%INCLUDE_TEST_TAGS%
)
echo WHERE_ARG_NUNIT=!WHERE_ARG_NUNIT!

set NUNITPATH=%~dp0tests\fsharpqa\testenv\bin\nunit\
set NUNIT3_CONSOLE=%~dp0packages\NUnit.Console.3.0.0\tools\nunit3-console.exe
set link_exe=%~dp0tests\fsharpqa\testenv\bin\link\link.exe
if not exist "%link_exe%" (
    echo Error: failed to find "%link_exe%" use nuget to restore the VisualCppTools package
    goto :failure
)

if /I not "%single_threaded%" == "true" (set PARALLEL_ARG=-procs:%NUMBER_OF_PROCESSORS%) else set PARALLEL_ARG=-procs:0

set FSCBINPATH=%~dp0%BUILD_CONFIG%\net40\bin
set RESULTSDIR=%~dp0tests\TestResults
if not exist "%RESULTSDIR%" (mkdir "%RESULTSDIR%")

ECHO FSCBINPATH=%FSCBINPATH%
ECHO RESULTSDIR=%RESULTSDIR%
ECHO link_exe=%link_exe%
ECHO NUNIT3_CONSOLE=%NUNIT3_CONSOLE%
ECHO NUNITPATH=%NUNITPATH%

REM ---------------- test-net40-fsharp  -----------------------

if "%TEST_NET40_FSHARP_SUITE%" == "1" (

    set OUTPUTARG=
    set ERRORARG=
    set OUTPUTFILE=
    set ERRORFILE=
    set XMLFILE=!RESULTSDIR!\test-net40-fsharp-results.xml
    if "%CI%" == "1" (
        set OUTPUTFILE=!RESULTSDIR!\test-net40-fsharp-output.log
        set OUTPUTARG=--output:"!OUTPUTFILE!" 
        set ERRORFILE=!RESULTSDIR!\test-net40-fsharp-errors.log
        set ERRORARG=--err:"!ERRORFILE!" 
    )

    echo "!NUNIT3_CONSOLE!" --verbose "!FSCBINPATH!\FSharp.Tests.FSharpSuite.dll" --framework:V4.0 --work:"!FSCBINPATH!"  !OUTPUTARG! !ERRORARG! --result:"!XMLFILE!;format=nunit3" !WHERE_ARG_NUNIT!
         "!NUNIT3_CONSOLE!" --verbose "!FSCBINPATH!\FSharp.Tests.FSharpSuite.dll" --framework:V4.0 --work:"!FSCBINPATH!"  !OUTPUTARG! !ERRORARG! --result:"!XMLFILE!;format=nunit3" !WHERE_ARG_NUNIT!

    if errorlevel 1 (
        type "!ERRORFILE!"
        echo -----------------------------------------------------------------
        echo Error: Running tests net40-fsharp failed, see log above -- FAILED
        echo -----------------------------------------------------------------
        goto :failure
    )
)

REM ---------------- test-fcs  -----------------------

if "%TEST_FCS%" == "1" (

    del /q fcs\FSharp.Compiler.Service.Tests\TestResults\*.trx
    echo "!_dotnet20exe!" test fcs/FSharp.Compiler.Service.Tests/FSharp.Compiler.Service.Tests.fsproj -c Release --logger:trx
         "!_dotnet20exe!" test fcs/FSharp.Compiler.Service.Tests/FSharp.Compiler.Service.Tests.fsproj -c Release --logger:trx

    if errorlevel 1 (
        type fcs\FSharp.Compiler.Service.Tests\TestResults\*.trx
        echo -----------------------------------------------------------------
        echo Error: Running FCS tests failed. See XML logging output above. Search for 'outcome="Failed"' or 'Failed '
        echo .
        echo Error: Note that tests were run with both .NET Core and .NET Framework.
        echo Error: Try running tests locally and using 
        echo .
        echo    dotnet test fcs/FSharp.Compiler.Service.Tests/FSharp.Compiler.Service.Tests.fsproj -c Release --logger:trx
        echo .
        echo Error: and look for results in
        echo .
        echo    fcs\FSharp.Compiler.Service.Tests\TestResults\*.trx
        echo .
        echo -----------------------------------------------------------------
        goto :failure
    )
)

REM ---------------- end2end  -----------------------
if "%TEST_END_2_END%" == "1" (

    pushd %~dp0tests\EndToEndBuildTests

    echo Execute end to end compiler tests
    echo call EndToEndBuildTests.cmd
    call EndToEndBuildTests.cmd
    if errorlevel 1 (
        popd
        Echo end to end tests failed.
        goto :failure
    )
)

REM ---------------- net40-fsharpqa  -----------------------

set OSARCH=%PROCESSOR_ARCHITECTURE%

rem Set this to 1 in order to use an external compiler host process
rem    This only has an effect when running the FSHARPQA tests, but can
rem    greatly speed up execution since fsc.exe does not need to be spawned thousands of times
set HOSTED_COMPILER=1

if "%TEST_NET40_FSHARPQA_SUITE%" == "1" (

    set CSC_PIPE=%~dp0packages\Microsoft.Net.Compilers.2.7.0\tools\csc.exe
    set FSC=!FSCBINPATH!\fsc.exe
    set FSCOREDLLPATH=!FSCBinPath!\FSharp.Core.dll
    set PATH=!FSCBINPATH!;!PATH!
    set perlexe=%~dp0packages\StrawberryPerl64.5.22.2.1\Tools\perl\bin\perl.exe
    if not exist !perlexe! (echo Error: perl was not downloaded from check the packages directory: !perlexe! && goto :failure )

    set OUTPUTFILE=test-net40-fsharpqa-results.log
    set ERRORFILE=test-net40-fsharpqa-errors.log
    set FAILENV=test-net40-fsharpqa-errors

    pushd %~dp0tests\fsharpqa\source
    echo !perlexe! %~dp0tests\fsharpqa\testenv\bin\runall.pl -resultsroot !RESULTSDIR! -results !OUTPUTFILE! -log !ERRORFILE! -fail !FAILENV! -cleanup:no !TTAGS_ARG_RUNALL! !PARALLEL_ARG!
         !perlexe! %~dp0tests\fsharpqa\testenv\bin\runall.pl -resultsroot !RESULTSDIR! -results !OUTPUTFILE! -log !ERRORFILE! -fail !FAILENV! -cleanup:no !TTAGS_ARG_RUNALL! !PARALLEL_ARG!

    popd
    if ERRORLEVEL 1 (
        type "%RESULTSDIR%\!OUTPUTFILE!"
        echo -----------------------------------------------------------------
        type "%RESULTSDIR%\!ERRORFILE!"
        echo -----------------------------------------------------------------
        echo Error: Running tests net40-fsharpqa failed, see logs above -- FAILED
        echo -----------------------------------------------------------------
        goto :failure
    )
)

REM ---------------- net40-compilerunit  -----------------------

if "%TEST_NET40_COMPILERUNIT_SUITE%" == "1" (

    set OUTPUTARG=
    set ERRORARG=
    set OUTPUTFILE=
    set ERRORFILE=
    set XMLFILE=!RESULTSDIR!\test-net40-compilerunit-results.xml
    if "%CI%" == "1" (
        set OUTPUTFILE=!RESULTSDIR!\test-net40-compilerunit-output.log
        set ERRORFILE=!RESULTSDIR!\test-net40-compilerunit-errors.log
        set ERRORARG=--err:"!ERRORFILE!" 
        set OUTPUTARG=--output:"!OUTPUTFILE!" 
    )
    set ERRORFILE=!RESULTSDIR!\test-net40-compilerunit-errors.log
    echo "!NUNIT3_CONSOLE!" --verbose --framework:V4.0 --result:"!XMLFILE!;format=nunit3" !OUTPUTARG!  !ERRORARG! --work:"!FSCBINPATH!" "!FSCBINPATH!\..\..\net40\bin\FSharp.Compiler.UnitTests.dll" !WHERE_ARG_NUNIT!
         "!NUNIT3_CONSOLE!" --verbose --framework:V4.0 --result:"!XMLFILE!;format=nunit3" !OUTPUTARG!  !ERRORARG! --work:"!FSCBINPATH!" "!FSCBINPATH!\..\..\net40\bin\FSharp.Compiler.UnitTests.dll" !WHERE_ARG_NUNIT!

    if errorlevel 1 (
        echo -----------------------------------------------------------------
        type "!OUTPUTFILE!"
        echo -----------------------------------------------------------------
        type "!ERRORFILE!"
        echo -----------------------------------------------------------------
        echo Error: Running tests net40-compilerunit failed, see logs above -- FAILED
        echo -----------------------------------------------------------------
        goto :failure
    )

    set OUTPUTARG=
    set ERRORARG=
    set OUTPUTFILE=
    set ERRORFILE=
    set XMLFILE=!RESULTSDIR!\test-net40-buildunit-results.xml
    if "%CI%" == "1" (
        set OUTPUTFILE=!RESULTSDIR!\test-net40-buildunit-output.log
        set ERRORFILE=!RESULTSDIR!\test-net40-buildunit-errors.log
        set ERRORARG=--err:"!ERRORFILE!" 
        set OUTPUTARG=--output:"!OUTPUTFILE!" 
    )
    set ERRORFILE=!RESULTSDIR!\test-net40-buildunit-errors.log
    echo "!NUNIT3_CONSOLE!" --verbose --framework:V4.0 --result:"!XMLFILE!;format=nunit3" !OUTPUTARG! !ERRORARG! --work:"!FSCBINPATH!" "!FSCBINPATH!\FSharp.Build.UnitTests.dll" !WHERE_ARG_NUNIT!
         "!NUNIT3_CONSOLE!" --verbose --framework:V4.0 --result:"!XMLFILE!;format=nunit3" !OUTPUTARG! !ERRORARG! --work:"!FSCBINPATH!" "!FSCBINPATH!\FSharp.Build.UnitTests.dll" !WHERE_ARG_NUNIT!

    if errorlevel 1 (
        echo -----------------------------------------------------------------
        type "!OUTPUTFILE!"
        echo -----------------------------------------------------------------
        type "!ERRORFILE!"
        echo -----------------------------------------------------------------
        echo Error: Running tests net40-compilernit failed, see logs above -- FAILED
        echo -----------------------------------------------------------------
        goto :failure
    )
)

REM ---------------- net40-coreunit  -----------------------

if "%TEST_NET40_COREUNIT_SUITE%" == "1" (

    set OUTPUTARG=
    set ERRORARG=
    set OUTPUTFILE=
    set ERRORFILE=
    set XMLFILE=!RESULTSDIR!\test-net40-coreunit-results.xml
    if "%CI%" == "1" (
        set ERRORFILE=!RESULTSDIR!\test-net40-coreunit-errors.log
        set OUTPUTFILE=!RESULTSDIR!\test-net40-coreunit-output.log
        set ERRORARG=--err:"!ERRORFILE!" 
        set OUTPUTARG=--output:"!OUTPUTFILE!" 
    )

    echo "!NUNIT3_CONSOLE!" --verbose --framework:V4.0 --result:"!XMLFILE!;format=nunit3" !OUTPUTARG! !ERRORARG! --work:"!FSCBINPATH!" "!FSCBINPATH!\FSharp.Core.UnitTests.dll" !WHERE_ARG_NUNIT!
         "!NUNIT3_CONSOLE!" --verbose --framework:V4.0 --result:"!XMLFILE!;format=nunit3" !OUTPUTARG! !ERRORARG! --work:"!FSCBINPATH!" "!FSCBINPATH!\FSharp.Core.UnitTests.dll" !WHERE_ARG_NUNIT!

    if errorlevel 1 (
        echo -----------------------------------------------------------------
        type "!OUTPUTFILE!"
        echo -----------------------------------------------------------------
        type "!ERRORFILE!"
        echo -----------------------------------------------------------------
        echo Error: Running tests net40-coreunit failed, see logs above -- FAILED
        echo -----------------------------------------------------------------
        goto :failure
    )
)

REM  ---------------- coreclr-coreunit  -----------------------

if "%TEST_CORECLR_COREUNIT_SUITE%" == "1" (

    set XMLFILE=!RESULTSDIR!\test-coreclr-coreunit-results.xml
    set OUTPUTFILE=!RESULTSDIR!\test-coreclr-coreunit-output.log
    set ERRORFILE=!RESULTSDIR!\test-coreclr-coreunit-errors.log

    echo "%_dotnetcliexe%" "%~dp0tests\testbin\!BUILD_CONFIG!\coreclr\FSharp.Build.UnitTests\FSharp.Build.UnitTests.dll" !WHERE_ARG_NUNIT!
         "%_dotnetcliexe%" "%~dp0tests\testbin\!BUILD_CONFIG!\coreclr\FSharp.Build.UnitTests\FSharp.Build.UnitTests.dll" !WHERE_ARG_NUNIT!

    if errorlevel 1 (
        echo -----------------------------------------------------------------
        echo Error: Running tests coreclr-coreunit failed, see logs above-- FAILED
        echo -----------------------------------------------------------------
        goto :failure
    )

    echo "%_dotnetcliexe%" "%~dp0tests\testbin\!BUILD_CONFIG!\coreclr\FSharp.Core.UnitTests\FSharp.Core.UnitTests.dll" !WHERE_ARG_NUNIT!
         "%_dotnetcliexe%" "%~dp0tests\testbin\!BUILD_CONFIG!\coreclr\FSharp.Core.UnitTests\FSharp.Core.UnitTests.dll" !WHERE_ARG_NUNIT!

    if errorlevel 1 (
        echo -----------------------------------------------------------------
        echo Error: Running tests coreclr-coreunit failed, see logs above-- FAILED
        echo -----------------------------------------------------------------
        goto :failure
    )
)

REM ---------------- coreclr-fsharp  -----------------------

if "%TEST_CORECLR_FSHARP_SUITE%" == "1" (

    set single_threaded=true
    set permutations=FSC_CORECLR

    set OUTPUTARG=
    set ERRORARG=
    set OUTPUTFILE=
    set ERRORFILE=
    set XMLFILE=!RESULTSDIR!\test-coreclr-fsharp-results.xml
    echo "%_dotnetcliexe%" "%~dp0tests\testbin\!BUILD_CONFIG!\coreclr\FSharp.Tests.FSharpSuite.DrivingCoreCLR\FSharp.Tests.FSharpSuite.DrivingCoreCLR.dll" !WHERE_ARG_NUNIT!
         "%_dotnetcliexe%" "%~dp0tests\testbin\!BUILD_CONFIG!\coreclr\FSharp.Tests.FSharpSuite.DrivingCoreCLR\FSharp.Tests.FSharpSuite.DrivingCoreCLR.dll" !WHERE_ARG_NUNIT!

    if errorlevel 1 (
        echo -----------------------------------------------------------------
        echo Error: Running tests coreclr-fsharp failed, see logs above-- FAILED
        echo -----------------------------------------------------------------
        goto :failure
    )
)

REM ---------------- vs-ideunit  -----------------------

if "%TEST_VS_IDEUNIT_SUITE%" == "1" (

    set OUTPUTARG=
    set ERRORARG=
    set OUTPUTFILE=
    set ERRORFILE=
    set XMLFILE=!RESULTSDIR!\test-vs-ideunit-results.xml
    if "%CI%" == "1" (
        set OUTPUTFILE=!RESULTSDIR!\test-vs-ideunit-output.log
        set ERRORFILE=!RESULTSDIR!\test-vs-ideunit-errors.log
        set ERRORARG=--err:"!ERRORFILE!" 
        set OUTPUTARG=--output:"!OUTPUTFILE!" 
    )

    rem Verify that VisualFSharp.UnitTests.dll can be loaded by nunit.  Report load errors.
    pushd !FSCBINPATH!
    echo "!NUNIT3_CONSOLE!" --verbose --x86 --framework:V4.0 --work:"!FSCBINPATH!"  --workers=1 --agents=1 --full "!FSCBINPATH!\GetTypesVSUnitTests.dll" !WHERE_ARG_NUNIT!
         "!NUNIT3_CONSOLE!" --verbose --x86 --framework:V4.0 --work:"!FSCBINPATH!"  --workers=1 --agents=1 --full "!FSCBINPATH!\GetTypesVSUnitTests.dll" !WHERE_ARG_NUNIT!
    popd

    if errorlevel 1 (
        goto :failure
    )

    pushd !FSCBINPATH!
    echo "!NUNIT3_CONSOLE!" --verbose --x86 --framework:V4.0 --result:"!XMLFILE!;format=nunit3" !OUTPUTARG! !ERRORARG! --work:"!FSCBINPATH!"  --workers=1 --agents=1 --full "!FSCBINPATH!\VisualFSharp.UnitTests.dll" !WHERE_ARG_NUNIT!
         "!NUNIT3_CONSOLE!" --verbose --x86 --framework:V4.0 --result:"!XMLFILE!;format=nunit3" !OUTPUTARG! !ERRORARG! --work:"!FSCBINPATH!"  --workers=1 --agents=1 --full "!FSCBINPATH!\VisualFSharp.UnitTests.dll" !WHERE_ARG_NUNIT!
    popd

    if errorlevel 1 (
        echo --------begin vs-ide-unit output ---------------------
        type "!OUTPUTFILE!"
        echo --------end vs-ide-unit output -----------------------
        echo -------begin vs-ide-unit errors ----------------------
        type "!ERRORFILE!"
        echo -------end vs-ide-unit errors ------------------------
        echo Error: Running tests vs-ideunit failed, see logs above, search for "Errors and Failures"  -- FAILED
        echo Command Line for running tests
        echo "!NUNIT3_CONSOLE!" --verbose --x86 --framework:V4.0 --result:"!XMLFILE!;format=nunit3" !OUTPUTARG! !ERRORARG! --work:"!FSCBINPATH!"  --workers=1 --agents=1 --full "!FSCBINPATH!\VisualFSharp.UnitTests.dll" !WHERE_ARG_NUNIT!
        echo ----------------------------------------------------------------------------------------------------
        goto :failure
    )
)

goto :success
REM ------ exit -------------------------------------
:failure
endlocal
exit /b 1

:success
endlocal
exit /b 0<|MERGE_RESOLUTION|>--- conflicted
+++ resolved
@@ -742,11 +742,7 @@
 )
 
 echo ---------------- Done with package restore, starting proto ------------------------
-<<<<<<< HEAD
-set logdir=%~dp0%BUILD_CONFIG%\net40\
-=======
 set logdir=%~dp0%BUILD_CONFIG%\logs
->>>>>>> 62a9c30e
 if not exist "!logdir!" mkdir "!logdir!"
 
 rem Build Proto
