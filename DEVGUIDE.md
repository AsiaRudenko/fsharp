--- conflicted
+++ resolved
@@ -221,10 +221,9 @@
 
 To do this, build the non-buildfromsource version of FSharp.Compiler.Private (src\fsharp\FSharp.Compiler.Private) then check its obj\ directory for `FSComp.fs` and manually copy that into the buildfromsource directory.
 
-<<<<<<< HEAD
-    copy /y src\fsharp\FSharp.Compiler.Private\obj\Debug\net40\FSComp.fs src\buildfromsource\FSharp.Compiler.Private\
-    copy /y src\fsharp\FSharp.Compiler.Private\obj\Debug\net40\FSComp.resx src\buildfromsource\FSharp.Compiler.Private\
-
+    .\build net40
+    copy /y src\fsharp\FSharp.Compiler.Private\obj\release\net40\FSComp.* src\buildfromsource\FSharp.Compiler.Private\
+ 
 If your changes involve modifying the list of language keywords in any way, (e.g. when implementing a new keyword), the XLF localization files need to be synced with the corresponding resx files. This can be done automatically by running
 
     pushd src\fsharp\FSharp.Compiler.Private
@@ -233,11 +232,6 @@
 
 This only works on Windows/.NETStandard framework, so changing this from any other platform requires editing and syncing all of the XLF files manually.
 
-=======
-    .\build net40
-    copy /y src\fsharp\FSharp.Compiler.Private\obj\release\net40\FSComp.* src\buildfromsource\FSharp.Compiler.Private\
- 
->>>>>>> 953c3c61
 
 #### Configuring proxy server
 
